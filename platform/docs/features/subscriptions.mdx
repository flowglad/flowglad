--- conflicted
+++ resolved
@@ -99,8 +99,4 @@
 
 <Info>
   Learn more about enabling customer self-service options in the [Customer Billing UI documentation](/features/customer-billing-UI).
-<<<<<<< HEAD
-</Info>
-=======
-</Info>
->>>>>>> 8a31f413
+</Info>