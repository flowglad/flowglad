--- conflicted
+++ resolved
@@ -118,7 +118,6 @@
   }
 }
 
-<<<<<<< HEAD
 interface NextAuthSession {
   user: {
     name?: string | null
@@ -126,9 +125,6 @@
     image?: string | null
   }
 }
-=======
-Find an existing Flowglad customer associated with the current requesting customer (per your app's authentication) or create a new one if none is found.
->>>>>>> c7a2ac07
 
 interface NextjsAuthFlowgladServerSessionParams {
   apiKey?: string
@@ -145,7 +141,7 @@
 
 #### `findOrCreateCustomer()`
 
-Find an existing customer or create a new one.
+Find an existing Flowglad customer associated with the current requesting customer (per your app's authentication) or create a new one if none is found.
 
 ```typescript
 const customer = await flowgladServer.findOrCreateCustomer()
