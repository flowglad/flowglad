--- conflicted
+++ resolved
@@ -52,9 +52,6 @@
 
 ## Usage Meters
 
-<<<<<<< HEAD
-Usage meters measure consumption of resources in your product. Products will have usage meters for aspects of their products with variable costs, such as bandwidth, storage, or tokens. Usage meters have an `aggregationType` that specifies how to aggregate usage events for billing purposes. By default, usage meters aggregate by `sum` which is a simple count of usage events. If you wish to aggregate by distinct event types, use the `count_distinct_properties` aggregationType.
-=======
 Usage meters measure consumption of resources in your product. Products will have usage meters for aspects of their products with variable costs, such as bandwidth, storage, or tokens. 
 
 Usage meters have an `aggregationType` that specifies how to aggregate usage events for billing purposes. By default, usage meters aggregate by `sum` which is a simple count of usage event amounts.
@@ -84,7 +81,6 @@
 }]
 // total aggregate usage amount => 2
 ```
->>>>>>> fc23706e
 
 ## Usage Credits
 
@@ -94,13 +90,9 @@
 
 ## Usage Events
 
-<<<<<<< HEAD
-Usage events record a consumption of an event to a usage meter. Every usage event belongs to a usage meter and a subscription. Usage events that have not been covered by usage credits will be aggregated at the end of the billing period and any overages will be billed accordingly.
-=======
 Usage events record a consumption of an event to a usage meter. Every usage event belongs to a usage meter and a subscription. When usage events are created, they **deduct** from the usage balance on the subscription.
 
 If the customer is on a renewing subscription, Flowglad will attempt to settle the outstanding usage balance for the prior billing period when there's a billing period transition.
->>>>>>> fc23706e
 
 ## Features
 
@@ -120,13 +112,10 @@
 
 Subscriptions can either `renew` or not. Subscriptions created from a `subscription` price type will renew. Renewing subscriptions have billing periods, and can optionally have a trial period at the start of the subscription. When a renewing subscription transitions to the next billing period, by default it will charge:
 - the amount due according to the renewing price(s) associated with the subscription for the forthcoming billing period
-<<<<<<< HEAD
 - if you have usage based billing: the amount due for all unsettled usage balances accrued during the previous billing period - based on the usage prices associated with each usage event. Your customers will be charged automatically for overages incurred during the previous billing period. For unused usage credits, there is no automatic refund. They will automatically expire at the end of the billing period they were allocated. 
-=======
-- if you have usage based billing, the amount due for all unsettled negative usage balances accrued during the previous billing period - based on the usage prices associated with each usage event
->>>>>>> fc23706e
 
 ## Invariants
+
 At all times, all customers are on a subscription. If they are not currently paying for your product, they are subscribed to the default product. This allows you to read customers' feature access and usage balances from Flowglad, even if they aren't currently paying for anything.
 
 All customers are associated with a pricing model. This allows you to control at a granular level what prices each customer sees, and make explicit how to migrate customers to new pricing models as you release them.
