{
  "name": "flowglad-next",
  "version": "0.1.0",
  "private": true,
  "scripts": {
    "dev": "next dev --turbopack",
    "prebuild": "dotenvx run -f .env.local -- bunx tsx src/scripts/removeDevRoutes.ts && bun run build:preview-css",
    "build": "bun run check && next build",
    "build:preview-css": "tsx src/scripts/build-preview-css.ts",
    "checkout-fork": "chmod +x ./src/scripts/checkout-fork.sh && ./src/scripts/checkout-fork.sh",
    "user": "tsx src/scripts/setup-env-user.ts",
    "start": "next start",
    "check": "next lint --max-warnings=0 && tsc --noEmit && bun run validate:registry",
    "install-packages": "bun install",
    "test": "vitest run --reporter=verbose",
    "test:watch": "vitest --reporter=verbose",
<<<<<<< HEAD
    "test:setup": "export NODE_ENV=test && docker-compose -f docker-compose.test.yml down --volumes && docker-compose -f docker-compose.test.yml up --build -d && docker-compose -f docker-compose.test.yml ps && bun run migrations:push",
=======
    "test:setup": "export NODE_ENV=test && docker-compose -f docker-compose.test.yml down --volumes && docker-compose -f docker-compose.test.yml up -d && docker-compose -f docker-compose.test.yml ps && pnpm migrations:push",
>>>>>>> c77c3b77
    "test:teardown": "docker-compose -f docker-compose.test.yml down --volumes",
    "test:local": "bun run test:setup && DATABASE_URL=postgresql://test:test@localhost:5432/test_db ./src/scripts/run_subscription_tests.sh && bun run test:teardown",
    "stripe:webhook-dev": "stripe listen --forward-to localhost:3000/api/webhook-stripe",
    "trigger:deploy": "bunx --bun trigger.dev@4.0.2 deploy --env $TRIGGER_ENV",
    "vercel:env-pull": "vercel env pull .env.local",
    "postvercel:env-pull": "chmod +x ./src/scripts/set_local_user.sh && ./src/scripts/set_local_user.sh .env_user .env.local",
    "vercel:env-rm": "rm -rf .env.local",
    "trigger:dev": "dotenvx run -f .env.local -- bunx --bun trigger.dev@4.0.2 dev",
    "migrations:drop": "drizzle-kit drop",
    "migrations:generate": "drizzle-kit generate",
    "migrations:push": "tsx ./src/scripts/migrate.ts",
    "seed:countries": "tsx src/scripts/seed-countries.ts",
    "shadcn:build": "shadcn build --output 'public/ui'",
    "validate:registry": "tsx src/scripts/validate-registry.ts",
    "test:telemetry": "tsx scripts/verify-telemetry.ts"
  },
  "dependencies": {
    "@ai-sdk/openai": "^1.0.10",
    "@asteasolutions/zod-to-openapi": "^7.3.0",
    "@aws-sdk/client-s3": "3.620.0",
    "@aws-sdk/s3-request-presigner": "3.620.0",
    "@clerk/nextjs": "^5.3.1",
    "@discordjs/next": "0.1.1-dev.1673526225-a580768.0",
    "@dnd-kit/core": "^6.1.0",
    "@dnd-kit/modifiers": "^9.0.0",
    "@dnd-kit/sortable": "^8.0.0",
    "@dnd-kit/utilities": "^3.2.2",
    "@dotenvx/dotenvx": "^1.9.1",
    "@flowglad/node": "^0.21.0",
    "@hookform/resolvers": "3.10.0",
    "@logtail/next": "^0.1.7",
    "@modelcontextprotocol/sdk": "^1.13.1",
    "@momentic/js": "0.0.1-alpha.5",
    "@next/env": "^14.2.8",
    "@opentelemetry/api": "^1.9.0",
    "@opentelemetry/context-async-hooks": "^1.30.1",
    "@opentelemetry/sdk-trace-base": "^1.30.1",
    "@opentelemetry/sdk-trace-node": "^1.30.1",
    "@radix-ui/react-accordion": "^1.2.2",
    "@radix-ui/react-alert-dialog": "^1.1.15",
    "@radix-ui/react-aspect-ratio": "^1.1.7",
    "@radix-ui/react-avatar": "^1.1.0",
    "@radix-ui/react-checkbox": "^1.1.1",
    "@radix-ui/react-collapsible": "^1.1.12",
    "@radix-ui/react-context-menu": "^2.2.16",
    "@radix-ui/react-dialog": "^1.1.6",
    "@radix-ui/react-dropdown-menu": "^2.1.16",
    "@radix-ui/react-hover-card": "^1.1.15",
    "@radix-ui/react-label": "2.1.4",
    "@radix-ui/react-menubar": "^1.1.16",
    "@radix-ui/react-navigation-menu": "^1.2.14",
    "@radix-ui/react-popover": "^1.1.15",
    "@radix-ui/react-progress": "^1.1.0",
    "@radix-ui/react-radio-group": "^1.2.0",
    "@radix-ui/react-scroll-area": "^1.2.10",
    "@radix-ui/react-select": "^2.1.1",
    "@radix-ui/react-separator": "^1.1.0",
    "@radix-ui/react-slider": "^1.3.6",
    "@radix-ui/react-slot": "^1.1.2",
    "@radix-ui/react-switch": "^1.1.0",
    "@radix-ui/react-tabs": "^1.1.12",
    "@radix-ui/react-toggle": "^1.1.10",
    "@radix-ui/react-toggle-group": "^1.1.11",
    "@radix-ui/react-tooltip": "^1.1.3",
    "@react-email/components": "0.0.36",
    "@remixicon/react": "^4.5.0",
    "@sentry/nextjs": "^8",
    "@sentry/node": "^8.55.0",
    "@sentry/utils": "^8.55.0",
    "@slack/bolt": "^4.0.1",
    "@slack/web-api": "^7.7.0",
    "@slack/webhook": "^7.0.3",
    "@sparticuz/chromium": "119.0.2",
    "@sparticuz/chromium-min": "^127.0.0",
    "@stripe/react-stripe-js": "^2.8.0",
    "@stripe/stripe-js": "^4.5.0",
    "@supabase/ssr": "^0.5.0",
    "@supabase/supabase-js": "^2.39.1",
    "@tailwindcss/forms": "0.5.10",
    "@tanstack/react-query": "^5.59.5",
    "@tanstack/react-table": "^8.20.5",
    "@tanstack/react-virtual": "^3.10.8",
    "@tiptap/core": "^2.11.0",
    "@tiptap/extension-character-count": "^2.11.0",
    "@tiptap/extension-document": "^2.11.0",
    "@tiptap/extension-highlight": "^2.11.0",
    "@tiptap/extension-mention": "^2.11.0",
    "@tiptap/extension-placeholder": "^2.11.0",
    "@tiptap/extension-task-item": "^2.11.0",
    "@tiptap/extension-task-list": "^2.11.0",
    "@tiptap/pm": "^2.9.1",
    "@tiptap/react": "^2.9.1",
    "@tiptap/starter-kit": "^2.9.1",
    "@trigger.dev/sdk": "4.0.2",
    "@trpc/client": "11.5.0",
    "@trpc/react-query": "11.5.0",
    "@trpc/server": "11.5.0",
    "@unkey/api": "^0.31.0",
    "@unkey/nextjs": "^0.18.5",
    "@upstash/redis": "^1.35.3",
    "@vercel/mcp-adapter": "^0.11.1",
    "@vercel/otel": "^1.10.4",
    "ai": "^4.0.21",
    "axios": "1.12.0",
    "bcrypt": "^5.1.1",
    "better-auth": "1.3.26",
    "change-case": "^5.4.4",
    "class-variance-authority": "0.7.1",
    "client-only": "^0.0.1",
    "clsx": "2.1.1",
    "cmdk": "^1.1.1",
    "date-fns": "4.1.0",
    "debounce": "^2.2.0",
    "drizzle-orm": "0.44.5",
    "drizzle-zod": "0.8.3",
    "embla-carousel-react": "^8.6.0",
    "html2canvas": "^1.4.1",
    "jose": "6.0.10",
    "json-to-pretty-yaml": "^1.2.2",
    "jsonwebtoken": "^9.0.2",
    "jszip": "^3.10.1",
    "loops": "^5.0.0",
    "lucide-react": "0.479.0",
    "nanoid": "^5.0.7",
    "next": "15.2.3",
    "next-themes": "^0.4.6",
    "octokit": "4.1.2",
    "openai": "^4.76.3",
    "papaparse": "^5.5.1",
    "playwright": "^1.46.1",
    "playwright-core": "1.47.0",
    "postgres": "^3.4.4",
    "posthog-js": "1.261.0",
    "posthog-node": "^4.1.1",
    "puppeteer": "^24.4.0",
    "query-string": "^9.1.1",
    "ramda": "^0.30.1",
    "raw-loader": "^4.0.2",
    "react": "19.0.0",
    "react-currency-input-field": "^3.10.0",
    "react-day-picker": "9.9.0",
    "react-dom": "19.0.0",
    "react-email": "3.0.1",
    "react-hook-form": "7.53.1",
    "react-markdown": "^9.0.1",
    "react-merge-refs": "^2.1.1",
    "react-number-format": "^5.4.2",
    "react-resizable-panels": "^3.0.5",
    "recharts": "2.15.4",
    "resend": "^4.0.0",
    "server-only": "^0.0.1",
    "shadcn": "2.10.0",
    "sonner": "^1.5.0",
    "stripe": "17.2.0",
    "superjson": "^2.2.1",
    "svix": "^1.65.0",
    "tailwind-merge": "3.0.2",
    "tailwind-variants": "^0.2.1",
    "tailwindcss-animate": "1.0.7",
    "tippy.js": "^6.3.7",
    "trpc-to-openapi": "3.0.1",
    "tsx": "^4.17.0",
    "vaul": "1.1.2",
    "yaml": "^2.8.1",
    "zod": "4.1.5",
    "zod-openapi": "5.4.0"
  },
  "devDependencies": {
    "@babel/core": "^7.24.0",
    "@babel/preset-env": "^7.24.0",
    "@babel/preset-react": "^7.25.9",
    "@babel/preset-typescript": "^7.26.0",
    "@sentry/esbuild-plugin": "^2.23.1",
    "@testing-library/dom": "10.4.0",
    "@testing-library/jest-dom": "6.6.3",
    "@testing-library/react": "16.3.0",
    "@trigger.dev/build": "4.0.2",
    "@types/bcrypt": "^5.0.2",
    "@types/json-to-pretty-yaml": "^1.2.1",
    "@types/jsonwebtoken": "^9.0.6",
    "@types/node": "^20",
    "@types/papaparse": "^5.3.15",
    "@types/ramda": "^0.30.1",
    "@types/react": "18.3.12",
    "@types/react-dom": "18.3.0",
    "@vitejs/plugin-react": "4.3.4",
    "autoprefixer": "^10.4.20",
    "babel-plugin-syntax-trailing-function-commas": "^6.22.0",
    "chalk": "5.6.2",
    "drizzle-kit": "0.28.1",
    "esbuild": "0.25.0",
    "esbuild-plugin-babel": "^0.2.3",
    "eslint": "8.57.0",
    "eslint-config-next": "14.2.5",
    "import-in-the-middle": "1.11.2",
    "jsdom": "26.1.0",
    "msw": "^2.7.0",
    "node-loader": "^2.1.0",
    "postcss": "^8",
    "require-in-the-middle": "7.4.0",
    "tailwindcss": "^3.4.1",
    "typescript": "5.5.4",
    "vite": "6.0.11",
    "vitest": "3.0.5"
  },
  "overrides": {
    "esbuild": "0.25.0",
    "chromium-bidi": "2.1.2",
    "@react-email/render": "0.0.17"
  },
  "packageManager": "bun@1.2.14"
}<|MERGE_RESOLUTION|>--- conflicted
+++ resolved
@@ -14,11 +14,7 @@
     "install-packages": "bun install",
     "test": "vitest run --reporter=verbose",
     "test:watch": "vitest --reporter=verbose",
-<<<<<<< HEAD
-    "test:setup": "export NODE_ENV=test && docker-compose -f docker-compose.test.yml down --volumes && docker-compose -f docker-compose.test.yml up --build -d && docker-compose -f docker-compose.test.yml ps && bun run migrations:push",
-=======
-    "test:setup": "export NODE_ENV=test && docker-compose -f docker-compose.test.yml down --volumes && docker-compose -f docker-compose.test.yml up -d && docker-compose -f docker-compose.test.yml ps && pnpm migrations:push",
->>>>>>> c77c3b77
+    "test:setup": "export NODE_ENV=test && docker-compose -f docker-compose.test.yml down --volumes && docker-compose -f docker-compose.test.yml up -d && docker-compose -f docker-compose.test.yml ps && bun run migrations:push",
     "test:teardown": "docker-compose -f docker-compose.test.yml down --volumes",
     "test:local": "bun run test:setup && DATABASE_URL=postgresql://test:test@localhost:5432/test_db ./src/scripts/run_subscription_tests.sh && bun run test:teardown",
     "stripe:webhook-dev": "stripe listen --forward-to localhost:3000/api/webhook-stripe",
