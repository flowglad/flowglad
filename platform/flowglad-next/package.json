{
  "name": "flowglad-next",
  "version": "0.1.0",
  "private": true,
  "scripts": {
    "dev": "next dev --turbopack",
    "prebuild": "dotenvx run -f .env.local -- pnpm tsx src/scripts/removeDevRoutes.ts && pnpm build:preview-css",
    "build": "pnpm lint && next build",
    "build:preview-css": "tsx src/scripts/build-preview-css.ts",
    "start": "next start",
    "lint": "next lint && tsc --noEmit && pnpm validate:registry",
    "install-packages": "pnpm install --ignore-workspace",
    "test": "vitest --reporter=verbose",
    "test:setup": "export NODE_ENV=test && docker-compose -f docker-compose.test.yml down --volumes && docker-compose -f docker-compose.test.yml up --build -d && docker-compose -f docker-compose.test.yml ps && pnpm migrations:push",
    "test:teardown": "docker-compose -f docker-compose.test.yml down --volumes",
    "test:local": "npm run test:setup && DATABASE_URL=postgresql://test:test@localhost:5432/test_db ./src/scripts/run_subscription_tests.sh && npm run test:teardown",
    "stripe:webhook-dev": "stripe listen --forward-to localhost:3000/api/webhook-stripe",
    "trigger:deploy": "npx trigger.dev@4.0.2 deploy --env $TRIGGER_ENV",
    "vercel:env-pull": "vercel env pull .env.local",
    "postvercel:env-pull": "chmod +x ./src/scripts/set_local_user.sh && ./src/scripts/set_local_user.sh .env_user .env.local",
    "vercel:env-rm": "rm -rf .env.local",
    "trigger:dev": "dotenvx run -f .env.local -- npx trigger.dev@4.0.2 dev",
    "migrations:drop": "drizzle-kit drop",
    "migrations:generate": "drizzle-kit generate",
    "migrations:push": "tsx ./src/scripts/migrate.ts",
    "shadcn:build": "shadcn build --output 'public/ui'",
    "validate:registry": "tsx src/scripts/validate-registry.ts"
  },
  "dependencies": {
    "@ai-sdk/openai": "^1.0.10",
    "@asteasolutions/zod-to-openapi": "^7.3.0",
    "@aws-sdk/client-s3": "3.620.0",
    "@aws-sdk/s3-request-presigner": "3.620.0",
    "@clerk/nextjs": "^5.3.1",
    "@discordjs/next": "0.1.1-dev.1673526225-a580768.0",
    "@dnd-kit/core": "^6.1.0",
    "@dnd-kit/modifiers": "^9.0.0",
    "@dnd-kit/sortable": "^8.0.0",
    "@dnd-kit/utilities": "^3.2.2",
    "@dotenvx/dotenvx": "^1.9.1",
    "@hookform/resolvers": "3.10.0",
    "@logtail/next": "^0.1.7",
    "@modelcontextprotocol/sdk": "^1.13.1",
    "@momentic/js": "0.0.1-alpha.5",
    "@next/env": "^14.2.8",
    "@opentelemetry/api": "^1.9.0",
    "@opentelemetry/context-async-hooks": "^1.30.1",
    "@opentelemetry/sdk-trace-base": "^1.30.1",
    "@opentelemetry/sdk-trace-node": "^1.30.1",
    "@radix-ui/react-accordion": "^1.2.2",
    "@radix-ui/react-alert-dialog": "^1.1.15",
    "@radix-ui/react-aspect-ratio": "^1.1.7",
    "@radix-ui/react-avatar": "^1.1.0",
    "@radix-ui/react-checkbox": "^1.1.1",
    "@radix-ui/react-collapsible": "^1.1.12",
    "@radix-ui/react-context-menu": "^2.2.16",
    "@radix-ui/react-dialog": "^1.1.6",
    "@radix-ui/react-dropdown-menu": "^2.1.16",
    "@radix-ui/react-hover-card": "^1.1.15",
    "@radix-ui/react-label": "2.1.4",
    "@radix-ui/react-menubar": "^1.1.16",
    "@radix-ui/react-navigation-menu": "^1.2.14",
    "@radix-ui/react-popover": "^1.1.15",
    "@radix-ui/react-progress": "^1.1.0",
    "@radix-ui/react-radio-group": "^1.2.0",
    "@radix-ui/react-scroll-area": "^1.2.10",
    "@radix-ui/react-select": "^2.1.1",
    "@radix-ui/react-separator": "^1.1.0",
    "@radix-ui/react-slider": "^1.3.6",
    "@radix-ui/react-slot": "^1.1.2",
    "@radix-ui/react-switch": "^1.1.0",
    "@radix-ui/react-tabs": "^1.1.12",
    "@radix-ui/react-toggle": "^1.1.10",
    "@radix-ui/react-toggle-group": "^1.1.11",
    "@radix-ui/react-tooltip": "^1.1.3",
    "@react-email/components": "0.0.36",
    "@remixicon/react": "^4.5.0",
    "@sentry/nextjs": "^8",
    "@slack/bolt": "^4.0.1",
    "@slack/web-api": "^7.7.0",
    "@slack/webhook": "^7.0.3",
    "@sparticuz/chromium": "119.0.2",
    "@sparticuz/chromium-min": "^127.0.0",
    "@stackframe/stack": "2.8.11",
    "@stripe/react-stripe-js": "^2.8.0",
    "@stripe/stripe-js": "^4.5.0",
    "@supabase/ssr": "^0.5.0",
    "@supabase/supabase-js": "^2.39.1",
    "@tailwindcss/forms": "0.5.10",
    "@tanstack/react-query": "^5.59.5",
    "@tanstack/react-table": "^8.20.5",
    "@tanstack/react-virtual": "^3.10.8",
    "@tiptap/core": "^2.11.0",
    "@tiptap/extension-character-count": "^2.11.0",
    "@tiptap/extension-document": "^2.11.0",
    "@tiptap/extension-highlight": "^2.11.0",
    "@tiptap/extension-mention": "^2.11.0",
    "@tiptap/extension-placeholder": "^2.11.0",
    "@tiptap/extension-task-item": "^2.11.0",
    "@tiptap/extension-task-list": "^2.11.0",
    "@tiptap/pm": "^2.9.1",
    "@tiptap/react": "^2.9.1",
    "@tiptap/starter-kit": "^2.9.1",
    "@trigger.dev/sdk": "4.0.2",
    "@trpc/client": "11.5.0",
    "@trpc/react-query": "11.5.0",
    "@trpc/server": "11.5.0",
    "@unkey/api": "^0.31.0",
    "@unkey/nextjs": "^0.18.5",
    "@vercel/mcp-adapter": "^0.11.1",
    "@vercel/otel": "^1.10.4",
    "ai": "^4.0.21",
    "axios": "1.8.4",
    "bcrypt": "^5.1.1",
    "better-auth": "^1.3.4",
    "change-case": "^5.4.4",
    "class-variance-authority": "0.7.1",
    "client-only": "^0.0.1",
    "clsx": "2.1.1",
    "cmdk": "^1.1.1",
    "date-fns": "4.1.0",
    "debounce": "^2.2.0",
    "drizzle-orm": "0.44.5",
    "drizzle-zod": "0.8.3",
    "embla-carousel-react": "^8.6.0",
    "html2canvas": "^1.4.1",
    "jose": "6.0.10",
    "json-to-pretty-yaml": "^1.2.2",
    "jsonwebtoken": "^9.0.2",
    "jszip": "^3.10.1",
    "loops": "^5.0.0",
    "lucide-react": "0.479.0",
    "nanoid": "^5.0.7",
    "next": "15.2.3",
    "next-themes": "^0.4.6",
    "octokit": "4.1.2",
    "openai": "^4.76.3",
    "papaparse": "^5.5.1",
    "playwright": "^1.46.1",
    "playwright-core": "1.47.0",
    "postgres": "^3.4.4",
    "posthog-js": "^1.157.2",
    "posthog-node": "^4.1.1",
    "puppeteer": "^24.4.0",
    "query-string": "^9.1.1",
    "ramda": "^0.30.1",
    "raw-loader": "^4.0.2",
    "react": "19.0.0",
<<<<<<< HEAD
    "react-day-picker": "9.9.0",
=======
    "react-currency-input-field": "^3.10.0",
    "react-day-picker": "8.10.1",
>>>>>>> b165f154
    "react-dom": "19.0.0",
    "react-email": "3.0.1",
    "react-hook-form": "7.53.1",
    "react-markdown": "^9.0.1",
    "react-merge-refs": "^2.1.1",
    "react-number-format": "^5.4.2",
    "react-resizable-panels": "^3.0.5",
    "recharts": "2.15.4",
    "resend": "^4.0.0",
    "server-only": "^0.0.1",
    "shadcn": "2.10.0",
    "sonner": "^1.5.0",
    "stripe": "17.2.0",
    "superjson": "^2.2.1",
    "svix": "^1.65.0",
    "tailwind-merge": "3.0.2",
    "tailwind-variants": "^0.2.1",
    "tailwindcss-animate": "1.0.7",
    "tippy.js": "^6.3.7",
    "trpc-swagger": "1.2.6",
    "trpc-to-openapi": "3.0.1",
    "tsx": "^4.17.0",
    "vaul": "1.1.2",
    "zod": "4.1.5",
    "zod-openapi": "5.4.0"
  },
  "devDependencies": {
    "@babel/core": "^7.24.0",
    "@babel/preset-env": "^7.24.0",
    "@babel/preset-react": "^7.25.9",
    "@babel/preset-typescript": "^7.26.0",
    "@testing-library/dom": "10.4.0",
    "@testing-library/jest-dom": "6.6.3",
    "@testing-library/react": "16.3.0",
    "@trigger.dev/build": "4.0.2",
    "@types/bcrypt": "^5.0.2",
    "@types/json-to-pretty-yaml": "^1.2.1",
    "@types/jsonwebtoken": "^9.0.6",
    "@types/node": "^20",
    "@types/papaparse": "^5.3.15",
    "@types/ramda": "^0.30.1",
    "@types/react": "18.3.12",
    "@types/react-dom": "18.3.0",
    "@vitejs/plugin-react": "4.3.4",
    "autoprefixer": "^10.4.20",
    "babel-plugin-syntax-trailing-function-commas": "^6.22.0",
    "drizzle-kit": "0.28.1",
    "esbuild": "0.25.0",
    "esbuild-plugin-babel": "^0.2.3",
    "eslint": "8.57.0",
    "eslint-config-next": "14.2.5",
    "import-in-the-middle": "1.11.2",
    "jsdom": "26.1.0",
    "msw": "^2.7.0",
    "node-loader": "^2.1.0",
    "postcss": "^8",
    "require-in-the-middle": "7.4.0",
    "tailwindcss": "^3.4.1",
    "typescript": "5.5.4",
    "vite": "6.0.11",
    "vitest": "3.0.5"
  },
  "pnpm": {
    "overrides": {
      "esbuild": "0.25.0",
      "chromium-bidi": "2.1.2",
      "@react-email/render": "0.0.17"
    },
    "patchedDependencies": {
      "trpc-swagger@1.2.6": "src/patches/trpc-swagger@1.2.6.patch"
    }
  },
  "packageManager": "pnpm@9.14.4+sha512.c8180b3fbe4e4bca02c94234717896b5529740a6cbadf19fa78254270403ea2f27d4e1d46a08a0f56c89b63dc8ebfd3ee53326da720273794e6200fcf0d184ab"
}<|MERGE_RESOLUTION|>--- conflicted
+++ resolved
@@ -146,12 +146,8 @@
     "ramda": "^0.30.1",
     "raw-loader": "^4.0.2",
     "react": "19.0.0",
-<<<<<<< HEAD
+    "react-currency-input-field": "^3.10.0",
     "react-day-picker": "9.9.0",
-=======
-    "react-currency-input-field": "^3.10.0",
-    "react-day-picker": "8.10.1",
->>>>>>> b165f154
     "react-dom": "19.0.0",
     "react-email": "3.0.1",
     "react-hook-form": "7.53.1",
