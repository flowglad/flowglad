--- conflicted
+++ resolved
@@ -110,7 +110,18 @@
         ]
       },
       {
-<<<<<<< HEAD
+        "name": "popover",
+        "type": "registry:component",
+        "title": "Popover",
+        "description": "A popover component for displaying floating content.",
+        "files": [
+          {
+            "path": "src/registry/components/popover.tsx",
+            "type": "registry:component"
+          }
+        ]
+      },
+      {
         "name": "subscription-card",
         "type": "registry:component",
         "title": "Subscription Card",
@@ -165,16 +176,6 @@
             "path": "src/registry/base/subscription-card/page.tsx",
             "type": "registry:page",
             "target": "app/subscription-card/page.tsx"
-=======
-        "name": "popover",
-        "type": "registry:component",
-        "title": "Popover",
-        "description": "A popover component for displaying floating content.",
-        "files": [
-          {
-            "path": "src/registry/components/popover.tsx",
-            "type": "registry:component"
->>>>>>> 36fa6c93
           }
         ]
       },
