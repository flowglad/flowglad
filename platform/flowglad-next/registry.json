{
    "$schema": "https://ui.shadcn.com/schema/registry.json",
    "name": "flowglad",
    "homepage": "https://flowglad.com",
    "items": [
      {
        "name": "pricing",
        "type": "registry:component",
        "title": "Pricing Table",
        "description": "A responsive pricing table component with product toggle and tier selection.",
        "registryDependencies": ["button", "badge"],
        "files": [
          {
            "path": "src/registry/base/pricing/pricing-table.tsx",
            "type": "registry:component"
          },
          {
            "path": "src/registry/base/pricing/pricing-toggle.tsx",
            "type": "registry:component"
          },
          {
            "path": "src/registry/base/pricing/pricing-column.tsx",
            "type": "registry:component"
          },
          {
            "path": "src/registry/base/pricing/pricing-header.tsx",
            "type": "registry:component"
          },
          {
            "path": "src/registry/base/pricing/pricing-feature.tsx",
            "type": "registry:component"
          },
          {
            "path": "src/registry/components/card.tsx",
            "type": "registry:component"
          },
          {
            "path": "src/registry/base/pricing/types.ts",
            "type": "registry:lib"
          },
          {
            "path": "src/registry/lib/currency.ts",
            "type": "registry:lib"
          },
          {
            "path": "src/registry/base/pricing/page.tsx",
            "type": "registry:page",
            "target": "app/pricing/page.tsx"
          }
        ]
      },
      {
<<<<<<< HEAD
        "name": "subscription-card",
        "type": "registry:component",
        "title": "Subscription Card",
        "description": "A comprehensive subscription card component with status display, billing details, and management actions.",
        "registryDependencies": ["card", "button", "badge", "skeleton"],
        "files": [
          {
            "path": "src/registry/base/subscription-card/subscription-card.tsx",
            "type": "registry:component"
          },
          {
            "path": "src/registry/base/subscription-card/components/subscription-header.tsx",
            "type": "registry:component"
          },
          {
            "path": "src/registry/base/subscription-card/components/subscription-details.tsx",
            "type": "registry:component"
          },
          {
            "path": "src/registry/base/subscription-card/components/subscription-actions.tsx",
            "type": "registry:component"
          },
          {
            "path": "src/registry/base/subscription-card/components/cancel-subscription-modal.tsx",
            "type": "registry:component"
          },
          {
            "path": "src/registry/base/subscription-card/types.ts",
            "type": "registry:lib"
          },
          {
            "path": "src/registry/base/subscription-card/utils.ts",
            "type": "registry:lib"
          },
          {
            "path": "src/registry/base/subscription-card/index.ts",
            "type": "registry:lib"
          },
          {
            "path": "src/registry/base/subscription-card/page.tsx",
            "type": "registry:page",
            "target": "app/subscription-card/page.tsx"
=======
        "name": "skeleton",
        "type": "registry:component",
        "title": "Skeleton",
        "description": "A skeleton component for loading states.",
        "files": [
          {
            "path": "src/registry/base/skeleton/skeleton.tsx",
            "type": "registry:component"
          }
        ]
      },
      {
        "name": "customer-selector",
        "type": "registry:component",
        "title": "Customer Selector",
        "description": "A component for selecting customer profiles with search functionality and responsive grid layout.",
        "registryDependencies": ["input", "card"],
        "files": [
          {
            "path": "src/registry/base/customer-selector/customer-selector.tsx",
            "type": "registry:component"
          },
          {
            "path": "src/registry/base/customer-selector/components/customer-card.tsx",
            "type": "registry:component"
          },
          {
            "path": "src/registry/base/customer-selector/components/customer-avatar.tsx",
            "type": "registry:component"
          },
          {
            "path": "src/registry/base/customer-selector/types.ts",
            "type": "registry:lib"
          },
          {
            "path": "src/registry/base/customer-selector/index.ts",
            "type": "registry:lib"
          },
          {
            "path": "src/registry/lib/date.ts",
            "type": "registry:lib"
          },
          {
            "path": "src/registry/base/customer-selector/page.tsx",
            "type": "registry:page",
            "target": "app/customer-selector/page.tsx"
>>>>>>> 41f6fa8e
          }
        ]
      },
      {
        "name": "invoices-list",
        "type": "registry:component",
        "title": "Invoices List",
        "description": "A comprehensive invoice list component with sorting, pagination, and status badges.",
        "registryDependencies": ["button", "badge", "skeleton"],
        "files": [
          {
            "path": "src/registry/base/invoices-list/invoices-list.tsx",
            "type": "registry:component"
          },
          {
            "path": "src/registry/base/invoices-list/invoice-row.tsx",
            "type": "registry:component"
          },
          {
            "path": "src/registry/base/invoices-list/invoice-status-badge.tsx",
            "type": "registry:component"
          },
          {
            "path": "src/registry/base/invoices-list/invoice-amount.tsx",
            "type": "registry:component"
          },
          {
            "path": "src/registry/base/invoices-list/types.ts",
            "type": "registry:lib"
          },
          {
            "path": "src/registry/base/invoices-list/utils.ts",
            "type": "registry:lib"
          },
          {
            "path": "src/registry/lib/date.ts",
            "type": "registry:lib"
          },
          {
            "path": "src/registry/base/invoices-list/page.tsx",
            "type": "registry:page",
            "target": "app/billing/invoices/page.tsx"
          }
        ]
      }
    ]
  }<|MERGE_RESOLUTION|>--- conflicted
+++ resolved
@@ -50,7 +50,18 @@
         ]
       },
       {
-<<<<<<< HEAD
+        "name": "skeleton",
+        "type": "registry:component",
+        "title": "Skeleton",
+        "description": "A skeleton component for loading states.",
+        "files": [
+          {
+            "path": "src/registry/base/skeleton/skeleton.tsx",
+            "type": "registry:component"
+          }
+        ]
+      },
+      {
         "name": "subscription-card",
         "type": "registry:component",
         "title": "Subscription Card",
@@ -93,15 +104,6 @@
             "path": "src/registry/base/subscription-card/page.tsx",
             "type": "registry:page",
             "target": "app/subscription-card/page.tsx"
-=======
-        "name": "skeleton",
-        "type": "registry:component",
-        "title": "Skeleton",
-        "description": "A skeleton component for loading states.",
-        "files": [
-          {
-            "path": "src/registry/base/skeleton/skeleton.tsx",
-            "type": "registry:component"
           }
         ]
       },
@@ -140,7 +142,6 @@
             "path": "src/registry/base/customer-selector/page.tsx",
             "type": "registry:page",
             "target": "app/customer-selector/page.tsx"
->>>>>>> 41f6fa8e
           }
         ]
       },
