--- conflicted
+++ resolved
@@ -5,11 +5,7 @@
 ### Prerequisites
 
 - PostgreSQL database (local or remote)
-<<<<<<< HEAD
-- Node.js (v20.0.0) and Bun
-=======
-- Node.js (v22.0.0) and pnpm
->>>>>>> c77c3b77
+- Node.js (v22.0.0) and Bun
 
 ### Setup Steps
 
