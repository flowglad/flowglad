--- conflicted
+++ resolved
@@ -1,4 +1,4 @@
-import { and as drizzleAnd, eq, inArray, sql } from 'drizzle-orm'
+import { and as drizzleAnd, eq, inArray, or, sql } from 'drizzle-orm'
 import { boolean, integer, pgTable, text } from 'drizzle-orm/pg-core'
 import { beforeEach, describe, expect, it } from 'vitest'
 import {
@@ -8,20 +8,17 @@
 } from '@/../seedDatabase'
 import { adminTransaction } from '@/db/adminTransaction'
 import { authenticatedTransaction } from '@/db/authenticatedTransaction'
-<<<<<<< HEAD
-import { nulledPriceColumns, Price } from '@/db/schema/prices'
-import { PriceType, CurrencyCode } from '@/types'
-import { eq, and as drizzleAnd, inArray, sql, or } from 'drizzle-orm'
-import { pgTable, text, integer, boolean } from 'drizzle-orm/pg-core'
-import { ApiKey } from '@/db/schema/apiKeys'
-import { PricingModel, pricingModels } from './schema/pricingModels'
-import { Product } from './schema/products'
-=======
 import type { ApiKey } from '@/db/schema/apiKeys'
 import { nulledPriceColumns, type Price } from '@/db/schema/prices'
 import { CurrencyCode, PriceType } from '@/types'
 import { core } from '@/utils/core'
-import { customers } from './schema/customers'
+import {
+  type Customer,
+  customers,
+  customersInsertSchema,
+  customersSelectSchema,
+  customersUpdateSchema,
+} from './schema/customers'
 import {
   type PricingModel,
   pricingModels,
@@ -32,28 +29,17 @@
   selectCustomersPaginated,
 } from './tableMethods/customerMethods'
 import { insertPrice, updatePrice } from './tableMethods/priceMethods'
->>>>>>> b791f232
 import {
   insertProduct,
   updateProduct,
 } from './tableMethods/productMethods'
 import {
+  createCursorPaginatedSelectFunction,
   decodeCursor,
   encodeCursor,
   metadataSchema,
   whereClauseFromObject,
 } from './tableUtils'
-<<<<<<< HEAD
-import {
-  customers,
-  customersSelectSchema,
-  customersInsertSchema,
-  customersUpdateSchema,
-  Customer,
-} from './schema/customers'
-import { createCursorPaginatedSelectFunction } from './tableUtils'
-=======
->>>>>>> b791f232
 
 describe('createCursorPaginatedSelectFunction', () => {
   let organizationId: string
