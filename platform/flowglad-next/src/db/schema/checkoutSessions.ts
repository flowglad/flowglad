--- conflicted
+++ resolved
@@ -717,8 +717,7 @@
     ),
 })
 
-<<<<<<< HEAD
-const productCheckoutSessionSchema = z.discriminatedUnion(
+export const productCheckoutSessionSchema = z.discriminatedUnion(
   'anonymous',
   [
     coreCheckoutSessionSchema.extend({
@@ -752,22 +751,6 @@
     }),
   ]
 )
-=======
-export const productCheckoutSessionSchema =
-  coreCheckoutSessionSchema.extend({
-    type: z.literal(CheckoutSessionType.Product),
-    priceId: z
-      .string()
-      .describe('The ID of the price the customer shall purchase'),
-    quantity: z
-      .number()
-      .optional()
-      .describe(
-        'The quantity of the purchase or subscription created when this checkout session succeeds. Ignored if the checkout session is of type `invoice`.'
-      ),
-    preserveBillingCycleAnchor: preserveBillingCycleAnchorSchema,
-  })
->>>>>>> 16bf9634
 
 export const addPaymentMethodCheckoutSessionSchema =
   coreCheckoutSessionSchema.extend({
