--- conflicted
+++ resolved
@@ -133,21 +133,12 @@
           using: sql`"organization_id" in (select "organization_id" from "memberships")`,
         }
       ),
-<<<<<<< HEAD
-      customerPolicy('Allow read on own checkout sessions', {
-        as: 'permissive',
-        to: 'customer',
-        for: 'select',
-        using: sql`"customer_id" in (select "id" from "customers")`,
-      }),
-=======
       customerPolicy('Enable select for customer', {
         as: 'permissive',
         for: 'select',
         using: sql`"customer_id" in (select id from "customers") and "organization_id" = current_organization_id()`,
       }),
       livemodePolicy(TABLE_NAME),
->>>>>>> 16bf9634
     ]
   }
 ).enableRLS()
