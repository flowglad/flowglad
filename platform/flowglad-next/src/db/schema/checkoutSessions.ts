import { z } from 'zod'
import {
  jsonb,
  pgTable,
  text,
  integer,
  timestamp,
  boolean,
} from 'drizzle-orm/pg-core'
import { createSelectSchema, createInsertSchema } from 'drizzle-zod'
import {
  tableBase,
  ommittedColumnsForInsertSchema,
  pgEnumColumn,
  constructIndex,
  newBaseZodSelectSchemaColumns,
  notNullStringForeignKey,
  nullableStringForeignKey,
  livemodePolicy,
  createPaginatedSelectSchema,
  createPaginatedListQuerySchema,
  SelectConditions,
  hiddenColumnsForClientSchema,
  merchantPolicy,
} from '@/db/tableUtils'
import { billingAddressSchema } from '@/db/schema/organizations'
import core from '@/utils/core'
import { prices } from './prices'
import {
  PaymentMethodType,
  CheckoutSessionStatus,
  CheckoutSessionType,
} from '@/types'
import { organizations } from './organizations'
import { purchases } from './purchases'
import { discounts } from './discounts'
import { customers } from './customers'
import { sql } from 'drizzle-orm'
import { invoices } from './invoices'

const TABLE_NAME = 'checkout_sessions'

// Schema descriptions
const CHECKOUT_SESSIONS_BASE_DESCRIPTION =
  'A checkout session record, which describes a checkout process that can be used to complete purchases, invoices, or product orders. Each session has a specific type that determines its behavior and required fields.'
const PURCHASE_CHECKOUT_SESSION_DESCRIPTION =
  'A checkout session for a customized purchase, which will complete the purchase record and (if for a subscription price) a subscription upon successful completion.'
const INVOICE_CHECKOUT_SESSION_DESCRIPTION =
  'A checkout session for an invoice, which will only create a payment record associated with the invoice upon successful completion. It will not create a subscription or purchase.'
const PRODUCT_CHECKOUT_SESSION_DESCRIPTION =
  'A checkout session for a product, which will create a purchase record and (if for a subscription price) a subscription upon successful completion.'
const PAYMENT_METHOD_CREATION_CHECKOUT_SESSION_DESCRIPTION =
  'A checkout session for a payment method creation, which will create a payment method record upon successful completion. If targetSubscriptionId is provided, the payment method will be added to the subscription as the default payment method.'
const ACTIVATE_SUBSCRIPTION_CHECKOUT_SESSION_DESCRIPTION =
  'A checkout session to activate a subscription, which will create a payment method and associate it with the subscription, and then attempt to pay any outstanding invoices for that subscription.'

const columns = {
  ...tableBase('chckt_session'),
  status: pgEnumColumn({
    enumName: 'CheckoutSessionStatus',
    columnName: 'status',
    enumBase: CheckoutSessionStatus,
  }).notNull(),
  billingAddress: jsonb('billing_address'),
  priceId: nullableStringForeignKey('price_id', prices),
  purchaseId: nullableStringForeignKey('purchase_id', purchases),
  invoiceId: nullableStringForeignKey('invoice_id', invoices),
  // outputMetadata: jsonb('output_metadata'),
  /**
   * Should only be non-1 in the case of priceId is not null.
   */
  quantity: integer('quantity').notNull().default(1),
  organizationId: notNullStringForeignKey(
    'organization_id',
    organizations
  ),
  customerName: text('customer_name'),
  customerEmail: text('customer_email'),
  stripeSetupIntentId: text('stripe_setup_intent_id'),
  stripePaymentIntentId: text('stripe_payment_intent_id'),
  customerId: nullableStringForeignKey('customer_id', customers),
  /**
   * Default to 24 hours from now
   */
  expires: timestamp('expires')
    .notNull()
    .$defaultFn(() => new Date(Date.now() + 1000 * 60 * 60 * 24)),
  paymentMethodType: pgEnumColumn({
    enumName: 'PaymentMethodType',
    columnName: 'payment_method_type',
    enumBase: PaymentMethodType,
  }),
  discountId: nullableStringForeignKey('discount_id', discounts),
  successUrl: text('successUrl'),
  cancelUrl: text('cancelUrl'),
  type: pgEnumColumn({
    enumName: 'CheckoutSessionType',
    columnName: 'type',
    enumBase: CheckoutSessionType,
  }).notNull(),
  preserveBillingCycleAnchor: boolean('preserve_billing_cycle_anchor')
    .notNull()
    .default(false),
  outputMetadata: jsonb('output_metadata'),
  outputName: text('output_name'),
  targetSubscriptionId: text('target_subscription_id'),
  automaticallyUpdateSubscriptions: boolean(
    'automatically_update_subscriptions'
  ),
}

export const checkoutSessions = pgTable(
  TABLE_NAME,
  columns,
  (table) => {
    return [
      constructIndex(TABLE_NAME, [table.priceId]),
      constructIndex(TABLE_NAME, [table.stripePaymentIntentId]),
      constructIndex(TABLE_NAME, [table.organizationId]),
      constructIndex(TABLE_NAME, [table.status]),
      constructIndex(TABLE_NAME, [table.stripeSetupIntentId]),
      constructIndex(TABLE_NAME, [table.purchaseId]),
      constructIndex(TABLE_NAME, [table.discountId]),
      constructIndex(TABLE_NAME, [table.customerId]),
      livemodePolicy(),
      merchantPolicy(
        'Enable all actions for discounts in own organization',
        {
          as: 'permissive',
          to: 'all',
          for: 'all',
          using: sql`"organization_id" in (select "organization_id" from "memberships")`,
        }
      ),
    ]
  }
).enableRLS()

export const checkoutSessionOutputMetadataSchema = z
  .record(z.string(), z.any())
  .nullable()

// Common refinements for both SELECT and INSERT schemas (validation logic)
const commonRefinement = {
  billingAddress: billingAddressSchema.nullable().optional(),
  status: core.createSafeZodEnum(CheckoutSessionStatus),
  successUrl: z.url().nullable().optional(),
  cancelUrl: z.url().nullable().optional(),
  // outputMetadata: z.any().nullable(),
  paymentMethodType: core
    .createSafeZodEnum(PaymentMethodType)
    .nullable()
    .optional(),
  outputMetadata: checkoutSessionOutputMetadataSchema.optional(),
}

// Refinements for SELECT schemas only (includes auto-generated columns)
const selectRefinement = {
  ...newBaseZodSelectSchemaColumns,
  ...commonRefinement,
}

// Refinements for INSERT schemas (without auto-generated columns)
const insertRefinement = {
  ...commonRefinement,
}

const purchaseCheckoutSessionRefinement = {
  purchaseId: z.string(),
  priceId: z.string(),
  targetSubscriptionId: core.safeZodNullOrUndefined,
  automaticallyUpdateSubscriptions: core.safeZodNullOrUndefined,
  type: z.literal(CheckoutSessionType.Purchase),
  preserveBillingCycleAnchor: z.literal(false).optional(),
}

const invoiceCheckoutSessionRefinement = {
  invoiceId: z.string(),
  priceId: z.null(),
  purchaseId: z.null(),
  automaticallyUpdateSubscriptions: core.safeZodNullOrUndefined,
  targetSubscriptionId: z.null(),
  type: z.literal(CheckoutSessionType.Invoice),
  outputMetadata: z.null(),
  preserveBillingCycleAnchor: z.literal(false).optional(),
}

export const invoiceCheckoutSessionNulledColumns = {
  priceId: null,
  purchaseId: null,
  outputMetadata: null,
  automaticallyUpdateSubscriptions: null,
  preserveBillingCycleAnchor: false,
  targetSubscriptionId: null,
} as const

const preserveBillingCycleAnchorSchema = z
  .boolean()
  .optional()
  .describe(
    'Whether to preserve the billing cycle anchor date in the case that the customer already has an active subscription that renews. If not provided, defaults to false.'
  )

const productCheckoutSessionRefinement = {
  priceId: z.string(),
  invoiceId: z.null(),
  targetSubscriptionId: core.safeZodNullOrUndefined,
  automaticallyUpdateSubscriptions: core.safeZodNullOrUndefined,
  type: z.literal(CheckoutSessionType.Product),
  preserveBillingCycleAnchor: preserveBillingCycleAnchorSchema,
}

const activateSubscriptionRefinement = {
  type: z.literal(CheckoutSessionType.ActivateSubscription),
  targetSubscriptionId: z.string(),
  invoiceId: z.null(),
  purchaseId: z.null(),
  preserveBillingCycleAnchor: preserveBillingCycleAnchorSchema,
}

const addPaymentMethodCheckoutSessionRefinement = {
  targetSubscriptionId: z
    .string()
    .nullable()
    .optional()
    .describe(
      'The subscription that the payment method will be added to as the default payment method.'
    ),
  customerId: z
    .string()
    .describe(
      'The customer that the payment method will be added to as the default payment method.'
    ),
  type: z.literal(CheckoutSessionType.AddPaymentMethod),
  automaticallyUpdateSubscriptions: z
    .boolean()
    .optional()
    .describe(
      'Whether to automatically update all current subscriptions to the new payment method. Defaults to false.'
    ),
}

export const coreCheckoutSessionsSelectSchema = createSelectSchema(
  checkoutSessions,
  selectRefinement
)

const purchaseCheckoutSessionsSelectSchema =
  coreCheckoutSessionsSelectSchema
    .extend(purchaseCheckoutSessionRefinement)
    .describe(PURCHASE_CHECKOUT_SESSION_DESCRIPTION)
const invoiceCheckoutSessionsSelectSchema =
  coreCheckoutSessionsSelectSchema
    .extend(invoiceCheckoutSessionRefinement)
    .describe(INVOICE_CHECKOUT_SESSION_DESCRIPTION)

const productCheckoutSessionsSelectSchema =
  coreCheckoutSessionsSelectSchema
    .extend(productCheckoutSessionRefinement)
    .describe(PRODUCT_CHECKOUT_SESSION_DESCRIPTION)

const addPaymentMethodCheckoutSessionsSelectSchema =
  coreCheckoutSessionsSelectSchema
    .extend(addPaymentMethodCheckoutSessionRefinement)
    .describe(PAYMENT_METHOD_CREATION_CHECKOUT_SESSION_DESCRIPTION)

const activateSubscriptionCheckoutSessionsSelectSchema =
  coreCheckoutSessionsSelectSchema
    .extend(activateSubscriptionRefinement)
    .describe(ACTIVATE_SUBSCRIPTION_CHECKOUT_SESSION_DESCRIPTION)

export const checkoutSessionsSelectSchema = z
  .discriminatedUnion('type', [
    purchaseCheckoutSessionsSelectSchema,
    invoiceCheckoutSessionsSelectSchema,
    productCheckoutSessionsSelectSchema,
    addPaymentMethodCheckoutSessionsSelectSchema,
    activateSubscriptionCheckoutSessionsSelectSchema,
  ])
  .describe(CHECKOUT_SESSIONS_BASE_DESCRIPTION)

export const coreCheckoutSessionsInsertSchema = createInsertSchema(
  checkoutSessions
)
  .omit(ommittedColumnsForInsertSchema)
  .extend(insertRefinement)

export const purchaseCheckoutSessionsInsertSchema =
  coreCheckoutSessionsInsertSchema.extend(
    purchaseCheckoutSessionRefinement
  )
export const invoiceCheckoutSessionsInsertSchema =
  coreCheckoutSessionsInsertSchema.extend(
    invoiceCheckoutSessionRefinement
  )
export const productCheckoutSessionsInsertSchema =
  coreCheckoutSessionsInsertSchema.extend(
    productCheckoutSessionRefinement
  )
export const addPaymentMethodCheckoutSessionsInsertSchema =
  coreCheckoutSessionsInsertSchema.extend(
    addPaymentMethodCheckoutSessionRefinement
  )

export const activateSubscriptionCheckoutSessionsInsertSchema =
  coreCheckoutSessionsInsertSchema.extend(
    activateSubscriptionRefinement
  )

export const checkoutSessionsInsertSchema = z
  .discriminatedUnion('type', [
    purchaseCheckoutSessionsInsertSchema,
    invoiceCheckoutSessionsInsertSchema,
    productCheckoutSessionsInsertSchema,
    addPaymentMethodCheckoutSessionsInsertSchema,
    activateSubscriptionCheckoutSessionsInsertSchema,
  ])
  .meta({
    id: 'CheckoutSessionInsert',
  })
  .describe(CHECKOUT_SESSIONS_BASE_DESCRIPTION)

export const coreCheckoutSessionsUpdateSchema =
  coreCheckoutSessionsInsertSchema.partial().extend({
    id: z.string(),
  })

const purchaseCheckoutSessionUpdateSchema =
  coreCheckoutSessionsUpdateSchema.extend(
    purchaseCheckoutSessionRefinement
  )
const invoiceCheckoutSessionUpdateSchema =
  coreCheckoutSessionsUpdateSchema.extend(
    invoiceCheckoutSessionRefinement
  )
const productCheckoutSessionUpdateSchema =
  coreCheckoutSessionsUpdateSchema.extend(
    productCheckoutSessionRefinement
  )
const addPaymentMethodCheckoutSessionUpdateSchema =
  coreCheckoutSessionsUpdateSchema.extend(
    addPaymentMethodCheckoutSessionRefinement
  )

const activateSubscriptionCheckoutSessionUpdateSchema =
  coreCheckoutSessionsUpdateSchema.extend(
    activateSubscriptionRefinement
  )

export const checkoutSessionsUpdateSchema = z
  .discriminatedUnion('type', [
    purchaseCheckoutSessionUpdateSchema,
    invoiceCheckoutSessionUpdateSchema,
    productCheckoutSessionUpdateSchema,
    addPaymentMethodCheckoutSessionUpdateSchema,
    activateSubscriptionCheckoutSessionUpdateSchema,
  ])
  .describe(CHECKOUT_SESSIONS_BASE_DESCRIPTION)

export const createCheckoutSessionInputSchema = z
  .object({
    checkoutSession: checkoutSessionsInsertSchema,
  })
  .meta({
    id: 'CreateCheckoutSessionInput',
  })

const readOnlyColumns = {
  expires: true,
  status: true,
  stripePaymentIntentId: true,
  stripeSetupIntentId: true,
  purchaseId: true,
} as const

const purchaseCheckoutSessionClientUpdateSchema =
  purchaseCheckoutSessionUpdateSchema
    .omit(readOnlyColumns)
    .extend({
      id: z.string(),
    })
    .meta({
      id: 'PurchaseCheckoutSessionUpdate',
    })
const invoiceCheckoutSessionClientUpdateSchema =
  invoiceCheckoutSessionUpdateSchema
    .omit(readOnlyColumns)
    .extend({
      id: z.string(),
    })
    .meta({
      id: 'InvoiceCheckoutSessionUpdate',
    })
const productCheckoutSessionClientUpdateSchema =
  productCheckoutSessionUpdateSchema
    .omit(readOnlyColumns)
    .extend({
      id: z.string(),
    })
    .meta({
      id: 'ProductCheckoutSessionUpdate',
    })
const addPaymentMethodCheckoutSessionClientUpdateSchema =
  addPaymentMethodCheckoutSessionUpdateSchema
    .omit(readOnlyColumns)
    .extend({
      id: z.string(),
    })
    .meta({
      id: 'AddPaymentMethodCheckoutSessionUpdate',
    })

const activateSubscriptionCheckoutSessionClientUpdateSchema =
  activateSubscriptionCheckoutSessionUpdateSchema
    .omit(readOnlyColumns)
    .extend({
      id: z.string(),
    })
    .meta({
      id: 'ActivateSubscriptionCheckoutSessionUpdate',
    })

const checkoutSessionClientUpdateSchema = z
  .discriminatedUnion('type', [
    purchaseCheckoutSessionClientUpdateSchema,
    invoiceCheckoutSessionClientUpdateSchema,
    productCheckoutSessionClientUpdateSchema,
    addPaymentMethodCheckoutSessionClientUpdateSchema,
    activateSubscriptionCheckoutSessionClientUpdateSchema,
  ])
  .meta({
    id: 'CheckoutSessionUpdate',
  })
  .describe(CHECKOUT_SESSIONS_BASE_DESCRIPTION)

export const editCheckoutSessionInputSchema = z.object({
  checkoutSession: checkoutSessionClientUpdateSchema,
  purchaseId: z.string().nullish(),
})

export type EditCheckoutSessionInput = z.infer<
  typeof editCheckoutSessionInputSchema
>
const hiddenColumns = {
  expires: true,
  stripePaymentIntentId: true,
  stripeSetupIntentId: true,
  createdByCommit: true,
  updatedByCommit: true,
  ...hiddenColumnsForClientSchema,
} as const

const CHECKOUT_SESSION_CLIENT_SELECT_SCHEMA_DESCRIPTION =
  'A time-limited checkout session, which captures the payment details needed to create a subscription, or purchase, or pay a standalone invoice.'

export const purchaseCheckoutSessionClientSelectSchema =
  purchaseCheckoutSessionsSelectSchema.omit(hiddenColumns).meta({
    id: 'PurchaseCheckoutSessionRecord',
  })
export const invoiceCheckoutSessionClientSelectSchema =
  invoiceCheckoutSessionsSelectSchema.omit(hiddenColumns).meta({
    id: 'InvoiceCheckoutSessionRecord',
  })
export const productCheckoutSessionClientSelectSchema =
  productCheckoutSessionsSelectSchema.omit(hiddenColumns).meta({
    id: 'ProductCheckoutSessionRecord',
  })
export const addPaymentMethodCheckoutSessionClientSelectSchema =
  addPaymentMethodCheckoutSessionsSelectSchema
    .omit(hiddenColumns)
    .meta({
      id: 'AddPaymentMethodCheckoutSessionRecord',
    })
export const activateSubscriptionCheckoutSessionClientSelectSchema =
  activateSubscriptionCheckoutSessionsSelectSchema
    .omit(hiddenColumns)
    .meta({
      id: 'ActivateSubscriptionCheckoutSessionRecord',
    })

export const checkoutSessionClientSelectSchema = z
  .discriminatedUnion('type', [
    purchaseCheckoutSessionClientSelectSchema,
    invoiceCheckoutSessionClientSelectSchema,
    productCheckoutSessionClientSelectSchema,
    addPaymentMethodCheckoutSessionClientSelectSchema,
    activateSubscriptionCheckoutSessionClientSelectSchema,
  ])
  .meta({
    id: 'CheckoutSessionRecord',
  })
  .describe(CHECKOUT_SESSION_CLIENT_SELECT_SCHEMA_DESCRIPTION)

const feeReadyColumns = {
  billingAddress: billingAddressSchema,
  paymentMethodType: core.createSafeZodEnum(PaymentMethodType),
} as const

export const feeReadyPurchaseCheckoutSessionSelectSchema =
  purchaseCheckoutSessionClientSelectSchema.extend(feeReadyColumns)
export const feeReadyInvoiceCheckoutSessionSelectSchema =
  invoiceCheckoutSessionClientSelectSchema.extend(feeReadyColumns)
export const feeReadyProductCheckoutSessionSelectSchema =
  productCheckoutSessionClientSelectSchema.extend(feeReadyColumns)
export const feeReadyAddPaymentMethodCheckoutSessionSelectSchema =
  addPaymentMethodCheckoutSessionClientSelectSchema.extend(
    feeReadyColumns
  )
export const feeReadyActivateSubscriptionCheckoutSessionSelectSchema =
  activateSubscriptionCheckoutSessionClientSelectSchema.extend(
    feeReadyColumns
  )

const FEE_READY_CHECKOUT_SESSION_SELECT_SCHEMA_DESCRIPTION =
  'A checkout session that is ready to be used to calculate a fee.'

export const feeReadyCheckoutSessionSelectSchema = z
  .discriminatedUnion('type', [
    feeReadyPurchaseCheckoutSessionSelectSchema,
    feeReadyInvoiceCheckoutSessionSelectSchema,
    feeReadyProductCheckoutSessionSelectSchema,
    feeReadyAddPaymentMethodCheckoutSessionSelectSchema,
    feeReadyActivateSubscriptionCheckoutSessionSelectSchema,
  ])
  .describe(FEE_READY_CHECKOUT_SESSION_SELECT_SCHEMA_DESCRIPTION)

export const checkoutSessionsPaginatedSelectSchema =
  createPaginatedSelectSchema(checkoutSessionClientSelectSchema)

export const checkoutSessionsPaginatedListSchema =
  createPaginatedListQuerySchema(checkoutSessionClientSelectSchema)

export namespace CheckoutSession {
  export type Insert = z.infer<typeof checkoutSessionsInsertSchema>
  export type PurchaseInsert = z.infer<
    typeof purchaseCheckoutSessionsInsertSchema
  >
  export type InvoiceInsert = z.infer<
    typeof invoiceCheckoutSessionsInsertSchema
  >
  export type ProductInsert = z.infer<
    typeof productCheckoutSessionsInsertSchema
  >
  export type ActivateSubscriptionInsert = z.infer<
    typeof activateSubscriptionCheckoutSessionsInsertSchema
  >

  export type Update = z.infer<typeof checkoutSessionsUpdateSchema>

  export type PurchaseUpdate = z.infer<
    typeof purchaseCheckoutSessionUpdateSchema
  >
  export type InvoiceUpdate = z.infer<
    typeof invoiceCheckoutSessionUpdateSchema
  >
  export type ProductUpdate = z.infer<
    typeof productCheckoutSessionUpdateSchema
  >
  export type ActivateSubscriptionUpdate = z.infer<
    typeof activateSubscriptionCheckoutSessionUpdateSchema
  >

  export type PurchaseRecord = z.infer<
    typeof purchaseCheckoutSessionsSelectSchema
  >
  export type InvoiceRecord = z.infer<
    typeof invoiceCheckoutSessionsSelectSchema
  >
  export type ProductRecord = z.infer<
    typeof productCheckoutSessionsSelectSchema
  >
  export type ActivateSubscriptionRecord = z.infer<
    typeof activateSubscriptionCheckoutSessionsSelectSchema
  >

  export type Record = z.infer<typeof checkoutSessionsSelectSchema>
  export type SubscriptionCreatingRecord =
    | ProductRecord
    | PurchaseRecord
  export type PurchaseClientRecord = z.infer<
    typeof purchaseCheckoutSessionClientSelectSchema
  >

  export type InvoiceClientRecord = z.infer<
    typeof invoiceCheckoutSessionClientSelectSchema
  >

  export type ProductClientRecord = z.infer<
    typeof productCheckoutSessionClientSelectSchema
  >

  export type ActivateSubscriptionClientRecord = z.infer<
    typeof activateSubscriptionCheckoutSessionClientSelectSchema
  >

  export type ClientRecord = z.infer<
    typeof checkoutSessionClientSelectSchema
  >

  export type PurchaseClientUpdate = z.infer<
    typeof purchaseCheckoutSessionClientUpdateSchema
  >

  export type InvoiceClientUpdate = z.infer<
    typeof invoiceCheckoutSessionClientUpdateSchema
  >

  export type ProductClientUpdate = z.infer<
    typeof productCheckoutSessionClientUpdateSchema
  >

  export type ActivateSubscriptionClientUpdate = z.infer<
    typeof activateSubscriptionCheckoutSessionClientUpdateSchema
  >

  export type ClientUpdate = z.infer<
    typeof checkoutSessionClientUpdateSchema
  >
  /**
   * A Purchase Session that has all the parameters necessary to create a FeeCalcuation
   */
  export type FeeReadyRecord = z.infer<
    typeof feeReadyCheckoutSessionSelectSchema
  >
  export type PaginatedList = z.infer<
    typeof checkoutSessionsPaginatedListSchema
  >
  export type OutputMetadata = z.infer<
    typeof checkoutSessionOutputMetadataSchema
  >

  export type Where = SelectConditions<typeof checkoutSessions>

  export type AddPaymentMethodInsert = z.infer<
    typeof addPaymentMethodCheckoutSessionsInsertSchema
  >

  export type AddPaymentMethodUpdate = z.infer<
    typeof addPaymentMethodCheckoutSessionUpdateSchema
  >

  export type AddPaymentMethodRecord = z.infer<
    typeof addPaymentMethodCheckoutSessionsSelectSchema
  >

  export type AddPaymentMethodClientRecord = z.infer<
    typeof addPaymentMethodCheckoutSessionClientSelectSchema
  >

  export type AddPaymentMethodClientUpdate = z.infer<
    typeof addPaymentMethodCheckoutSessionClientUpdateSchema
  >
}

export const getPaymentIntentStatusInputSchema = z.object({
  paymentIntentId: z.string(),
  type: z.literal('paymentIntent'),
})

export const getSetupIntentStatusInputSchema = z.object({
  setupIntentId: z.string(),
  type: z.literal('setupIntent'),
})

export const getCheckoutIntentStatusInputSchema = z.object({
  checkoutSessionId: z.string(),
  type: z.literal('checkoutSession'),
})

export const getIntentStatusInputSchema = z.discriminatedUnion(
  'type',
  [
    getPaymentIntentStatusInputSchema,
    getSetupIntentStatusInputSchema,
    getCheckoutIntentStatusInputSchema,
  ]
)

export type GetIntentStatusInput = z.infer<
  typeof getIntentStatusInputSchema
>

const coreCheckoutSessionSchema = z.object({
  customerExternalId: z
    .string()
    .describe(
      'The id of the Customer for this purchase session, as defined in your system'
    ),
  successUrl: z
    .string()
    .describe(
      'The URL to redirect to after the purchase is successful'
    ),
  cancelUrl: z
    .string()
    .describe(
      'The URL to redirect to after the purchase is canceled or fails'
    ),
  outputMetadata: z
    .record(z.string(), z.any())
    .optional()
    .describe(
      'Metadata that will get added to the purchase or subscription created when this checkout session succeeds. Ignored if the checkout session is of type `invoice`.'
    ),
  outputName: z
    .string()
    .optional()
    .describe(
      'The name of the purchase or subscription created when this checkout session succeeds. Ignored if the checkout session is of type `invoice`.'
    ),
})

<<<<<<< HEAD
const productCheckoutSessionSchema = z.discriminatedUnion(
  'anonymous',
  [
    coreCheckoutSessionSchema.extend({
      type: z.literal(CheckoutSessionType.Product),
      priceId: z.string(),
      quantity: z.number().optional(),
      anonymous: z.literal(false).optional(),
    }),
    coreCheckoutSessionSchema.extend({
      type: z.literal(CheckoutSessionType.Product),
      priceId: z.string(),
      quantity: z.number().optional(),
      anonymous: z.literal(true),
      customerExternalId: z.null().optional(),
    }),
  ]
=======
const productCheckoutSessionSchema = coreCheckoutSessionSchema.extend(
  {
    type: z.literal(CheckoutSessionType.Product),
    priceId: z
      .string()
      .describe('The ID of the price the customer shall purchase'),
    quantity: z
      .number()
      .optional()
      .describe(
        'The quantity of the purchase or subscription created when this checkout session succeeds. Ignored if the checkout session is of type `invoice`.'
      ),
    preserveBillingCycleAnchor: preserveBillingCycleAnchorSchema,
  }
>>>>>>> 5c622b15
)

const addPaymentMethodCheckoutSessionSchema =
  coreCheckoutSessionSchema.extend({
    type: z.literal(CheckoutSessionType.AddPaymentMethod),
    targetSubscriptionId: z
      .string()
      .optional()
      .describe(
        'The id of the subscription that the payment method will be added to as the default payment method.'
      ),
    automaticallyUpdateSubscriptions: z
      .boolean()
      .optional()
      .describe(
        'Whether to automatically update all current subscriptions to the new payment method. Defaults to false.'
      ),
  })

const activateSubscriptionCheckoutSessionSchema =
  coreCheckoutSessionSchema.extend({
    type: z.literal(CheckoutSessionType.ActivateSubscription),
    priceId: z.string(),
    targetSubscriptionId: z.string(),
    preserveBillingCycleAnchor: preserveBillingCycleAnchorSchema,
  })

const createCheckoutSessionObject = z.discriminatedUnion('type', [
  productCheckoutSessionSchema,
  addPaymentMethodCheckoutSessionSchema,
  activateSubscriptionCheckoutSessionSchema,
])

export type CreateCheckoutSessionObject = z.infer<
  typeof createCheckoutSessionObject
>

export const singleCheckoutSessionOutputSchema = z.object({
  checkoutSession: checkoutSessionClientSelectSchema,
  url: z
    .string()
    .describe('The URL to redirect to complete the purchase'),
})

export const createCheckoutSessionSchema = z
  .object({
    checkoutSession: createCheckoutSessionObject,
  })
  .describe('Use this schema for new checkout sessions.')

export type CreateCheckoutSessionInput = z.infer<
  typeof createCheckoutSessionSchema
><|MERGE_RESOLUTION|>--- conflicted
+++ resolved
@@ -710,40 +710,39 @@
     ),
 })
 
-<<<<<<< HEAD
 const productCheckoutSessionSchema = z.discriminatedUnion(
   'anonymous',
   [
     coreCheckoutSessionSchema.extend({
       type: z.literal(CheckoutSessionType.Product),
-      priceId: z.string(),
-      quantity: z.number().optional(),
+      priceId: z
+        .string()
+        .describe('The ID of the price the customer shall purchase'),
+      quantity: z
+        .number()
+        .optional()
+        .describe(
+          'The quantity of the purchase or subscription created when this checkout session succeeds. Ignored if the checkout session is of type `invoice`.'
+        ),
       anonymous: z.literal(false).optional(),
+      preserveBillingCycleAnchor: preserveBillingCycleAnchorSchema,
     }),
     coreCheckoutSessionSchema.extend({
       type: z.literal(CheckoutSessionType.Product),
-      priceId: z.string(),
-      quantity: z.number().optional(),
+      priceId: z
+        .string()
+        .describe('The ID of the price the customer shall purchase'),
+      quantity: z
+        .number()
+        .optional()
+        .describe(
+          'The quantity of the purchase or subscription created when this checkout session succeeds. Ignored if the checkout session is of type `invoice`.'
+        ),
       anonymous: z.literal(true),
       customerExternalId: z.null().optional(),
+      preserveBillingCycleAnchor: preserveBillingCycleAnchorSchema,
     }),
   ]
-=======
-const productCheckoutSessionSchema = coreCheckoutSessionSchema.extend(
-  {
-    type: z.literal(CheckoutSessionType.Product),
-    priceId: z
-      .string()
-      .describe('The ID of the price the customer shall purchase'),
-    quantity: z
-      .number()
-      .optional()
-      .describe(
-        'The quantity of the purchase or subscription created when this checkout session succeeds. Ignored if the checkout session is of type `invoice`.'
-      ),
-    preserveBillingCycleAnchor: preserveBillingCycleAnchorSchema,
-  }
->>>>>>> 5c622b15
 )
 
 const addPaymentMethodCheckoutSessionSchema =
