--- conflicted
+++ resolved
@@ -729,13 +729,8 @@
       .describe(
         'The quantity of the purchase or subscription created when this checkout session succeeds. Ignored if the checkout session is of type `invoice`.'
       ),
-<<<<<<< HEAD
-  })
-=======
     preserveBillingCycleAnchor: preserveBillingCycleAnchorSchema,
-  }
-)
->>>>>>> 5c622b15
+  })
 
 export const addPaymentMethodCheckoutSessionSchema =
   coreCheckoutSessionSchema.extend({
