import * as R from 'ramda'
import { createSelectSchema, createInsertSchema } from 'drizzle-zod'
import {
  ommittedColumnsForInsertSchema,
  newBaseZodSelectSchemaColumns,
  constructIndex,
  constructUniqueIndex,
  tableBase,
  nullableStringForeignKey,
  livemodePolicy,
  SelectConditions,
  hiddenColumnsForClientSchema,
  timestampWithTimezoneColumn,
<<<<<<< HEAD
  zodEpochMs,
=======
  clientWriteOmitsConstructor,
>>>>>>> 7eb88bb8
} from '@/db/tableUtils'
import core from '@/utils/core'
import { z } from 'zod'
import { pgTable, text, timestamp, jsonb } from 'drizzle-orm/pg-core'
import { customers } from './customers'
import { memberships } from './memberships'

const TABLE_NAME = 'messages'
export const messages = pgTable(
  TABLE_NAME,
  {
    ...tableBase('msg'),
    customerId: nullableStringForeignKey('customer_id', customers),
    messageSentAt:
      timestampWithTimezoneColumn('message_sent_at').notNull(),
    organizationMemberId: nullableStringForeignKey(
      'organization_member_id',
      memberships
    ),
    rawText: text('raw_text').notNull(),
    platform: text('platform').notNull(),
    /**
     * For Figma, there isn't really a notion of "thread"
     * For Slack, this is the thread
     * For Gmail, this is the thread
     */
    platformThreadId: text('platform_thread_id'),
    /**
     * For Figma, this is the file
     * For Slack, this is the literal channel
     */
    platformChannelId: text('platform_channel_id'),
    platformId: text('platform_id').notNull(),
    platformUserId: text('platform_user_id').notNull(),
    payload: jsonb('payload'),
  },
  (table) => {
    return [
      constructIndex(TABLE_NAME, [table.platformId]),
      constructIndex(TABLE_NAME, [table.platformThreadId]),
      constructUniqueIndex(TABLE_NAME, [
        table.platformId,
        table.platform,
      ]),
      livemodePolicy(TABLE_NAME),
    ]
  }
).enableRLS()

// Common refinements for both SELECT and INSERT schemas
const commonColumnRefinements = {
  messageSentAt: zodEpochMs,
  payload: z.unknown(),
}

// Column refinements for SELECT schemas only
const selectColumnRefinements = {
  ...newBaseZodSelectSchemaColumns,
  ...commonColumnRefinements,
}

// Column refinements for INSERT schemas (without auto-generated columns)
const insertColumnRefinements = {
  ...commonColumnRefinements,
}

export const messagesSelectSchema = createSelectSchema(
  messages,
  selectColumnRefinements
)

export const messagesInsertSchema = createInsertSchema(messages)
  .omit(ommittedColumnsForInsertSchema)
  .extend(insertColumnRefinements)

export const messagesUpdateSchema = messagesInsertSchema
  .partial()
  .extend({ id: z.string() })

const readOnlyColumns = {
  customerId: true,
  organizationMemberId: true,
  platformId: true,
  platformUserId: true,
  platformThreadId: true,
  platformChannelId: true,
  rawText: true,
  platform: true,
  payload: true,
  messageSentAt: true,
  livemode: true,
} as const

const hiddenColumns = {
  ...hiddenColumnsForClientSchema,
} as const

const clientWriteOmits = clientWriteOmitsConstructor({
  ...hiddenColumns,
  ...readOnlyColumns,
})

export const messagesClientSelectSchema = messagesSelectSchema
  .omit(hiddenColumns)
  .meta({ id: 'MessagesClientSelectSchema' })

export const messagesClientUpdateSchema = messagesUpdateSchema
  .omit(clientWriteOmits)
  .meta({ id: 'MessagesClientUpdateSchema' })

export namespace Message {
  export type Insert = z.infer<typeof messagesInsertSchema>
  export type Update = z.infer<typeof messagesUpdateSchema>
  export type Record = z.infer<typeof messagesSelectSchema>
  export type ClientRecord = z.infer<
    typeof messagesClientSelectSchema
  >
  export type ClientUpdate = z.infer<
    typeof messagesClientUpdateSchema
  >
  export type Where = SelectConditions<typeof messages>
}<|MERGE_RESOLUTION|>--- conflicted
+++ resolved
@@ -11,11 +11,8 @@
   SelectConditions,
   hiddenColumnsForClientSchema,
   timestampWithTimezoneColumn,
-<<<<<<< HEAD
   zodEpochMs,
-=======
   clientWriteOmitsConstructor,
->>>>>>> 7eb88bb8
 } from '@/db/tableUtils'
 import core from '@/utils/core'
 import { z } from 'zod'
