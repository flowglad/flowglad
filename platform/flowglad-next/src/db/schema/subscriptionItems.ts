--- conflicted
+++ resolved
@@ -16,11 +16,8 @@
   merchantPolicy,
   enableCustomerReadPolicy,
   timestampWithTimezoneColumn,
-<<<<<<< HEAD
   zodEpochMs,
-=======
   clientWriteOmitsConstructor,
->>>>>>> 7eb88bb8
 } from '@/db/tableUtils'
 import { subscriptions } from '@/db/schema/subscriptions'
 import { prices } from '@/db/schema/prices'
