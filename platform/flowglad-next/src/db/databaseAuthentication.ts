import type { Session } from '@supabase/supabase-js'
import { verifyKey } from '@unkey/api'
import type { User } from 'better-auth'
import { and, asc, desc, eq, or, sql } from 'drizzle-orm'
import type { JwtPayload } from 'jsonwebtoken'
import { headers } from 'next/headers'
import { z } from 'zod'
import { FlowgladApiKeyType } from '@/types'
import { auth, getSession } from '@/utils/auth'
import core from '@/utils/core'
import { getCustomerBillingPortalOrganizationId } from '@/utils/customerBillingPortalState'
import { parseUnkeyMeta } from '@/utils/unkey'
import { adminTransaction } from './adminTransaction'
import db from './client'
import type { ApiKey } from './schema/apiKeys'
import { customers, customersSelectSchema } from './schema/customers'
import { memberships } from './schema/memberships'
import { users, usersSelectSchema } from './schema/users'
import { selectApiKeys } from './tableMethods/apiKeyMethods'
import { selectMembershipsAndUsersByMembershipWhere } from './tableMethods/membershipMethods'

type SessionUser = Session['user']

export interface JWTClaim extends JwtPayload {
  user_metadata: SessionUser
  app_metadata: SessionUser['app_metadata']
  email: string
  role: string
  organization_id: string
  auth_type: 'api_key' | 'webapp'
}

interface KeyVerifyResult {
  keyType: FlowgladApiKeyType
  userId: string
  ownerId: string
  environment: string
  metadata: ApiKey.ApiKeyMetadata
}

const userIdFromUnkeyMeta = (meta: ApiKey.ApiKeyMetadata) => {
  if (meta.type !== FlowgladApiKeyType.Secret) {
    throw new Error(
      `userIdFromUnkeyMeta: received invalid API key type`
    )
  }
  return meta.userId
}
/**
 * Returns the userId of the user associated with the key, or undefined if the key is invalid.
 * @param key
 * @returns
 */
async function keyVerify(key: string): Promise<KeyVerifyResult> {
  if (!core.IS_TEST) {
    const { result, error } = await verifyKey({
      key,
      apiId: core.envVariable('UNKEY_API_ID'),
    })
    if (error) {
      throw error
    }
    if (!result) {
      throw new Error('No result for provided API key')
    }
    const meta = parseUnkeyMeta(result.meta)
    return {
      keyType: meta.type,
      userId: userIdFromUnkeyMeta(meta),
      ownerId: result.ownerId as string,
      environment: result.environment as string,
      metadata: meta,
    }
  }

  const {
    membershipAndUser,
    organizationId,
    apiKeyType,
    apiKeyLivemode,
  } = await adminTransaction(async ({ transaction }) => {
    const [apiKeyRecord] = await selectApiKeys(
      {
        token: key,
      },
      transaction
    )
    const [membershipAndUser] =
      await selectMembershipsAndUsersByMembershipWhere(
        {
          organizationId: apiKeyRecord.organizationId,
        },
        transaction
      )
    return {
      membershipAndUser,
      organizationId: apiKeyRecord.organizationId,
      apiKeyType: apiKeyRecord.type,
      apiKeyLivemode: apiKeyRecord.livemode,
    }
  })
  return {
    keyType: apiKeyType,
    userId: membershipAndUser.user.id,
    ownerId: organizationId,
    environment: apiKeyLivemode ? 'live' : 'test',
    metadata: {
      type: apiKeyType as FlowgladApiKeyType.Secret,
      userId: membershipAndUser.user.id,
      organizationId: organizationId,
    },
  }
}

interface DatabaseAuthenticationInfo {
  userId: string
  livemode: boolean
  jwtClaim: JWTClaim
}

export async function dbAuthInfoForSecretApiKeyResult(
  verifyKeyResult: KeyVerifyResult
): Promise<DatabaseAuthenticationInfo> {
  if (verifyKeyResult.keyType !== FlowgladApiKeyType.Secret) {
    throw new Error(
      `dbAuthInfoForSecretApiKey: received invalid API key type: ${verifyKeyResult.keyType}`
    )
  }
  const membershipsForOrganization = await db
    .select()
    .from(memberships)
    .innerJoin(users, eq(memberships.userId, users.id))
    .where(
      and(
        eq(memberships.organizationId, verifyKeyResult.ownerId!),
        or(
          eq(memberships.userId, `${verifyKeyResult.userId}`),
          eq(users.clerkId, `${verifyKeyResult.userId}`)
        )
      )
    )
  const userId =
    membershipsForOrganization[0].users.id ??
    `${verifyKeyResult.userId}`
  const livemode = verifyKeyResult.environment === 'live'
  const jwtClaim: JWTClaim = {
    role: 'merchant',
    sub: userId,
    email: 'apiKey@example.com',
    session_id: 'mock_session_123',
    organization_id: verifyKeyResult.ownerId,
    auth_type: 'api_key',
    user_metadata: {
      id: userId,
      user_metadata: {},
      aud: 'stub',
      email: 'apiKey@example.com',
      created_at: new Date().toISOString(),
      updated_at: new Date().toISOString(),
      role: 'merchant',
      app_metadata: {
        provider: 'apiKey',
      },
    },
    app_metadata: { provider: 'apiKey' },
  }
  return {
    userId,
    livemode,
    jwtClaim,
  }
}

<<<<<<< HEAD
export async function dbAuthInfoForBillingPortalApiKeyResult(
  verifyKeyResult: KeyVerifyResult
): Promise<DatabaseAuthenticationInfo> {
  if (
    verifyKeyResult.keyType !== FlowgladApiKeyType.BillingPortalToken
  ) {
    throw new Error(
      `dbAuthInfoForBillingPortalApiKey: received invalid API key type: ${verifyKeyResult.keyType}`
    )
  }
  const livemode = verifyKeyResult.environment === 'live'
  const billingMetadata =
    verifyKeyResult.metadata as ApiKey.BillingPortalMetadata
  if (!billingMetadata) {
    throw new Error(
      `dbAuthInfoForBillingPortalApiKey: received invalid API key metadata: ${verifyKeyResult.metadata}`
    )
  }
  if (!billingMetadata.organizationId) {
    throw new Error(
      `dbAuthInfoForBillingPortalApiKey: received invalid API key metadata: ${verifyKeyResult.metadata}`
    )
  }
  if (!billingMetadata.stackAuthHostedBillingUserId) {
    throw new Error(
      `dbAuthInfoForBillingPortalApiKey: received invalid API key metadata: ${verifyKeyResult.metadata}`
    )
  }
  const [customer] = await db
    .select()
    .from(customers)
    .where(
      and(
        eq(customers.organizationId, billingMetadata.organizationId),
        eq(
          customers.stackAuthHostedBillingUserId,
          billingMetadata.stackAuthHostedBillingUserId
        )
      )
    )
  if (!customer) {
    throw new Error(
      `Billing Portal Authentication Error: No customer found with externalId ${verifyKeyResult.ownerId}.`
    )
  }
  const membershipsForOrganization = await db
    .select()
    .from(memberships)
    .innerJoin(users, eq(memberships.userId, users.id))
    .where(
      and(eq(memberships.organizationId, customer.organizationId))
    )
    .orderBy(asc(memberships.createdAt))

  if (membershipsForOrganization.length === 0) {
    throw new Error(
      `Billing Portal Authentication Error: No memberships found for organization ${verifyKeyResult.ownerId}.`
    )
  }
  const userId = membershipsForOrganization[0].users.id
  const jwtClaim: JWTClaim = {
    role: 'merchant',
    sub: userId,
    email: 'apiKey@example.com',
    auth_type: 'api_key',
    user_metadata: {
      id: userId,
      user_metadata: {},
      aud: 'stub',
      email: 'apiKey@example.com',
      created_at: new Date().toISOString(),
      updated_at: new Date().toISOString(),
      role: 'merchant',
      app_metadata: {
        provider: 'apiKey',
      },
    },
    organization_id: customer.organizationId,
    app_metadata: {
      provider: 'apiKey',
    },
  }
  return {
    userId,
    livemode,
    jwtClaim,
  }
}

=======
>>>>>>> efff0454
export const requestingCustomerAndUser = async ({
  betterAuthId,
  organizationId,
  customerId,
}: {
  betterAuthId: string
  organizationId: string
  customerId?: string
}) => {
  const whereConditions = [
    eq(users.betterAuthId, betterAuthId),
    eq(customers.organizationId, organizationId),
    /**
     * For now, only support granting access to livemode customers,
     * so we can avoid unintentionally allowing customers to get access
     * to test mode customers for the merchant who match their email.
     *
     * FIXME: support billing portal access for test mode customers specifically.
     * This will require more sophisticated auth business logic.
     */
    eq(customers.livemode, true),
  ]

  if (customerId) {
    whereConditions.push(eq(customers.id, customerId))
  }

  const result = await db
    .select({
      customer: customers,
      user: users,
    })
    .from(customers)
    .innerJoin(users, eq(customers.userId, users.id))
    .where(and(...whereConditions))
    .limit(1)

  return z
    .object({
      customer: customersSelectSchema,
      user: usersSelectSchema,
    })
    .array()
    .parse(result)
}

export const dbInfoForCustomerBillingPortal = async ({
  betterAuthId,
  organizationId,
  customerId,
}: {
  betterAuthId: string
  organizationId: string
  customerId?: string
}): Promise<DatabaseAuthenticationInfo> => {
  const [result] = await requestingCustomerAndUser({
    betterAuthId,
    organizationId,
    customerId,
  })
  if (!result) {
    throw new Error('Customer not found')
  }
  const { customer, user } = result
  return {
    userId: user.id,
    livemode: customer.livemode,
    jwtClaim: {
      role: 'customer',
      sub: user.id,
      email: user.email!,
      organization_id: customer.organizationId,
      auth_type: 'webapp',
      user_metadata: {
        id: user.id,
        user_metadata: {},
        aud: 'stub',
        email: user.email!,
        role: 'customer',
        created_at: new Date(user.createdAt).toISOString(),
        updated_at: user.updatedAt
          ? new Date(user.updatedAt).toISOString()
          : new Date().toISOString(),
        app_metadata: {
          provider: 'customerBillingPortal',
          customer_id: customer.id,
        },
      },
      app_metadata: { provider: 'customerBillingPortal' },
    },
  }
}

/**
 * Authenticates a webapp request for either merchant dashboard or customer billing portal.
 *
 * Determines the authentication context based on whether a customer organization ID
 * is present in the billing portal cookie state:
 * - If no customer organization ID: authenticates as merchant using focused membership
 * - If customer organization ID exists: authenticates as customer for billing portal
 *
 * @param user - The Better Auth user making the request
 * @param __testOnlyOrganizationId - Optional test organization ID override
 * @param customerId - Optional customer ID for customer billing portal authentication.
 *   When not provided, authenticates as the first customer found to enable RLS-based
 *   customer listing (customer role can see all customers with the same userId).
 * @returns Database authentication info with JWT claims and user context
 */
export async function databaseAuthenticationInfoForWebappRequest(
  user: User,
  __testOnlyOrganizationId?: string | undefined,
  customerId?: string
): Promise<DatabaseAuthenticationInfo> {
  const betterAuthId = user.id
  const customerOrganizationId =
    await getCustomerBillingPortalOrganizationId({
      __testOrganizationId: __testOnlyOrganizationId,
    })

  if (!customerOrganizationId) {
    // Merchant dashboard authentication flow
    const [focusedMembership] = await db
      .select()
      .from(memberships)
      .innerJoin(users, eq(memberships.userId, users.id))
      .where(and(eq(users.betterAuthId, betterAuthId)))
      .orderBy(desc(memberships.focused))
      .limit(1)
    const userId = focusedMembership?.memberships.userId
    const livemode = focusedMembership?.memberships.livemode ?? false
    const jwtClaim: JWTClaim = {
      role: 'merchant',
      sub: userId,
      email: user.email,
      auth_type: 'webapp',
      user_metadata: {
        id: userId,
        user_metadata: {},
        aud: 'stub',
        email: user.email,
        created_at: new Date().toISOString(),
        updated_at: new Date().toISOString(),
        role: 'merchant',
        app_metadata: {
          provider: '',
        },
      },
      organization_id:
        focusedMembership?.memberships.organizationId ?? '',
      app_metadata: { provider: 'webapp' },
    }
    return {
      userId,
      livemode,
      jwtClaim,
    }
  }

  // Customer billing portal authentication flow
  return await dbInfoForCustomerBillingPortal({
    betterAuthId: user.id,
    organizationId: customerOrganizationId,
    customerId,
  })
}

export async function databaseAuthenticationInfoForApiKeyResult(
  verifyKeyResult: KeyVerifyResult
): Promise<DatabaseAuthenticationInfo> {
  if (!verifyKeyResult.userId) {
    throw new Error('Invalid API key, no userId')
  }
  if (!verifyKeyResult.ownerId) {
    throw new Error('Invalid API key, no ownerId')
  }
  if (verifyKeyResult.keyType !== FlowgladApiKeyType.Secret) {
    throw new Error(
      `databaseAuthenticationInfoForApiKey: received invalid API key type: ${verifyKeyResult.keyType}`
    )
  }
  return dbAuthInfoForSecretApiKeyResult(verifyKeyResult)
}

export async function getDatabaseAuthenticationInfo(params: {
  apiKey: string | undefined
  __testOnlyOrganizationId?: string
  customerId?: string
}): Promise<DatabaseAuthenticationInfo> {
  const { apiKey, __testOnlyOrganizationId, customerId } = params
  if (apiKey) {
    const verifyKeyResult = await keyVerify(apiKey)
    return await databaseAuthenticationInfoForApiKeyResult(
      verifyKeyResult
    )
  }

  const sessionResult = await getSession()
  if (!sessionResult) {
    throw new Error('No user found for a non-API key transaction')
  }
  return await databaseAuthenticationInfoForWebappRequest(
    sessionResult.user as User,
    __testOnlyOrganizationId,
    customerId
  )
}<|MERGE_RESOLUTION|>--- conflicted
+++ resolved
@@ -1,12 +1,11 @@
 import type { Session } from '@supabase/supabase-js'
 import { verifyKey } from '@unkey/api'
 import type { User } from 'better-auth'
-import { and, asc, desc, eq, or, sql } from 'drizzle-orm'
+import { and, desc, eq, or } from 'drizzle-orm'
 import type { JwtPayload } from 'jsonwebtoken'
-import { headers } from 'next/headers'
 import { z } from 'zod'
 import { FlowgladApiKeyType } from '@/types'
-import { auth, getSession } from '@/utils/auth'
+import { getSession } from '@/utils/auth'
 import core from '@/utils/core'
 import { getCustomerBillingPortalOrganizationId } from '@/utils/customerBillingPortalState'
 import { parseUnkeyMeta } from '@/utils/unkey'
@@ -171,98 +170,6 @@
   }
 }
 
-<<<<<<< HEAD
-export async function dbAuthInfoForBillingPortalApiKeyResult(
-  verifyKeyResult: KeyVerifyResult
-): Promise<DatabaseAuthenticationInfo> {
-  if (
-    verifyKeyResult.keyType !== FlowgladApiKeyType.BillingPortalToken
-  ) {
-    throw new Error(
-      `dbAuthInfoForBillingPortalApiKey: received invalid API key type: ${verifyKeyResult.keyType}`
-    )
-  }
-  const livemode = verifyKeyResult.environment === 'live'
-  const billingMetadata =
-    verifyKeyResult.metadata as ApiKey.BillingPortalMetadata
-  if (!billingMetadata) {
-    throw new Error(
-      `dbAuthInfoForBillingPortalApiKey: received invalid API key metadata: ${verifyKeyResult.metadata}`
-    )
-  }
-  if (!billingMetadata.organizationId) {
-    throw new Error(
-      `dbAuthInfoForBillingPortalApiKey: received invalid API key metadata: ${verifyKeyResult.metadata}`
-    )
-  }
-  if (!billingMetadata.stackAuthHostedBillingUserId) {
-    throw new Error(
-      `dbAuthInfoForBillingPortalApiKey: received invalid API key metadata: ${verifyKeyResult.metadata}`
-    )
-  }
-  const [customer] = await db
-    .select()
-    .from(customers)
-    .where(
-      and(
-        eq(customers.organizationId, billingMetadata.organizationId),
-        eq(
-          customers.stackAuthHostedBillingUserId,
-          billingMetadata.stackAuthHostedBillingUserId
-        )
-      )
-    )
-  if (!customer) {
-    throw new Error(
-      `Billing Portal Authentication Error: No customer found with externalId ${verifyKeyResult.ownerId}.`
-    )
-  }
-  const membershipsForOrganization = await db
-    .select()
-    .from(memberships)
-    .innerJoin(users, eq(memberships.userId, users.id))
-    .where(
-      and(eq(memberships.organizationId, customer.organizationId))
-    )
-    .orderBy(asc(memberships.createdAt))
-
-  if (membershipsForOrganization.length === 0) {
-    throw new Error(
-      `Billing Portal Authentication Error: No memberships found for organization ${verifyKeyResult.ownerId}.`
-    )
-  }
-  const userId = membershipsForOrganization[0].users.id
-  const jwtClaim: JWTClaim = {
-    role: 'merchant',
-    sub: userId,
-    email: 'apiKey@example.com',
-    auth_type: 'api_key',
-    user_metadata: {
-      id: userId,
-      user_metadata: {},
-      aud: 'stub',
-      email: 'apiKey@example.com',
-      created_at: new Date().toISOString(),
-      updated_at: new Date().toISOString(),
-      role: 'merchant',
-      app_metadata: {
-        provider: 'apiKey',
-      },
-    },
-    organization_id: customer.organizationId,
-    app_metadata: {
-      provider: 'apiKey',
-    },
-  }
-  return {
-    userId,
-    livemode,
-    jwtClaim,
-  }
-}
-
-=======
->>>>>>> efff0454
 export const requestingCustomerAndUser = async ({
   betterAuthId,
   organizationId,
