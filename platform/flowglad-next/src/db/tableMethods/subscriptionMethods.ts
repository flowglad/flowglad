--- conflicted
+++ resolved
@@ -146,7 +146,6 @@
   return currentSubscriptionStatuses.includes(status)
 }
 
-<<<<<<< HEAD
 export const subscriptionWithCurrent = <
   T extends Subscription.ClientRecord,
 >(
@@ -156,7 +155,8 @@
     ...subscription,
     current: isSubscriptionCurrent(subscription.status),
   }
-=======
+}
+
 const bulkInsertOrDoNothingSubscriptions =
   createBulkInsertOrDoNothingFunction(subscriptions, config)
 
@@ -169,5 +169,4 @@
     [subscriptions.externalId, subscriptions.organizationId],
     transaction
   )
->>>>>>> 467d35e5
 }