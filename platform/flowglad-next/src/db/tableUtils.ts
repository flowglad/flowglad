import * as R from 'ramda'
import {
  and,
  asc,
  desc,
  eq,
  gt,
  inArray,
  InferInsertModel,
  InferSelectModel,
  lt,
  sql,
  count,
  SQL,
  ilike,
  or,
  isNull,
  Table,
} from 'drizzle-orm'
import { PgTimestampColumn } from './types'
import { timestamptzMs } from './timestampMs'
import core, { gitCommitId, IS_TEST } from '@/utils/core'
import {
  boolean,
  integer,
  pgEnum,
  text,
  IndexBuilderOn,
  uniqueIndex,
  index,
  IndexColumn,
  PgUpdateSetSource,
  PgColumn,
  pgPolicy,
  bigserial,
  pgRole,
} from 'drizzle-orm/pg-core'
import {
  type DbTransaction,
  type PgTableWithId,
  type PgStringColumn,
  type PgTableWithCreatedAtAndId,
  PgTableWithPosition,
} from '@/db/types'
import { CountryCode, TaxType, SupabasePayloadType } from '@/types'
import { z } from 'zod'
import {
  BuildRefine,
  BuildSchema,
  createSelectSchema,
  NoUnknownKeys,
} from 'drizzle-zod'
import { noCase, snakeCase } from 'change-case'
import { countryCodeSchema } from './commonZodSchema'

export const merchantRole = pgRole('merchant', {
  createRole: false,
  createDb: false,
  inherit: true,
})

export const customerRole = pgRole('customer', {
  createRole: false,
  createDb: false,
  inherit: true,
})

export const merchantPolicy = (
  name: string,
  Params: Omit<Parameters<typeof pgPolicy>[1], 'to'>
) => {
  return pgPolicy(name, {
    ...Params,
    to: merchantRole,
  })
}

export const customerPolicy = (
  name: string,
  Params: Omit<Parameters<typeof pgPolicy>[1], 'to'>
) => {
  return pgPolicy(name, {
    ...Params,
    to: customerRole,
  })
}

export const enableCustomerReadPolicy = (
  name: string,
  params: Omit<Parameters<typeof pgPolicy>[1], 'to' | 'for' | 'as'>
) => {
  return pgPolicy(name, {
    ...params,
    as: 'permissive',
    to: customerRole,
    for: 'select',
  })
}

type ZodTableUnionOrType<
  T extends
    | InferSelectModel<PgTableWithId>
    | InferInsertModel<PgTableWithId>,
> =
  | z.ZodType<T, any, any>
  | z.ZodUnion<[z.ZodType<T, any, any>, ...z.ZodType<T, any, any>[]]>
  | z.ZodDiscriminatedUnion

export interface ORMMethodCreatorConfig<
  T extends PgTableWithId,
  S extends ZodTableUnionOrType<InferSelectModel<T>>,
  I extends ZodTableUnionOrType<Omit<InferInsertModel<T>, 'id'>>,
  U extends ZodTableUnionOrType<Partial<InferInsertModel<T>>>,
> {
  selectSchema: S
  insertSchema: I
  updateSchema: U
  tableName: string
}

export const createSelectById = <
  T extends PgTableWithId,
  S extends ZodTableUnionOrType<InferSelectModel<T>>,
  I extends ZodTableUnionOrType<Omit<InferInsertModel<T>, 'id'>>,
  U extends ZodTableUnionOrType<Partial<InferInsertModel<T>>>,
>(
  table: T,
  config: ORMMethodCreatorConfig<T, S, I, U>
) => {
  const selectSchema = config.selectSchema

  return async function selectById(
    id: InferSelectModel<T>['id'] extends string ? string : number,
    transaction: DbTransaction
  ): Promise<z.infer<S>> {
    /**
     * NOTE we don't simply use selectByIds here
     * because a simple equality check is generally more performant
     */
    try {
      const results = await transaction
        .select()
        .from(table as SelectTable)
        .where(eq(table.id, id))
      if (results.length === 0) {
        throw Error(
          `No ${noCase(config.tableName)} found with id: ${id}`
        )
      }
      const result = results[0]
      return selectSchema.parse(result)
    } catch (error) {
      if (!IS_TEST) {
        console.error(
          `[selectById] Error selecting ${config.tableName} with id ${id}:`,
          error
        )
      }
      throw new Error(
        `Failed to select ${config.tableName} by id ${id}: ${error instanceof Error ? error.message : String(error)}`,
        { cause: error }
      )
    }
  }
}

export const createInsertManyFunction = <
  T extends PgTableWithId,
  S extends ZodTableUnionOrType<InferSelectModel<T>>,
  I extends ZodTableUnionOrType<Omit<InferInsertModel<T>, 'id'>>,
  U extends ZodTableUnionOrType<Partial<InferInsertModel<T>>>,
>(
  table: T,
  config: ORMMethodCreatorConfig<T, S, I, U>
) => {
  const insertSchema = config.insertSchema
  const selectSchema = config.selectSchema

  return async (
    insert: z.infer<I>[],
    transaction: DbTransaction
  ): Promise<z.infer<S>[]> => {
    try {
      const parsedInsert = insert.map((insert) =>
        insertSchema.parse(insert)
      ) as InferInsertModel<T>[]
      const result = await transaction
        .insert(table)
        .values(parsedInsert)
        .returning()
      return result.map((item) => {
        const parsed = selectSchema.safeParse(item)
        if (!parsed.success) {
          if (!IS_TEST) {
            console.error(
              '[createInsertManyFunction] Zod parsing error:',
              parsed.error.issues
            )
            console.error(
              '[createInsertManyFunction] Failed item:',
              item
            )
          }
          throw Error(
            `createInsertManyFunction: Error parsing result: ${JSON.stringify(
              item
            )}. Issues: ${JSON.stringify(parsed.error.issues)}`
          )
        }
        return parsed.data
      })
    } catch (error) {
      if (IS_TEST) {
        // Log info to help debug Zod errors in test mode
        if (error instanceof z.ZodError) {
          for (const issue of error.issues) {
            const { path, message } = issue
            // Try to extract the problematic value and its type from the input
            let value: unknown = undefined
            let valueType: string = 'unknown'
            if (Array.isArray(insert)) {
              for (const item of insert) {
                let current: any = item
                for (const key of path) {
                  if (
                    current &&
                    typeof current === 'object' &&
                    key in current
                  ) {
                    current = current[key]
                  } else {
                    current = undefined
                    break
                  }
                }
                if (current !== undefined) {
                  value = current
                  valueType = Object.prototype.toString.call(current)
                  break
                }
              }
            }
            // Print debug info

            // FIXME(FG-384): Fix this warning:
            // eslint-disable-next-line no-console
            console.info(
              '[createInsertManyFunction][TEST] ZodError at path:',
              path.join('.'),
              '| value:',
              value,
              '| type:',
              valueType,
              '| message:',
              message
            )
          }
        }
      }
      if (!IS_TEST) {
        console.error(
          `[createInsertManyFunction] Error inserting into ${config.tableName}:`,
          error
        )
      }
      if (
        error instanceof Error &&
        error.message.includes('duplicate key')
      ) {
        throw new Error(
          `Duplicate key error when inserting into ${config.tableName}: ${error.message}`,
          { cause: error }
        )
      }

      throw new Error(
        `Failed to insert items into ${config.tableName}: ${error instanceof Error ? error.message : String(error)}`,
        { cause: error }
      )
    }
  }
}

export const createInsertFunction = <
  T extends PgTableWithId,
  S extends z.ZodType<InferSelectModel<T>, any, any>,
  I extends ZodTableUnionOrType<Omit<InferInsertModel<T>, 'id'>>,
  U extends ZodTableUnionOrType<Partial<InferInsertModel<T>>>,
>(
  table: T,
  config: ORMMethodCreatorConfig<T, S, I, U>
) => {
  const insertMany = createInsertManyFunction(table, config)
  return async (
    insert: z.infer<I>,
    transaction: DbTransaction
  ): Promise<z.infer<S>> => {
    try {
      const [result] = await insertMany([insert], transaction)
      return result
    } catch (error) {
      if (!IS_TEST) {
        console.error(
          `[createInsertFunction] Error inserting single item into ${config.tableName}:`,
          error
        )
      }
      throw new Error(
        `Failed to insert item into ${config.tableName}: ${error instanceof Error ? error.message : String(error)}`,
        { cause: error }
      )
    }
  }
}

type SelectTable = Parameters<
  ReturnType<DbTransaction['select']>['from']
>[0]

export const createUpdateFunction = <
  T extends PgTableWithId,
  S extends ZodTableUnionOrType<InferSelectModel<T>>,
  I extends ZodTableUnionOrType<Omit<InferInsertModel<T>, 'id'>>,
  U extends ZodTableUnionOrType<Partial<InferInsertModel<T>>>,
>(
  table: T,
  config: ORMMethodCreatorConfig<T, S, I, U>
) => {
  const updateSchema = config.updateSchema
  const selectSchema = config.selectSchema

  return async (
    update: z.infer<typeof updateSchema> & { id: string },
    transaction: DbTransaction
  ): Promise<z.infer<S>> => {
    try {
      const parsedUpdate = updateSchema.parse(
        update
      ) as InferInsertModel<T>
      const [result] = await transaction
        .update(table)
        .set({
          ...parsedUpdate,
          updatedAt: new Date(),
        })
        .where(eq(table.id, update.id))
        .returning()
      if (!result) {
        const [latestItem] = await transaction
          .select()
          .from(table as SelectTable)
          .where(eq(table.id, update.id))
          .limit(1)
        if (!latestItem) {
          throw Error(
            `No ${noCase(config.tableName)} found with id: ${update.id}`
          )
        }
        return selectSchema.parse(latestItem)
      }

      const parsed = selectSchema.safeParse(result)
      if (!parsed.success) {
        if (!IS_TEST) {
          console.error(
            '[createUpdateFunction] Zod parsing error:',
            parsed.error.issues
          )
          console.error(
            '[createUpdateFunction] Failed result:',
            result
          )
        }
        throw Error(
          `createUpdateFunction: Error parsing result: ${JSON.stringify(result)}. Issues: ${JSON.stringify(parsed.error.issues)}`
        )
      }
      return parsed.data
    } catch (error) {
      if (!IS_TEST) {
        console.error(
          `[createUpdateFunction] Error updating ${config.tableName} with id ${update.id}:`,
          error
        )
      }
      if (error instanceof Error && error.message.includes('No ')) {
        throw error
      }
      throw new Error(
        `Failed to update ${config.tableName} with id ${update.id}: ${error instanceof Error ? error.message : String(error)}`,
        { cause: error }
      )
    }
  }
}

export const whereClauseFromObject = <T extends PgTableWithId>(
  table: T,
  selectConditions: SelectConditions<T>
) => {
  const keys = Object.keys(selectConditions).filter((key) => {
    const value = selectConditions[key]
    // Filter out undefined and empty strings to prevent invalid SQL parameters
    // null values are kept and handled separately by isNull() condition
    // Arrays (including empty arrays) are kept for inArray() processing
    return value !== undefined && value !== ''
  })
  if (keys.length === 0) {
    return undefined
  }
  const conditions = keys.map((key) => {
    if (Array.isArray(selectConditions[key])) {
      // Filter out undefined and empty strings from arrays to prevent SQL parameter issues
      const cleanArray = selectConditions[key].filter(
        (item: any) => item !== undefined && item !== ''
      )
      return inArray(
        table[key as keyof typeof table] as PgColumn,
        cleanArray
      )
    }
    if (selectConditions[key] === null) {
      return isNull(table[key as keyof typeof table] as PgColumn)
    }
    return eq(
      table[key as keyof typeof table] as PgColumn,
      selectConditions[key as keyof typeof selectConditions]
    )
  })

  const whereClause =
    conditions.length > 1 ? and(...conditions) : conditions[0]
  return whereClause
}

export type DBMethodReturn<
  T extends PgTableWithId,
  S extends ZodTableUnionOrType<InferSelectModel<T>>,
> = z.infer<S>[]

export type SelectConditions<T extends PgTableWithId> = {
  [K in keyof Partial<InferSelectModel<T>>]:
    | InferSelectModel<T>[K]
    | InferSelectModel<T>[K][]
}

export const createSelectFunction = <
  T extends PgTableWithId,
  S extends ZodTableUnionOrType<InferSelectModel<T>>,
  I extends ZodTableUnionOrType<Omit<InferInsertModel<T>, 'id'>>,
  U extends ZodTableUnionOrType<Partial<InferInsertModel<T>>>,
>(
  table: T,
  config: ORMMethodCreatorConfig<T, S, I, U>
) => {
  const selectSchema = config.selectSchema

  return async (
    selectConditions: SelectConditions<T>,
    transaction: DbTransaction
  ): Promise<DBMethodReturn<T, S>> => {
    try {
      let query = transaction
        .select()
        .from(table as SelectTable)
        .$dynamic()
      if (!R.isEmpty(selectConditions)) {
        query = query.where(
          whereClauseFromObject(table, selectConditions)
        )
      }
      const result = await query
      return result.map((item) => {
        const parsed = selectSchema.safeParse(item)
        if (!parsed.success) {
          console.error(
            '[createSelectFunction] Zod parsing error:',
            parsed.error.issues
          )
          console.error('[createSelectFunction] Failed item:', item)
          throw Error(
            `createSelectFunction: Error parsing result: ${JSON.stringify(
              item
            )}. Issues: ${JSON.stringify(parsed.error.issues)}`
          )
        }
        return parsed.data
      }) as DBMethodReturn<T, S>
    } catch (error) {
      console.error(
        `[createSelectFunction] Error selecting from ${config.tableName}:`,
        error
      )
      console.error(
        '[createSelectFunction] Select conditions:',
        selectConditions
      )
      throw new Error(
        `Failed to select from ${config.tableName}: ${error instanceof Error ? error.message : String(error)}`,
        { cause: error }
      )
    }
  }
}

export const selectByIds = async <TTable extends PgTableWithId>(
  table: TTable,
  ids: number[],
  transaction: DbTransaction
) => {
  try {
    return await transaction
      .select()
      .from(table as SelectTable)
      .where(inArray(table.id, ids))
  } catch (error) {
    console.error('[selectByIds] Error selecting by ids:', error)
    console.error('[selectByIds] Table:', table)
    console.error('[selectByIds] IDs:', ids)
    throw new Error(
      `Failed to select by ids: ${error instanceof Error ? error.message : String(error)}`,
      { cause: error }
    )
  }
}

export const activeColumn = () =>
  boolean('active').notNull().default(true)

export const descriptionColumn = () => text('description')

export const timestampWithTimezoneColumn = timestamptzMs

export const createdAtColumn = () =>
  timestampWithTimezoneColumn('created_at').notNull().defaultNow()

export const sequenceNumberColumn = () => integer('sequence_number')

export const tableBase = (idPrefix?: string) => ({
  id: text('id')
    .primaryKey()
    .unique()
    .$defaultFn(
      () => `${idPrefix ? `${idPrefix}_` : ''}${core.nanoid()}`
    )
    .notNull(),
  createdAt: createdAtColumn(),
  updatedAt: timestampWithTimezoneColumn('updated_at')
    .defaultNow()
    .$onUpdate(() => Date.now()),
  createdByCommit: text('created_by_commit').$defaultFn(gitCommitId),
  updatedByCommit: text('updated_by_commit').$defaultFn(gitCommitId),
  livemode: boolean('livemode').notNull(),
  /**
   * Used for ranking in pagination
   */
  position: bigserial({ mode: 'number' }),
})

export const taxColumns = () => ({
  taxAmount: integer('tax_amount'),
  subtotal: integer('subtotal'),
  stripeTaxCalculationId: text('stripe_tax_calculation_id'),
  stripeTaxTransactionId: text('stripe_tax_transaction_id'),
  taxType: pgEnumColumn({
    enumName: 'TaxType',
    columnName: 'tax_type',
    enumBase: TaxType,
  }),
  /**
   * Tax columns
   */
  taxCountry: pgEnumColumn({
    enumName: 'CountryCode',
    columnName: 'tax_country',
    enumBase: CountryCode,
  }),
  taxState: text('tax_state'),
  taxRatePercentage: text('tax_rate_percentage'),
  /**
   * The Flowglad processing fee
   */
  applicationFee: integer('application_fee'),
})

export const taxSchemaColumns = {
  taxCountry: countryCodeSchema,
  taxType: core.createSafeZodEnum(TaxType).nullable(),
}

export const livemodePolicy = (tableName: string) =>
  pgPolicy(`Check mode (${tableName})`, {
    as: 'restrictive',
    to: merchantRole,
    for: 'all',
    using: sql`current_setting('app.livemode')::boolean = livemode`,
  })

/**
 * Ensure that the organization id for this record is consistent with the organization id for its parent table,
 * in the case where there's a foreign key
 * @param parentTableName
 * @param parentIdColumn
 * @returns
 */
interface ParentTableIdIntegrityCheckParams {
  parentTableName: string
  parentIdColumnInCurrentTable: string // FK in the current table pointing to parent's PK
  parentTablePrimaryKeyColumn?: string // PK in parent table, defaults to 'id'
  currentTableName: string
  policyName?: string // Optional custom policy name
}

export const parentForeignKeyIntegrityCheckPolicy = ({
  parentTableName,
  parentIdColumnInCurrentTable,
}: ParentTableIdIntegrityCheckParams) => {
  return pgPolicy(
    `Ensure organization integrity with ${parentTableName} parent table`,
    {
      as: 'permissive',
      to: merchantRole,
      for: 'all',
      using: sql`${sql.identifier(parentIdColumnInCurrentTable)} in (select ${sql.identifier('id')} from ${sql.identifier(parentTableName)})`,
    }
  )
}

export const membershipOrganizationIdIntegrityCheckPolicy = () => {
  return pgPolicy('Enable read for own organizations', {
    as: 'permissive',
    to: merchantRole,
    for: 'all',
    using: sql`"organization_id" in (select "organization_id" from "memberships")`,
  })
}

/**
 * Generates a pgEnum column declaration from a TypeScript enum,
 * giving the enum the name of the column
 */
export const pgEnumColumn = <
  T extends Record<string, string | number>,
>(params: {
  enumName: string
  columnName: string
  enumBase: T
}) => {
  const columnType = pgEnum(
    params.enumName,
    Object.values(params.enumBase).map((value) =>
      value.toString()
    ) as [string, ...string[]]
  )
  return columnType(params.columnName)
}

/**
 * Generates a set of values for an onConflictDoUpdate statement,
 * using the column names of the table
 */
export const onConflictDoUpdateSetValues = <
  TTable extends PgTableWithId,
>(
  table: TTable,
  excludeColumns: string[] = []
): PgUpdateSetSource<TTable> => {
  const keys = Object.keys(table)
    .filter(
      (key) =>
        !Object.keys(tableBase()).includes(key) &&
        !excludeColumns.includes(key)
    )
    .map((key) => key as keyof TTable['$inferInsert'])

  return keys.reduce((acc, key) => {
    return {
      ...acc,
      [key]: sql`excluded.${sql.identifier(
        /**
         * While it should never happen,
         * technically, table columns as per $inferInsert
         * can be symbols - this strips the symbol wrapper,
         * which is included in the stringified key
         */
        snakeCase(key.toString().replace(/^Symbol\((.*)\)$/, '$1'))
      )}`,
    }
  }, {})
}

export const createIndexName = (
  tableName: string,
  columns: Parameters<IndexBuilderOn['on']>,
  isUnique: boolean = false
) => {
  /**
   * In types columns will show up as strings, but at runtime they're
   * actually objects with a name property
   */
  const columnObjects = columns as unknown as { name: string }[]
  return (
    tableName +
    '_' +
    columnObjects.map((column) => column.name).join('_') +
    (isUnique ? '_unique' : '') +
    '_idx'
  )
}

export const constructUniqueIndex = (
  tableName: string,
  columns: Parameters<IndexBuilderOn['on']>
) => {
  const indexName = createIndexName(tableName, columns, true)
  return uniqueIndex(indexName).on(...columns)
}

/**
 * Can only support single column indexes
 * at this time because of the way we need to construct gin
 * indexes in Drizzle:
 * @see https://orm.drizzle.team/docs/guides/postgresql-full-text-search
 * @param tableName
 * @param column
 * @returns
 */
export const constructGinIndex = (
  tableName: string,
  column: Parameters<IndexBuilderOn['on']>[0]
) => {
  const indexName = createIndexName(tableName, [column], false)
  return index(indexName).using(
    'gin',
    sql`to_tsvector('english', ${column})`
  )
}

export const constructIndex = (
  tableName: string,
  columns: Parameters<IndexBuilderOn['on']>
) => {
  const indexName = createIndexName(tableName, columns)
  return index(indexName).on(...columns)
}

export const newBaseZodSelectSchemaColumns = {
  position: z.number(),
} as const

/**
 * Truthfully this is a "createFindOrCreateFunction"
 * - it doesn't do the "up" part of "upsert"
 * @param table
 * @param target
 * @param config
 * @returns
 */
export const createUpsertFunction = <
  T extends PgTableWithId,
  S extends ZodTableUnionOrType<InferSelectModel<T>>,
  I extends ZodTableUnionOrType<Omit<InferInsertModel<T>, 'id'>>,
  U extends ZodTableUnionOrType<Partial<InferInsertModel<T>>>,
>(
  table: T,
  target: IndexColumn | IndexColumn[],
  config: ORMMethodCreatorConfig<T, S, I, U>
) => {
  const selectSchema = config.selectSchema
  const insertSchema = config.insertSchema

  const upsertFunction = async (
    data: z.infer<I> | z.infer<I>[],
    transaction: DbTransaction
  ): Promise<z.infer<S>[]> => {
    try {
      const dataArray = Array.isArray(data) ? data : [data]
      const insertData = dataArray.map(
        (data) => insertSchema.parse(data) as InferInsertModel<T>
      )
      const result = await transaction
        .insert(table)
        .values(insertData)
        .onConflictDoNothing({
          target,
        })
        .returning()
      return result.map((data) =>
        selectSchema.parse(data)
      ) as z.infer<typeof selectSchema>[]
    } catch (error) {
      console.error(
        `[createUpsertFunction] Error upserting into ${config.tableName}:`,
        error
      )
      throw new Error(
        `Failed to upsert into ${config.tableName}: ${error instanceof Error ? error.message : String(error)}`,
        { cause: error }
      )
    }
  }

  return upsertFunction
}

export const notNullStringForeignKey = (
  column: string,
  refTable: PgTableWithId
) => {
  return text(column)
    .notNull()
    .references(() => refTable.id as PgStringColumn)
}

export const nullableStringForeignKey = (
  column: string,
  refTable: PgTableWithId
) => {
  return text(column).references(() => refTable.id as PgStringColumn)
}

export const ommittedColumnsForInsertSchema = {
  id: true,
  createdAt: true,
  updatedAt: true,
  createdByCommit: true,
  updatedByCommit: true,
  position: true,
} as const

export const hiddenColumnsForClientSchema = {
  position: true,
  createdByCommit: true,
  updatedByCommit: true,
} as const

export const createPaginatedSelectSchema = <T extends {}>(
  parameters: ZodTableUnionOrType<T>
) => {
  return z.object({
    cursor: z.string().optional(),
    limit: z.coerce
      .string()
      .transform((str) => Number(str))
      .refine((num) => num >= 1 && num <= 100, {
        message: 'Limit must be between 1 and 100',
      })
      .optional(),
  })
}

export const createSupabaseWebhookSchema = <T extends PgTableWithId>({
  table,
  tableName,
  refine,
}: {
  table: T
  tableName: string
  refine: {
    [K in keyof T['$inferSelect']]?: z.ZodType<T['$inferSelect'][K]>
  }
}) => {
  const selectSchema = refine
    ? createSelectSchema(table).extend(refine)
    : createSelectSchema(table)

  const supabaseInsertPayloadSchema = z.object({
    type: z.literal(SupabasePayloadType.INSERT),
    table: z.literal(tableName),
    schema: z.string(),
    record: selectSchema,
  })

  const supabaseUpdatePayloadSchema = z.object({
    type: z.literal(SupabasePayloadType.UPDATE),
    table: z.literal(tableName),
    schema: z.string(),
    record: selectSchema,
    old_record: selectSchema,
  })
  return {
    supabaseInsertPayloadSchema,
    supabaseUpdatePayloadSchema,
  }
}

export const createBulkInsertFunction = <
  T extends PgTableWithId,
  S extends ZodTableUnionOrType<InferSelectModel<T>>,
  I extends ZodTableUnionOrType<Omit<InferInsertModel<T>, 'id'>>,
  U extends ZodTableUnionOrType<Partial<InferInsertModel<T>>>,
>(
  table: T,
  config: ORMMethodCreatorConfig<T, S, I, U>
) => {
  const insertSchema = config.insertSchema
  return async (
    data: z.infer<I>[],
    transaction: DbTransaction
  ): Promise<z.infer<S>[]> => {
    try {
      const dataArray = Array.isArray(data) ? data : [data]
      const parsedData = dataArray.map((data) =>
        insertSchema.parse(data)
      ) as InferInsertModel<T>[]
      if (dataArray.length === 0) {
        return []
      }
      const result = await transaction
        .insert(table)
        .values(parsedData)
        .returning()
      return result.map((data) => config.selectSchema.parse(data))
    } catch (error) {
      console.error(
        `[createBulkInsertFunction] Error bulk inserting into ${config.tableName}:`,
        error
      )
      console.error(
        '[createBulkInsertFunction] Data count:',
        data.length
      )
      throw new Error(
        `Failed to bulk insert into ${config.tableName}: ${error instanceof Error ? error.message : String(error)}`,
        { cause: error }
      )
    }
  }
}

export const createBulkInsertOrDoNothingFunction = <
  T extends PgTableWithId,
  S extends ZodTableUnionOrType<InferSelectModel<T>>,
  I extends ZodTableUnionOrType<Omit<InferInsertModel<T>, 'id'>>,
  U extends ZodTableUnionOrType<Partial<InferInsertModel<T>>>,
>(
  table: T,
  config: ORMMethodCreatorConfig<T, S, I, U>
) => {
  return async (
    data: z.infer<I>[],
    target: IndexColumn | IndexColumn[],
    transaction: DbTransaction
  ): Promise<z.infer<S>[]> => {
    try {
      const dataArray = Array.isArray(data) ? data : [data]
      const parsedData = dataArray.map((data) =>
        config.insertSchema.parse(data)
      ) as InferInsertModel<T>[]
      if (parsedData.length === 0) {
        return []
      }
      const result = await transaction
        .insert(table)
        .values(parsedData)
        .onConflictDoNothing({
          target,
        })
        .returning()
      return result.map((data) => config.selectSchema.parse(data))
    } catch (error) {
      if (!IS_TEST) {
        console.error(
          `[createBulkInsertOrDoNothingFunction] Error bulk inserting with conflict handling into ${config.tableName}:`,
          error
        )
        console.error(
          '[createBulkInsertOrDoNothingFunction] Data count:',
          data.length
        )
        console.error(
          '[createBulkInsertOrDoNothingFunction] Target:',
          target
        )
      }
      throw new Error(
        `Failed to bulk insert with conflict handling into ${config.tableName}: ${error instanceof Error ? error.message : String(error)}`,
        { cause: error }
      )
    }
  }
}

export const createBulkUpsertFunction = <
  T extends PgTableWithId,
  S extends ZodTableUnionOrType<InferSelectModel<T>>,
  I extends ZodTableUnionOrType<Omit<InferInsertModel<T>, 'id'>>,
  U extends ZodTableUnionOrType<Partial<InferInsertModel<T>>>,
>(
  table: T,
  config: ORMMethodCreatorConfig<T, S, I, U>
) => {
  return async (
    data: z.infer<I>[],
    target: IndexColumn | IndexColumn[],
    transaction: DbTransaction
  ): Promise<z.infer<S>[]> => {
    try {
      const dataArray = Array.isArray(data) ? data : [data]
      const parsedData = dataArray.map((data) =>
        config.insertSchema.parse(data)
      ) as InferInsertModel<T>[]
      const result = await transaction
        .insert(table)
        .values(parsedData)
        .onConflictDoUpdate({
          target,
          set: onConflictDoUpdateSetValues(table, [
            'id',
            'created_at',
          ]),
        })
        .returning()
      return result.map((data) => config.selectSchema.parse(data))
    } catch (error) {
      if (!IS_TEST) {
        console.error(
          `[createBulkUpsertFunction] Error bulk upserting into ${config.tableName}:`,
          error
        )
        console.error(
          '[createBulkUpsertFunction] Data count:',
          data.length
        )
        console.error('[createBulkUpsertFunction] Target:', target)
      }
      throw new Error(
        `Failed to bulk upsert into ${config.tableName}: ${error instanceof Error ? error.message : String(error)}`,
        { cause: error }
      )
    }
  }
}

export const makeSchemaPropNull = <T extends z.ZodType<any, any>>(
  schema: T
) => {
  return schema
    .transform(() => null)
    .nullish()
    .optional()
    .meta({
      description: 'Null or undefined',
    })
}

export const createDeleteFunction = <T extends PgTableWithId>(
  table: T
) => {
  return async (
    id: number | string,
    transaction: DbTransaction
  ): Promise<void> => {
    try {
      await transaction.delete(table).where(eq(table.id, id))
    } catch (error) {
      console.error(
        `[createDeleteFunction] Error deleting from table with id ${id}:`,
        error
      )
      console.error('[createDeleteFunction] Table:', table)
      throw new Error(
        `Failed to delete record with id ${id}: ${error instanceof Error ? error.message : String(error)}`,
        { cause: error }
      )
    }
  }
}

export const idInputSchema = z.object({
  id: z.string(),
})

export const externalIdInputSchema = z.object({
  externalId: z
    .string()
    .describe(
      'The ID of the customer, as defined in your application'
    ),
})

type PaginationDirection = 'forward' | 'backward'

export const encodeCursor = <T extends PgTableWithId>({
  parameters,
  createdAt = new Date(0),
  direction = 'forward',
}: {
  parameters: SelectConditions<T>
  createdAt?: Date
  direction?: PaginationDirection
}) => {
  return Buffer.from(
    `${JSON.stringify({ parameters, createdAt, direction })}`
  ).toString('base64')
}

/**
 *
 * @param cursor a string of the form `{"parameters": {...}, "createdAt": "2024-01-01T00:00:00.000Z"}`
 */
export const decodeCursor = (cursor: string) => {
  const decoded = JSON.parse(Buffer.from(cursor, 'base64').toString())
  return {
    parameters: decoded.parameters,
    createdAt: new Date(decoded.createdAt),
    direction: decoded.direction,
  }
}

export const createPaginatedSelectFunction = <
  T extends PgTableWithCreatedAtAndId,
  S extends ZodTableUnionOrType<InferSelectModel<T>>,
  I extends ZodTableUnionOrType<Omit<InferInsertModel<T>, 'id'>>,
  U extends ZodTableUnionOrType<Partial<InferInsertModel<T>>>,
>(
  table: T,
  config: ORMMethodCreatorConfig<T, S, I, U>
) => {
  const selectSchema = config.selectSchema
  return async (
    {
      cursor,
      limit = 10,
    }: {
      cursor?: string
      limit?: number
    },
    transaction: DbTransaction
  ): Promise<{
    data: z.infer<S>[]
    currentCursor?: string
    nextCursor?: string
    hasMore: boolean
    total: number
  }> => {
    try {
      if (limit > 100) {
        throw new Error(
          'Paginated Select Function limit must be less than or equal to 100. Received: ' +
            limit
        )
      }
      const { parameters, createdAt, direction } = cursor
        ? decodeCursor(cursor)
        : {
            parameters: {},
            createdAt: new Date(),
            direction: 'forward',
          }
      let query = transaction
        .select()
        .from(table as SelectTable)
        .$dynamic()
      if (Object.keys(parameters).length > 0) {
        query = query.where(
          and(
            whereClauseFromObject(table, parameters),
            direction === 'forward'
              ? gt(table.createdAt, createdAt)
              : lt(table.createdAt, createdAt)
          )
        )
      }
      const queryLimit = limit + 1
      query = query
        .orderBy(
          direction === 'forward'
            ? asc(table.createdAt)
            : desc(table.createdAt)
        )
        .limit(queryLimit)
      const result = await query

      // Check if we got an extra item
      const hasMore = result.length > limit
      // Remove the extra item if it exists
      const data = result.slice(0, limit) as InferSelectModel<T>[]
      let totalQuery = transaction
        .select({ count: count() })
        .from(table as SelectTable)
        .$dynamic()
      if (Object.keys(parameters).length > 0) {
        totalQuery = totalQuery.where(
          whereClauseFromObject(table, parameters)
        )
      }
      const total = await totalQuery
      return {
        data: data.map((item) => selectSchema.parse(item)),
        currentCursor: cursor,
        nextCursor: hasMore
          ? encodeCursor({
              parameters,
              createdAt: data[data.length - 1].createdAt as Date,
              direction,
            })
          : undefined,
        hasMore,
        total: total[0].count,
      }
    } catch (error) {
      console.error(
        `[createPaginatedSelectFunction] Error in paginated select for ${config.tableName}:`,
        error
      )
      console.error('[createPaginatedSelectFunction] Cursor:', cursor)
      console.error('[createPaginatedSelectFunction] Limit:', limit)
      throw new Error(
        `Failed to paginate ${config.tableName}: ${error instanceof Error ? error.message : String(error)}`,
        { cause: error }
      )
    }
  }
}

export const createPaginatedListQuerySchema = <T extends z.ZodType>(
  schema: T
) => {
  return z.object({
    data: z.array(schema),
    currentCursor: z.string().optional(),
    nextCursor: z.string().optional(),
    hasMore: z.boolean(),
    total: z.number(),
  }) as z.ZodType<{
    data: z.infer<T>[]
    currentCursor?: string
    nextCursor?: string
    total: number
    hasMore: boolean
  }>
}

<<<<<<< HEAD
export const metadataSchema = z
  .record(z.string(), z.any())
  .describe(
    'User-defined data associated with the resource. Does not influence any internal behavior.'
  )
=======
const metadataValueSchema = z.union([
  z.string().max(500),
  z.number(),
  z.boolean(),
])

export const metadataSchema = z
  .record(z.string(), metadataValueSchema)
  .meta({
    description: 'JSON object',
    id: 'Metadata',
  })
>>>>>>> 195881f2

export const createPaginatedTableRowOutputSchema = <
  T extends z.ZodType,
>(
  schema: T
) => {
  return z.object({
    items: z.array(schema),
    startCursor: z.string().nullable(),
    endCursor: z.string().nullable(),
    hasNextPage: z.boolean(),
    hasPreviousPage: z.boolean(),
    total: z.number(),
  })
}

export const createPaginatedTableRowInputSchema = <
  T extends z.ZodType,
>(
  filterSchema: T
) => {
  return z.object({
    pageAfter: z.string().optional(),
    pageBefore: z.string().optional(),
    pageSize: z.number().min(1).max(100).optional(),
    filters: filterSchema.optional(),
    searchQuery: z.string().optional(),
  })
}

/**
 * A simple tester function to verify that our typescript column mappings map to the
 * enum values in the database.
 * @param table
 * @param column
 * @param enumValues
 * @param transaction
 * @returns
 */
export const testEnumColumn = async <T extends PgTableWithId>(
  table: T,
  column: PgColumn,
  enumValues: Record<string, string>,
  transaction: DbTransaction
) => {
  try {
    const result = await transaction
      .select()
      .from(table as SelectTable)
      .where(inArray(column, Object.values(enumValues)))
      .limit(1)
    return result
  } catch (error) {
    console.error(
      '[testEnumColumn] Error testing enum column:',
      error
    )
    console.error('[testEnumColumn] Table:', table)
    console.error('[testEnumColumn] Column:', column)
    console.error('[testEnumColumn] Enum values:', enumValues)
    throw new Error(
      `Failed to test enum column: ${error instanceof Error ? error.message : String(error)}`,
      { cause: error }
    )
  }
}

interface TableSearchParams<T extends PgTableWithId> {
  searchQuery?: string
  searchableColumns: T['_']['columns'][string][]
}

interface CursorPaginatedSelectFunctionParams<
  T extends PgTableWithPosition,
> {
  input: {
    pageAfter?: string
    pageBefore?: string
    pageSize?: number
    filters?: SelectConditions<T>
    sortDirection?: 'asc' | 'desc'
    searchQuery?: string
    goToFirst?: boolean
    goToLast?: boolean
  }
  transaction: DbTransaction
}

const cursorComparison = async <T extends PgTableWithPosition>(
  table: T,
  {
    isForward,
    pageAfter,
    pageBefore,
  }: {
    isForward: boolean
    pageAfter?: string
    pageBefore?: string
  },
  transaction: DbTransaction
) => {
  try {
    const cursor = pageAfter || pageBefore
    if (!cursor) {
      return undefined
    }
    const results = await transaction
      .select()
      .from(table as SelectTable)
      .where(eq(table.id, cursor))
    if (results.length === 0) {
      return undefined
    }
    const result = results[0] as InferSelectModel<T>
    const comparisonOperator = isForward ? lt : gt
    /**
     * When we're paginating forward, we want to include the item at the cursor
     * in the results. When we're paginating backward, we don't want to include
     * the item at the cursor in the results.
     *
     * Postgres records time in microseconds (1/1,000,000th) while JS stores
     * in milliseconds. So we need to adjust the time by 1 millisecond,
     * otherwise we get "last item in next" behavior because the cursor
     * isn't the same across languages. Eventually we will want to track each table
     * on an iterator
     */
    return comparisonOperator(table.position, result.position)
  } catch (error) {
    console.error(
      '[cursorComparison] Error fetching cursor position:',
      error
    )
    console.error(
      '[cursorComparison] Cursor:',
      pageAfter || pageBefore
    )
    throw new Error(
      `Failed to fetch cursor position: ${error instanceof Error ? error.message : String(error)}`,
      { cause: error }
    )
  }
}

const constructSearchQueryClause = <T extends PgTableWithId>(
  table: T,
  searchQuery: string,
  searchableColumns: T['_']['columns'][string][]
) => {
  return or(
    ...searchableColumns.map((column) =>
      ilike(column, `%${searchQuery}%`)
    )
  )
}

export const createCursorPaginatedSelectFunction = <
  T extends PgTableWithPosition,
  S extends ZodTableUnionOrType<InferSelectModel<T>>,
  I extends ZodTableUnionOrType<Omit<InferInsertModel<T>, 'id'>>,
  U extends ZodTableUnionOrType<Partial<InferInsertModel<T>>>,
  D extends z.ZodType,
>(
  table: T,
  config: ORMMethodCreatorConfig<T, S, I, U>,
  dataSchema: D,
  enrichmentFunction?: (
    data: z.infer<S>[],
    transaction: DbTransaction
  ) => Promise<z.infer<D>[]>,
  searchableColumns?: T['_']['columns'][string][]
) => {
  const selectSchema = config.selectSchema
  return async function cursorPaginatedSelectFunction(
    params: CursorPaginatedSelectFunctionParams<T>
  ): Promise<{
    items: z.infer<D>[]
    startCursor: string | null
    endCursor: string | null
    hasNextPage: boolean
    hasPreviousPage: boolean
    total: number
  }> {
    try {
      const {
        pageAfter,
        pageBefore,
        pageSize = 10,
        goToFirst,
        goToLast,
      } = params.input
      const transaction = params.transaction

      // Handle special navigation cases
      if (goToFirst) {
        // Clear cursors and start from beginning
        const orderBy = [desc(table.createdAt), desc(table.position)]
        const filterClause = params.input.filters
          ? whereClauseFromObject(table, params.input.filters)
          : undefined
        const searchQuery = params.input.searchQuery
        const searchQueryClause =
          searchQuery && searchableColumns
            ? constructSearchQueryClause(
                table,
                searchQuery,
                searchableColumns
              )
            : undefined
        const whereClauses = and(filterClause, searchQueryClause)

        const queryResult = await transaction
          .select()
          .from(table as SelectTable)
          .where(whereClauses)
          .orderBy(...orderBy)
          .limit(pageSize + 1)

        const total = await transaction
          .select({ count: count() })
          .from(table as SelectTable)
          .$dynamic()
          .where(and(filterClause, searchQueryClause))

        const data: z.infer<S>[] = queryResult
          .map((item) => selectSchema.parse(item))
          .slice(0, pageSize)
        const enrichedData: z.infer<D>[] = await (enrichmentFunction
          ? enrichmentFunction(data, transaction)
          : Promise.resolve(data as unknown as z.infer<D>[]))

        const items: z.infer<D>[] = enrichedData.map((item) =>
          dataSchema.parse(item)
        )
        const startCursor = data.length > 0 ? data[0].id : null
        const endCursor =
          data.length > 0 ? data[data.length - 1].id : null
        const totalCount = total[0].count
        const hasMore = queryResult.length > pageSize

        return {
          items,
          startCursor,
          endCursor,
          hasNextPage: hasMore,
          hasPreviousPage: false,
          total: totalCount,
        }
      }

      if (goToLast) {
        // Fetch the last page by ordering desc and taking the first pageSize items
        const orderBy = [desc(table.createdAt), desc(table.position)]
        const filterClause = params.input.filters
          ? whereClauseFromObject(table, params.input.filters)
          : undefined
        const searchQuery = params.input.searchQuery
        const searchQueryClause =
          searchQuery && searchableColumns
            ? constructSearchQueryClause(
                table,
                searchQuery,
                searchableColumns
              )
            : undefined
        const whereClauses = and(filterClause, searchQueryClause)

        // Get total count first to calculate if we need a partial last page
        const total = await transaction
          .select({ count: count() })
          .from(table as SelectTable)
          .$dynamic()
          .where(and(filterClause, searchQueryClause))

        const totalCount = total[0].count
        const lastPageSize = totalCount % pageSize || pageSize

        // For goToLast, we need to:
        // 1. Get the last N items in descending order (newest first)
        // 2. Calculate the correct offset to get the last page
        const offset = Math.max(0, totalCount - lastPageSize)

        const queryResult = await transaction
          .select()
          .from(table as SelectTable)
          .where(whereClauses)
          .orderBy(...orderBy) // Already in desc order
          .offset(offset)
          .limit(lastPageSize + 1)

        const data: z.infer<S>[] = queryResult
          .map((item) => selectSchema.parse(item))
          .slice(0, lastPageSize)
        const enrichedData: z.infer<D>[] = await (enrichmentFunction
          ? enrichmentFunction(data, transaction)
          : Promise.resolve(data as unknown as z.infer<D>[]))

        const items: z.infer<D>[] = enrichedData.map((item) =>
          dataSchema.parse(item)
        )
        const startCursor = data.length > 0 ? data[0].id : null
        const endCursor =
          data.length > 0 ? data[data.length - 1].id : null

        return {
          items,
          startCursor,
          endCursor,
          hasNextPage: false,
          hasPreviousPage: totalCount > pageSize,
          total: totalCount,
        }
      }

      // Determine pagination direction and cursor
      const isForward = !!pageAfter || (!pageBefore && !pageAfter)
      const orderBy = isForward
        ? [desc(table.createdAt), desc(table.position)]
        : [asc(table.createdAt), asc(table.position)]
      const filterClause = params.input.filters
        ? whereClauseFromObject(table, params.input.filters)
        : undefined
      const searchQuery = params.input.searchQuery
      const searchQueryClause =
        searchQuery && searchableColumns
          ? constructSearchQueryClause(
              table,
              searchQuery,
              searchableColumns
            )
          : undefined
      const whereClauses = and(
        await cursorComparison(
          table,
          {
            isForward,
            pageAfter,
            pageBefore,
          },
          transaction
        ),
        filterClause,
        searchQueryClause
      )

      // Query for items
      let queryResult = await transaction
        .select()
        .from(table as SelectTable)
        .where(whereClauses)
        .orderBy(...orderBy)
        .limit(pageSize + 1)

      // For backward pagination, we need to:
      // 1. Get the items in ascending order
      // 2. Reverse them to get back to descending order
      if (!isForward) {
        queryResult = queryResult.reverse()
      }

      const total = await transaction
        .select({ count: count() })
        .from(table as SelectTable)
        .$dynamic()
        .where(and(filterClause, searchQueryClause))

      const data: z.infer<S>[] = queryResult
        .map((item) => selectSchema.parse(item))
        .slice(0, pageSize)
      const enrichedData: z.infer<D>[] = await (enrichmentFunction
        ? enrichmentFunction(data, transaction)
        : Promise.resolve(data as unknown as z.infer<D>[]))

      // Slice to pageSize and get cursors
      const items: z.infer<D>[] = enrichedData.map((item) =>
        dataSchema.parse(item)
      )
      const startCursor = data.length > 0 ? data[0].id : null
      const endCursor =
        data.length > 0 ? data[data.length - 1].id : null
      const totalCount = total[0].count
      const moreThanOnePage = totalCount > pageSize
      // Check for next/previous pages
      const hasMore = queryResult.length > pageSize
      const hasNextPage = isForward ? hasMore : moreThanOnePage // If paginating backward, we can't determine hasNextPage
      const hasPreviousPage = isForward ? moreThanOnePage : hasMore // If paginating forward, we can't determine hasPreviousPage
      return {
        items,
        startCursor,
        endCursor,
        hasNextPage,
        hasPreviousPage,
        total: totalCount,
      }
    } catch (error) {
      console.error(
        `[createCursorPaginatedSelectFunction] Error in cursor paginated select for ${config.tableName}:`,
        error
      )
      console.error(
        '[createCursorPaginatedSelectFunction] Params:',
        params.input
      )
      throw new Error(
        `Failed to cursor paginate ${config.tableName}: ${error instanceof Error ? error.message : String(error)}`,
        { cause: error }
      )
    }
  }
}

export interface CreateSelectSchema<
  TCoerce extends
    | Partial<
        Record<
          'bigint' | 'boolean' | 'date' | 'number' | 'string',
          true
        >
      >
    | true
    | undefined,
> {
  <
    TTable extends Table,
    TRefine extends BuildRefine<TTable['_']['columns'], TCoerce>,
  >(
    table: TTable,
    refine?: NoUnknownKeys<TRefine, TTable['$inferSelect']>
  ): BuildSchema<'select', TTable['_']['columns'], TRefine, TCoerce>
}

export const TIMESTAMPTZ_MS = Symbol('timestamptzMs')

export const clientWriteOmitsConstructor = <
  T extends Record<string, true>,
>(
  params: T
) => {
  return R.omit(
    ['position', 'createdByCommit', 'updatedByCommit'],
    params
  )
}

/**
 * Creates a SQL condition that filters out expired records.
 *
 * This function consolidates the common pattern of filtering out records
 * where `expiredAt` is not null and is in the past, while keeping records
 * that are either not expired (expiredAt is null) or expire in the future.
 *
 * @param expiredAtColumn - The column reference for the expiredAt field
 * @param anchorDate - The date to compare against (defaults to current time)
 * @returns SQL condition for filtering expired records
 *
 * @example
 * ```typescript
 * // Filter out expired product features
 * const notExpiredCondition = createDateNotPassedFilter(productFeatures.expiredAt)
 *
 * // Filter out expired subscription items as of a specific date
 * const notExpiredAsOfDate = createDateNotPassedFilter(
 *   subscriptionItems.expiredAt,
 *   '2024-01-01'
 * )
 * ```
 */
export const createDateNotPassedFilter = (
  expiredAtColumn: PgTimestampColumn,
  anchorDate: string | number | Date = Date.now()
): SQL | undefined => {
  const anchorTime =
    typeof anchorDate === 'string' || typeof anchorDate === 'number'
      ? new Date(anchorDate).getTime()
      : anchorDate.getTime()

  // Create the condition that records are not expired
  // This means: expiredAt IS NULL OR expiredAt > anchorTime
  return or(isNull(expiredAtColumn), gt(expiredAtColumn, anchorTime))
}<|MERGE_RESOLUTION|>--- conflicted
+++ resolved
@@ -1232,13 +1232,6 @@
   }>
 }
 
-<<<<<<< HEAD
-export const metadataSchema = z
-  .record(z.string(), z.any())
-  .describe(
-    'User-defined data associated with the resource. Does not influence any internal behavior.'
-  )
-=======
 const metadataValueSchema = z.union([
   z.string().max(500),
   z.number(),
@@ -1251,7 +1244,6 @@
     description: 'JSON object',
     id: 'Metadata',
   })
->>>>>>> 195881f2
 
 export const createPaginatedTableRowOutputSchema = <
   T extends z.ZodType,
