import {
  describe,
  it,
  expect,
  beforeEach,
  afterEach,
  vi,
} from 'vitest'
import { adminTransaction } from '@/db/adminTransaction'
import {
  setupOrg,
  setupCustomer,
  setupPaymentMethod,
  setupBillingPeriod,
  setupBillingRun,
  setupBillingPeriodItem,
  setupInvoice,
  setupSubscription,
  setupLedgerAccount,
  setupLedgerTransaction,
  setupDebitLedgerEntry,
  setupUsageEvent,
  setupUsageMeter,
  setupPrice,
  setupPayment,
  teardownOrg,
  setupSubscriptionItem,
} from '@/../seedDatabase'
import {
  calculateFeeAndTotalAmountDueForBillingPeriod,
  processOutstandingBalanceForBillingPeriod,
  processNoMoreDueForBillingPeriod,
  executeBillingRunCalculationAndBookkeepingSteps,
  executeBillingRun,
  scheduleBillingRunRetry,
  constructBillingRunRetryInsert,
  createInvoiceInsertForBillingRun,
  billingPeriodItemsAndUsageOveragesToInvoiceLineItemInserts,
  tabulateOutstandingUsageCosts,
  createBillingRun,
} from './billingRunHelpers'
import {
  BillingPeriodStatus,
  BillingRunStatus,
  CurrencyCode,
  InvoiceStatus,
  InvoiceType,
  PaymentMethodType,
  SubscriptionItemType,
  PriceType,
  IntervalUnit,
  SubscriptionStatus,
  LedgerEntryStatus,
  LedgerEntryType,
  LedgerTransactionType,
  PaymentStatus,
} from '@/types'
import { BillingRun } from '@/db/schema/billingRuns'
import { BillingPeriod } from '@/db/schema/billingPeriods'
import { BillingPeriodItem } from '@/db/schema/billingPeriodItems'
import { PaymentMethod } from '@/db/schema/paymentMethods'
import { Customer } from '@/db/schema/customers'
import {
  selectBillingRunById,
  updateBillingRun,
  safelyInsertBillingRun,
} from '@/db/tableMethods/billingRunMethods'
import { Subscription } from '@/db/schema/subscriptions'
import { updateBillingPeriod } from '@/db/tableMethods/billingPeriodMethods'
import { Invoice } from '@/db/schema/invoices'
import { updateCustomer } from '@/db/tableMethods/customerMethods'
import {
  safelyUpdatePaymentMethod,
  updatePaymentMethod,
} from '@/db/tableMethods/paymentMethodMethods'
import { insertInvoiceLineItems } from '@/db/tableMethods/invoiceLineItemMethods'
import { selectInvoices } from '@/db/tableMethods/invoiceMethods'
import { selectPayments } from '@/db/tableMethods/paymentMethods'
import core from '@/utils/core'
import { updateOrganization } from '@/db/tableMethods/organizationMethods'
import { safelyUpdateSubscriptionStatus } from '@/db/tableMethods/subscriptionMethods'
import { OutstandingUsageCostAggregation } from '@/db/ledgerManager/ledgerManagerTypes'
import { Organization } from '@/db/schema/organizations'
import { Product } from '@/db/schema/products'
import { Price } from '@/db/schema/prices'
import { UsageMeter } from '@/db/schema/usageMeters'
import { PricingModel } from '@/db/schema/pricingModels'
import { LedgerAccount } from '@/db/schema/ledgerAccounts'
import { updateBillingPeriodItem } from '@/db/tableMethods/billingPeriodItemMethods'
import { InvoiceLineItem } from '@/db/schema/invoiceLineItems'
import { selectLedgerEntries } from '@/db/tableMethods/ledgerEntryMethods'
import { SubscriptionItem } from '@/db/schema/subscriptionItems'
import {
  createPaymentIntentForBillingRun,
  confirmPaymentIntentForBillingRun,
  stripeIdFromObjectOrId,
} from '@/utils/stripe'
import {
  createMockPaymentIntentResponse,
  createMockConfirmationResult,
} from '@/test/helpers/stripeMocks'

// Mock Stripe functions
vi.mock('@/utils/stripe', async (importOriginal) => {
  const actual =
    await importOriginal<typeof import('@/utils/stripe')>()
  return {
    ...actual,
    createPaymentIntentForBillingRun: vi.fn(),
    confirmPaymentIntentForBillingRun: vi.fn(),
  }
})

describe('billingRunHelpers', async () => {
  let organization: Organization.Record
  let pricingModel: PricingModel.Record
  let product: Product.Record
  let staticPrice: Price.Record
  let customer: Customer.Record
  let paymentMethod: PaymentMethod.Record
  let subscription: Subscription.Record
  let billingPeriod: BillingPeriod.Record
  let billingRun: BillingRun.Record
  let staticBillingPeriodItem: BillingPeriodItem.Record
  let billingPeriodItems: BillingPeriodItem.Record[]
  let usageMeter: UsageMeter.Record
  let usageBasedPrice: Price.Record
  let usageBillingPeriodItem: BillingPeriodItem.Record
  let invoice: Invoice.Record
  let ledgerAccount: LedgerAccount.Record
  let subscriptionItem: SubscriptionItem.Record

  beforeEach(async () => {
    const orgData = await setupOrg()
    organization = orgData.organization
    pricingModel = orgData.pricingModel
    product = orgData.product
    staticPrice = orgData.price

    customer = await setupCustomer({
      organizationId: organization.id,
    })
    paymentMethod = await setupPaymentMethod({
      organizationId: organization.id,
      customerId: customer.id,
    })

    usageMeter = await setupUsageMeter({
      organizationId: organization.id,
      name: 'Global Test Usage Meter',
      pricingModelId: pricingModel.id,
      livemode: true,
    })

    usageBasedPrice = await setupPrice({
      productId: product.id,
      name: 'Global Usage Based Price',
      type: PriceType.Usage,
      unitPrice: 15,
      intervalUnit: IntervalUnit.Month,
      intervalCount: 1,
      livemode: true,
      isDefault: false,
      currency: organization.defaultCurrency,
      usageMeterId: usageMeter.id,
    })

    subscription = await setupSubscription({
      organizationId: organization.id,
      customerId: customer.id,
      priceId: staticPrice.id,
      paymentMethodId: paymentMethod.id,
      status: SubscriptionStatus.Active,
    })

    subscriptionItem = await setupSubscriptionItem({
      subscriptionId: subscription.id,
      priceId: staticPrice.id,
      name: staticPrice.name ?? 'Static Item Name',
      quantity: 1,
      unitPrice: staticPrice.unitPrice,
      type: SubscriptionItemType.Static,
    })

    billingPeriod = await setupBillingPeriod({
      subscriptionId: subscription.id,
      startDate: subscription.currentBillingPeriodStart!,
      endDate: subscription.currentBillingPeriodEnd!,
      status: BillingPeriodStatus.Active,
    })

    billingRun = await setupBillingRun({
      billingPeriodId: billingPeriod.id,
      paymentMethodId: paymentMethod.id,
      subscriptionId: subscription.id,
      status: BillingRunStatus.Scheduled,
    })

    staticBillingPeriodItem = await setupBillingPeriodItem({
      billingPeriodId: billingPeriod.id,
      quantity: 1,
      unitPrice: staticPrice.unitPrice,
      name: staticPrice.name ?? 'Static Item Name',
      type: SubscriptionItemType.Static,
      description: 'Test Description',
    })

    billingPeriodItems = [
      staticBillingPeriodItem,
      // Note: we've removed usageBillingPeriodItem
      // Usage charges come through the usageOverages parameter instead
    ]

    ledgerAccount = await setupLedgerAccount({
      organizationId: organization.id,
      subscriptionId: subscription.id,
      usageMeterId: usageMeter.id,
      livemode: true,
    })
  })

  afterEach(async () => {
    if (organization) {
      await teardownOrg({ organizationId: organization.id })
    }
  })

  describe('Billing Period State Management', () => {
    it('should mark billing period as PastDue when current date is after end date', async () => {
      const billingPeriod = await setupBillingPeriod({
        subscriptionId: subscription.id,
        startDate: new Date(
          subscription.currentBillingPeriodStart! -
            30 * 24 * 60 * 60 * 1000
        ),
        endDate: new Date(
          subscription.currentBillingPeriodEnd! -
            30 * 24 * 60 * 60 * 1000
        ),
        status: BillingPeriodStatus.Active,
      })
      const updatedBillingPeriod = await adminTransaction(
        ({ transaction }) =>
          processOutstandingBalanceForBillingPeriod(
            billingPeriod,
            transaction
          )
      )
      expect(updatedBillingPeriod.status).toBe(
        BillingPeriodStatus.PastDue
      )
    })

    it('should mark billing period as Completed when all payments are settled', async () => {
      const invoice = await setupInvoice({
        billingPeriodId: billingPeriod.id,
        status: InvoiceStatus.Paid,
        customerId: customer.id,
        organizationId: organization.id,
        priceId: staticPrice.id,
      })
      const result = await adminTransaction(
        async ({ transaction }) => {
          const updatedBillingPeriod = await updateBillingPeriod(
            {
              id: billingPeriod.id,
              endDate: Date.now() - 180 * 1000,
            },
            transaction
          )
          return processNoMoreDueForBillingPeriod(
            {
              billingRun,
              billingPeriod: updatedBillingPeriod,
              invoice,
            },
            transaction
          )
        }
      )
      expect(result.billingPeriod.status).toBe(
        BillingPeriodStatus.Completed
      )
    })
  })

  describe('Payment Intent Creation and Confirmation', () => {
    it('should create a payment intent for the correct amount', async () => {
      const { totalDueAmount } = await adminTransaction(
        ({ transaction }) =>
          calculateFeeAndTotalAmountDueForBillingPeriod(
            {
              billingPeriod,
              billingPeriodItems,
              organization,
              paymentMethod,
              usageOverages: [],
              billingRun,
            },
            transaction
          )
      )
      expect(totalDueAmount).toBeGreaterThan(0)
      // TODO: check the total due amount is correct
    })

    it('should not create a payment intent if the invoice is in a terminal state', async () => {
      await setupInvoice({
        billingPeriodId: billingPeriod.id,
        status: InvoiceStatus.Paid,
        customerId: customer.id,
        organizationId: organization.id,
        priceId: staticPrice.id,
      })
      const result = await adminTransaction(({ transaction }) =>
        executeBillingRunCalculationAndBookkeepingSteps(
          billingRun,
          transaction
        )
      )
      expect(result.invoice.status).toBe(InvoiceStatus.Paid)
    })
  })

  describe('Fee Calculation and Total Due Amount', () => {
    it('should calculate the correct fee and total due amount', async () => {
      const { feeCalculation, totalDueAmount } =
        await adminTransaction(({ transaction }) =>
          calculateFeeAndTotalAmountDueForBillingPeriod(
            {
              billingPeriod,
              billingPeriodItems,
              organization,
              paymentMethod,
              usageOverages: [],
              billingRun,
            },
            transaction
          )
        )
      expect(feeCalculation).toBeDefined()
      expect(totalDueAmount).toBeGreaterThan(0)
    })

    it('should handle different currencies correctly', async () => {
      // Create an organization with a different default currency
      const originalOrg = await setupOrg()
      const orgWithDifferentCurrency = await adminTransaction(
        async ({ transaction }) => {
          return await updateOrganization(
            {
              id: originalOrg.organization.id,
              defaultCurrency: CurrencyCode.EUR,
            },
            transaction
          )
        }
      )

      const result = await adminTransaction(({ transaction }) =>
        calculateFeeAndTotalAmountDueForBillingPeriod(
          {
            billingPeriod,
            billingPeriodItems,
            organization: orgWithDifferentCurrency,
            paymentMethod,
            usageOverages: [],
            billingRun,
          },
          transaction
        )
      )

      expect(result.feeCalculation).toBeDefined()
      expect(result.feeCalculation.currency).toBe(CurrencyCode.EUR)
    })

    it('should handle different billing period items correctly', async () => {
      // Create billing period items with different prices and quantities
      const testBillingPeriodItem = await setupBillingPeriodItem({
        billingPeriodId: billingPeriod.id,
        quantity: 2,
        unitPrice: 150,
      })

      const result = await adminTransaction(({ transaction }) =>
        calculateFeeAndTotalAmountDueForBillingPeriod(
          {
            billingPeriod,
            billingPeriodItems: [testBillingPeriodItem],
            organization,
            paymentMethod,
            usageOverages: [],
            billingRun,
          },
          transaction
        )
      )

      expect(result.totalDueAmount).toBe(300) // 2 * 150
    })

    it('should handle livemode correctly', async () => {
      // Create a test billing period with a specific livemode value
      const testBillingPeriod = await setupBillingPeriod({
        subscriptionId: subscription.id,
        startDate: subscription.currentBillingPeriodStart!,
        endDate: subscription.currentBillingPeriodEnd!,
        status: BillingPeriodStatus.Active,
        livemode: true, // Set to true for testing
      })

      const result = await adminTransaction(({ transaction }) =>
        calculateFeeAndTotalAmountDueForBillingPeriod(
          {
            billingPeriod: testBillingPeriod,
            billingPeriodItems,
            organization,
            paymentMethod,
            usageOverages: [],
            billingRun,
          },
          transaction
        )
      )

      expect(result.feeCalculation).toBeDefined()
      expect(result.feeCalculation.livemode).toBe(true)
    })

    it('should handle different payment methods correctly', async () => {
      // Create a different payment method
      const testPaymentMethod = await setupPaymentMethod({
        organizationId: organization.id,
        customerId: customer.id,
        type: PaymentMethodType.Card,
      })

      const result = await adminTransaction(({ transaction }) =>
        calculateFeeAndTotalAmountDueForBillingPeriod(
          {
            billingPeriod,
            billingPeriodItems,
            organization,
            paymentMethod: testPaymentMethod,
            usageOverages: [],
            billingRun,
          },
          transaction
        )
      )

      expect(result.feeCalculation).toBeDefined()
      expect(result.feeCalculation.paymentMethodType).toBe(
        testPaymentMethod.type
      )
    })
  })

  describe('Invoice Creation and Line Items', () => {
    it('should create an invoice with the correct invoice number', async () => {
      const invoiceInsert = await adminTransaction(
        ({ transaction }) =>
          createInvoiceInsertForBillingRun(
            {
              billingPeriod,
              organization,
              customer,
              currency: staticPrice.currency,
            },
            transaction
          )
      )
      expect(invoiceInsert.invoiceNumber).toBeDefined()
    })

    it('should generate invoice line items from billing period items, ommiting items with 0 quantity', async () => {
      const invoice = await setupInvoice({
        billingPeriodId: billingPeriod.id,
        customerId: customer.id,
        organizationId: organization.id,
        priceId: staticPrice.id,
      })
      const zeroQuantityBillingPeriodItem = {
        ...staticBillingPeriodItem,
        quantity: 0,
      }
      const lineItems =
        billingPeriodItemsAndUsageOveragesToInvoiceLineItemInserts({
          invoiceId: invoice.id,
          billingPeriodItems: [
            staticBillingPeriodItem,
            zeroQuantityBillingPeriodItem,
          ],
          usageOverages: [],
          billingRunId: billingRun.id,
        })
      expect(lineItems.length).toBe(1)
    })
  })

  describe('createInvoiceInsertForBillingRun', () => {
    it('should create an invoice with the correct properties', async () => {
      const invoiceInsert = await adminTransaction(
        ({ transaction }) =>
          createInvoiceInsertForBillingRun(
            {
              billingPeriod,
              organization,
              customer,
              currency: staticPrice.currency,
            },
            transaction
          )
      )

      // Check all required properties are set correctly
      expect(invoiceInsert.customerId).toBe(customer.id)
      expect(invoiceInsert.organizationId).toBe(organization.id)
      expect(invoiceInsert.currency).toBe(staticPrice.currency)
      expect(invoiceInsert.livemode).toBe(billingPeriod.livemode)
      expect(invoiceInsert.status).toBe(InvoiceStatus.Draft)
      expect(invoiceInsert.type).toBe(InvoiceType.Subscription)
      expect(invoiceInsert.billingPeriodId).toBe(billingPeriod.id)
      expect(invoiceInsert.subscriptionId).toBe(
        billingPeriod.subscriptionId
      )
      expect(invoiceInsert.purchaseId).toBeNull()

      // Check dates are set
      expect(invoiceInsert.invoiceDate).toBeDefined()
      expect(invoiceInsert.dueDate).toBeDefined()
      expect(invoiceInsert.billingPeriodStartDate).toEqual(
        billingPeriod.startDate
      )
      expect(invoiceInsert.billingPeriodEndDate).toEqual(
        billingPeriod.endDate
      )
    })

    it('should generate invoice number based on customer invoice number base and count', async () => {
      // Create a customer with a specific invoice number base
      const invoiceNumberBase = `TEST-${core.nanoid()}`
      const testCustomer = await setupCustomer({
        organizationId: organization.id,
        invoiceNumberBase,
      })

      // Create some existing invoices for this customer
      await setupInvoice({
        customerId: testCustomer.id,
        organizationId: organization.id,
        priceId: staticPrice.id,
      })
      await setupInvoice({
        customerId: testCustomer.id,
        organizationId: organization.id,
        priceId: staticPrice.id,
      })

      const invoiceInsert = await adminTransaction(
        ({ transaction }) =>
          createInvoiceInsertForBillingRun(
            {
              billingPeriod,
              organization,
              customer: testCustomer,
              currency: staticPrice.currency,
            },
            transaction
          )
      )

      // The invoice number should be based on the customer's invoice number base and the count of existing invoices
      expect(invoiceInsert.invoiceNumber).toContain(invoiceNumberBase)
      expect(invoiceInsert.invoiceNumber).toContain('2') // Should be the 3rd invoice (index 2)
    })

    it('should handle different currencies', async () => {
      const testCurrency = CurrencyCode.EUR

      const invoiceInsert = await adminTransaction(
        ({ transaction }) =>
          createInvoiceInsertForBillingRun(
            {
              billingPeriod,
              organization,
              customer,
              currency: testCurrency,
            },
            transaction
          )
      )

      expect(invoiceInsert.currency).toBe(testCurrency)
    })

    it('should set the correct livemode value from the billing period', async () => {
      // Create a test billing period with a specific livemode value
      const testBillingPeriod = await setupBillingPeriod({
        subscriptionId: subscription.id,
        startDate: subscription.currentBillingPeriodStart!,
        endDate: subscription.currentBillingPeriodEnd!,
        status: BillingPeriodStatus.Active,
        livemode: true, // Set to true for testing
      })

      const invoiceInsert = await adminTransaction(
        ({ transaction }) =>
          createInvoiceInsertForBillingRun(
            {
              billingPeriod: testBillingPeriod,
              organization,
              customer,
              currency: staticPrice.currency,
            },
            transaction
          )
      )

      expect(invoiceInsert.livemode).toBe(true)
    })

    it('should set the correct billing period dates', async () => {
      // Create a test billing period with specific dates
      const startDate = new Date('2023-01-01')
      const endDate = new Date('2023-01-31')

      const testBillingPeriod = await setupBillingPeriod({
        subscriptionId: subscription.id,
        startDate,
        endDate,
        status: BillingPeriodStatus.Active,
      })

      const invoiceInsert = await adminTransaction(
        ({ transaction }) =>
          createInvoiceInsertForBillingRun(
            {
              billingPeriod: testBillingPeriod,
              organization,
              customer,
              currency: staticPrice.currency,
            },
            transaction
          )
      )

      expect(invoiceInsert.billingPeriodStartDate).toEqual(
        startDate.getTime()
      )
      expect(invoiceInsert.billingPeriodEndDate).toEqual(
        endDate.getTime()
      )
    })
  })

  describe('calculateFeeAndTotalAmountDueForBillingPeriod', () => {
    let invoice: Invoice.Record

    beforeEach(async () => {
      invoice = await setupInvoice({
        billingPeriodId: billingPeriod.id,
        customerId: customer.id,
        organizationId: organization.id,
        priceId: staticPrice.id,
        status: InvoiceStatus.Draft,
      })
    })

    it('should calculate fee and total due correctly, ommitting billing period items that do not have any usage attached to them ', async () => {
      const result = await adminTransaction(({ transaction }) =>
        calculateFeeAndTotalAmountDueForBillingPeriod(
          {
            billingPeriod,
            billingPeriodItems,
            organization,
            paymentMethod,
            usageOverages: [],
            billingRun,
          },
          transaction
        )
      )

      expect(result.feeCalculation).toBeDefined()
      expect(result.totalDueAmount).toBeGreaterThan(0)

      expect(result.totalDueAmount).toBe(
        billingPeriodItems.reduce(
          (acc, item) => acc + item.unitPrice * item.quantity,
          0
        )
      )
    })

    it('should handle different currencies correctly', async () => {
      // Create an organization with a different default currency
      const originalOrg = await setupOrg()
      const orgWithDifferentCurrency = await adminTransaction(
        async ({ transaction }) => {
          return await updateOrganization(
            {
              id: originalOrg.organization.id,
              defaultCurrency: CurrencyCode.EUR,
            },
            transaction
          )
        }
      )

      const result = await adminTransaction(({ transaction }) =>
        calculateFeeAndTotalAmountDueForBillingPeriod(
          {
            billingPeriod,
            billingPeriodItems,
            organization: orgWithDifferentCurrency,
            paymentMethod,
            usageOverages: [],
            billingRun,
          },
          transaction
        )
      )

      expect(result.feeCalculation).toBeDefined()
      expect(result.feeCalculation.currency).toBe(CurrencyCode.EUR)
    })

    it('should handle different billing period items correctly', async () => {
      // Create billing period items with different prices and quantities
      const testBillingPeriodItem = await setupBillingPeriodItem({
        billingPeriodId: billingPeriod.id,
        quantity: 2,
        unitPrice: 150,
      })

      const result = await adminTransaction(({ transaction }) =>
        calculateFeeAndTotalAmountDueForBillingPeriod(
          {
            billingPeriod,
            billingPeriodItems: [testBillingPeriodItem],
            organization,
            paymentMethod,
            usageOverages: [],
            billingRun,
          },
          transaction
        )
      )

      expect(result.totalDueAmount).toBe(300) // 2 * 150
    })

    it('should handle livemode correctly', async () => {
      // Create a test billing period with a specific livemode value
      const testBillingPeriod = await setupBillingPeriod({
        subscriptionId: subscription.id,
        startDate: subscription.currentBillingPeriodStart!,
        endDate: subscription.currentBillingPeriodEnd!,
        status: BillingPeriodStatus.Active,
        livemode: true, // Set to true for testing
      })

      const result = await adminTransaction(({ transaction }) =>
        calculateFeeAndTotalAmountDueForBillingPeriod(
          {
            billingPeriod: testBillingPeriod,
            billingPeriodItems,
            organization,
            paymentMethod,
            usageOverages: [],
            billingRun,
          },
          transaction
        )
      )

      expect(result.feeCalculation).toBeDefined()
      expect(result.feeCalculation.livemode).toBe(true)
    })

    it('should handle different payment methods correctly', async () => {
      // Create a different payment method
      const testPaymentMethod = await setupPaymentMethod({
        organizationId: organization.id,
        customerId: customer.id,
        type: PaymentMethodType.Card,
      })

      const result = await adminTransaction(({ transaction }) =>
        calculateFeeAndTotalAmountDueForBillingPeriod(
          {
            billingPeriod,
            billingPeriodItems,
            organization,
            paymentMethod: testPaymentMethod,
            usageOverages: [],
            billingRun,
          },
          transaction
        )
      )

      expect(result.feeCalculation).toBeDefined()
      expect(result.feeCalculation.paymentMethodType).toBe(
        testPaymentMethod.type
      )
    })
  })

  describe('Billing Run Retry Logic', () => {
    it('should schedule billing run retries according to the defined schedule', async () => {
      const retryTimesInDays = [3, 5, 5]
      let allBillingRunsForPeriod: BillingRun.Record[] = [billingRun]

      for (let i = 0; i < retryTimesInDays.length; i++) {
        const daysToRetry = retryTimesInDays[i]
        const retryInsert = constructBillingRunRetryInsert(
          billingRun,
          allBillingRunsForPeriod
        )

        expect(retryInsert).toBeDefined()
        const expectedRetryDate =
          Date.now() + daysToRetry * 24 * 60 * 60 * 1000
        expect(retryInsert!.scheduledFor).toBeCloseTo(
          expectedRetryDate,
          -3 // tolerance of 1 second
        )

        // Add the new retry run to the list for the next iteration
        allBillingRunsForPeriod.push({
          ...billingRun,
          ...(retryInsert as BillingRun.Insert),
          id: `retry-run-${i}`,
          createdAt: Date.now(),
          updatedAt: Date.now(),
          status: retryInsert!.status,
        } as BillingRun.Record)
      }
    })

    it('should schedule a billing run retry 3 days after the initial attempt', async () => {
      const retryBillingRun = await adminTransaction(
        ({ transaction }) =>
          scheduleBillingRunRetry(billingRun, transaction)
      )
      expect(retryBillingRun).toBeDefined()
      expect(retryBillingRun?.scheduledFor).toBeGreaterThan(
        Date.now() + 3 * 24 * 60 * 60 * 1000 - 60 * 1000
      )
    })

    it('should mark a future billing period as Upcoming when there is no more due', async () => {
      const invoice = await setupInvoice({
        billingPeriodId: billingPeriod.id,
        status: InvoiceStatus.Paid,
        customerId: customer.id,
        organizationId: organization.id,
        priceId: staticPrice.id,
      })
      const result = await adminTransaction(
        async ({ transaction }) => {
          const futureBillingPeriod = await updateBillingPeriod(
            {
              id: billingPeriod.id,
              startDate: Date.now() + 10 * 24 * 60 * 60 * 1000, // 10 days in the future
            },
            transaction
          )
          return processNoMoreDueForBillingPeriod(
            {
              billingRun,
              billingPeriod: futureBillingPeriod,
              invoice,
            },
            transaction
          )
        }
      )
      expect(result.billingPeriod.status).toBe(
        BillingPeriodStatus.Upcoming
      )
    })

    it('should throw an error when trying to create a retry billing run for a canceled subscription', async () => {
      // Update the subscription status to canceled
      const canceledSubscription = await adminTransaction(
        async ({ transaction }) => {
          return safelyUpdateSubscriptionStatus(
            subscription,
            SubscriptionStatus.Canceled,
            transaction
          )
        }
      )

      // The database-level protection should throw an error
      await expect(
        adminTransaction(({ transaction }) =>
          scheduleBillingRunRetry(billingRun, transaction)
        )
      ).rejects.toThrow(
        'Cannot create billing run for canceled subscription'
      )
    })

    it('should schedule a retry billing run if the subscription is not canceled', async () => {
      // Ensure the subscription is active
      const activeSubscription = await adminTransaction(
        async ({ transaction }) => {
          return safelyUpdateSubscriptionStatus(
            subscription,
            SubscriptionStatus.Active,
            transaction
          )
        }
      )

      const retryBillingRun = await adminTransaction(
        ({ transaction }) =>
          scheduleBillingRunRetry(billingRun, transaction)
      )

      expect(retryBillingRun).toBeDefined()
      expect(retryBillingRun?.status).toBe(BillingRunStatus.Scheduled)
      expect(retryBillingRun?.subscriptionId).toBe(subscription.id)
    })
  })

  describe('Edge Cases and Error Handling', () => {
    it('should throw an error if the customer does not have a Stripe customer ID', async () => {
      await adminTransaction(async ({ transaction }) => {
        await updateCustomer(
          {
            id: customer.id,
            stripeCustomerId: null,
          },
          transaction
        )
      })
      await executeBillingRun(billingRun.id)
      const updatedBillingRun = await adminTransaction(
        ({ transaction }) =>
          selectBillingRunById(billingRun.id, transaction)
      )
      expect(updatedBillingRun.status).toBe(BillingRunStatus.Failed)
    })

    it('should throw an error if the payment method does not have a Stripe payment method ID', async () => {
      await adminTransaction(async ({ transaction }) => {
        await safelyUpdatePaymentMethod(
          {
            id: paymentMethod.id,
            stripePaymentMethodId: null,
          },
          transaction
        )
      })
      await executeBillingRun(billingRun.id)
      const updatedBillingRun = await adminTransaction(
        ({ transaction }) =>
          selectBillingRunById(billingRun.id, transaction)
      )
      expect(updatedBillingRun.status).toBe(BillingRunStatus.Failed)
    })
  })
  it('should silently return when trying to execute a billing run that is not in Scheduled status', async () => {
    // Test each billing run status
    const billingRunStatuses = Object.values(BillingRunStatus).filter(
      (status) => status !== BillingRunStatus.Scheduled
    )

    for (const status of billingRunStatuses) {
      const testBillingRun = await setupBillingRun({
        status,
        livemode: false,
        billingPeriodId: billingPeriod.id,
        paymentMethodId: paymentMethod.id,
        subscriptionId: subscription.id,
      })

      await expect(
        executeBillingRun(testBillingRun.id)
      ).resolves.toBeUndefined()
    }
    await adminTransaction(async ({ transaction }) => {
      await updateBillingRun(
        {
          id: billingRun.id,
          status: BillingRunStatus.Failed,
        },
        transaction
      )
    })

    await expect(
      executeBillingRun(billingRun.id)
    ).resolves.toBeUndefined()
  })

  describe('Atomicity Tests for executeBillingRun', () => {
    const setupOverpaymentScenario = async () => {
      const invoice = await setupInvoice({
        billingPeriodId: billingPeriod.id,
        customerId: customer.id,
        organizationId: organization.id,
        priceId: staticPrice.id,
      })

      return await setupPayment({
        stripeChargeId: 'ch_test_123' + core.nanoid(),
        status: PaymentStatus.Succeeded,
        amount: 1000000, // Overpayment
        livemode: billingPeriod.livemode,
        customerId: customer.id,
        organizationId: organization.id,
        stripePaymentIntentId: 'pi_overpayment_test' + core.nanoid(),
        invoiceId: invoice.id,
        paymentMethod: paymentMethod.type,
        billingPeriodId: billingPeriod.id,
        subscriptionId: billingPeriod.subscriptionId,
        paymentMethodId: paymentMethod.id,
      })
    }

    describe('Zero Amount Scenarios', () => {
      it('should handle overpayment without creating Stripe payment intent', async () => {
        await setupOverpaymentScenario()

        // Mock Stripe to ensure no API calls are made
        vi.mocked(createPaymentIntentForBillingRun).mockClear()

        await executeBillingRun(billingRun.id)

        // Verify no Stripe calls were made
        expect(
          vi.mocked(createPaymentIntentForBillingRun)
        ).not.toHaveBeenCalled()

        // Verify database state is correct
        const updatedBillingRun = await adminTransaction(
          ({ transaction }) =>
            selectBillingRunById(billingRun.id, transaction)
        )
        expect(updatedBillingRun.status).toBe(
          BillingRunStatus.Succeeded
        )

        const invoices = await adminTransaction(({ transaction }) =>
          selectInvoices(
            { billingPeriodId: billingPeriod.id },
            transaction
          )
        )
        const finalInvoice = invoices.find(
          (inv) => inv.billingPeriodId === billingPeriod.id
        )
        expect(finalInvoice).toBeDefined()
        expect(finalInvoice!.status).toBe(InvoiceStatus.Paid)
      })
    })

    describe('Stripe API Failures', () => {
      it('should rollback when payment intent creation fails', async () => {
        // Mock Stripe function to fail
        vi.mocked(
          createPaymentIntentForBillingRun
        ).mockRejectedValueOnce(new Error('Stripe API failure'))

        await executeBillingRun(billingRun.id)

        // Verify billing run is marked as failed
        const updatedBillingRun = await adminTransaction(
          ({ transaction }) =>
            selectBillingRunById(billingRun.id, transaction)
        )
        expect(updatedBillingRun.status).toBe(BillingRunStatus.Failed)
        expect(updatedBillingRun.errorDetails).toBeDefined()

        // Verify no payment was created due to transaction rollback
        const payments = await adminTransaction(({ transaction }) =>
          selectPayments(
            { billingPeriodId: billingRun.billingPeriodId },
            transaction
          )
        )
        expect(payments).toHaveLength(0)
      })

      it('should handle payment intent status requires_payment_method', async () => {
        // Mock successful payment intent creation
        const mockPaymentIntent = createMockPaymentIntentResponse({
          status: 'requires_payment_method', // Payment failed - card declined, insufficient funds, etc.
          amount: staticBillingPeriodItem.unitPrice,
          customer: customer.stripeCustomerId!,
          payment_method: paymentMethod.stripePaymentMethodId!,
          metadata: {
            billingRunId: billingRun.id,
            type: 'BillingRun',
            billingPeriodId: billingPeriod.id,
          },
        })

        vi.mocked(
          createPaymentIntentForBillingRun
        ).mockResolvedValueOnce(mockPaymentIntent)

        // Mock confirmation to fail (card declined scenario)
        vi.mocked(
          confirmPaymentIntentForBillingRun
        ).mockRejectedValueOnce(new Error('Your card was declined.'))

        await executeBillingRun(billingRun.id)

        // Verify billing run is marked as failed
        const updatedBillingRun = await adminTransaction(
          ({ transaction }) =>
            selectBillingRunById(billingRun.id, transaction)
        )
        expect(updatedBillingRun.status).toBe(BillingRunStatus.Failed)
        expect(updatedBillingRun.errorDetails).toBeDefined()

        // Verify payment was created but without charge ID (since payment failed)
        const payments = await adminTransaction(({ transaction }) =>
          selectPayments(
            { billingPeriodId: billingRun.billingPeriodId },
            transaction
          )
        )
        expect(payments).toHaveLength(1)
        expect(payments[0].stripePaymentIntentId).toBe(
          mockPaymentIntent.id
        )
        expect(payments[0].stripeChargeId).toBeNull() // No charge ID since payment failed
        expect(payments[0].status).toBe(PaymentStatus.Processing) // Payment created but not yet confirmed

        // Verify invoice is still open (not marked as paid)
        const invoices = await adminTransaction(({ transaction }) =>
          selectInvoices(
            { billingPeriodId: billingPeriod.id },
            transaction
          )
        )
        expect(invoices).toHaveLength(1)
        expect(invoices[0].status).toBe(InvoiceStatus.Open)
      })

      it('should handle payment intent creation success but confirmation API failure', async () => {
        // Mock successful payment intent creation
        const mockPaymentIntent = createMockPaymentIntentResponse({
          status: 'requires_confirmation', // Payment intent created successfully
          amount: staticBillingPeriodItem.unitPrice,
          customer: customer.stripeCustomerId!,
          payment_method: paymentMethod.stripePaymentMethodId!,
          metadata: {
            billingRunId: billingRun.id,
            type: 'BillingRun',
            billingPeriodId: billingPeriod.id,
          },
        })

        vi.mocked(
          createPaymentIntentForBillingRun
        ).mockResolvedValueOnce(mockPaymentIntent)

        // Mock confirmation API to fail (network error, Stripe API down, etc.)
        vi.mocked(
          confirmPaymentIntentForBillingRun
        ).mockRejectedValueOnce(
          new Error('Stripe API temporarily unavailable')
        )

        await executeBillingRun(billingRun.id)

        // Verify billing run is marked as failed
        const updatedBillingRun = await adminTransaction(
          ({ transaction }) =>
            selectBillingRunById(billingRun.id, transaction)
        )
        expect(updatedBillingRun.status).toBe(BillingRunStatus.Failed)
        expect(updatedBillingRun.errorDetails).toBeDefined()

        // Verify payment was created but without charge ID (since confirmation failed)
        const payments = await adminTransaction(({ transaction }) =>
          selectPayments(
            { billingPeriodId: billingRun.billingPeriodId },
            transaction
          )
        )
        expect(payments).toHaveLength(1)
        expect(payments[0].stripePaymentIntentId).toBe(
          mockPaymentIntent.id
        )
        expect(payments[0].stripeChargeId).toBeNull() // No charge ID since confirmation failed
        expect(payments[0].status).toBe(PaymentStatus.Processing) // Payment created but confirmation failed

        // Verify invoice is still open (not marked as paid)
        const invoices = await adminTransaction(({ transaction }) =>
          selectInvoices(
            { billingPeriodId: billingPeriod.id },
            transaction
          )
        )
        expect(invoices).toHaveLength(1)
        expect(invoices[0].status).toBe(InvoiceStatus.Open)
      })

      it('should rollback when customer ID validation fails', async () => {
        // Setup customer without stripe ID
        await adminTransaction(async ({ transaction }) => {
          await updateCustomer(
            {
              id: customer.id,
              stripeCustomerId: null,
            },
            transaction
          )
        })

        await executeBillingRun(billingRun.id)

        // Verify billing run failed
        const updatedBillingRun = await adminTransaction(
          ({ transaction }) =>
            selectBillingRunById(billingRun.id, transaction)
        )
        expect(updatedBillingRun.status).toBe(BillingRunStatus.Failed)
        expect(updatedBillingRun.errorDetails).toBeDefined()

        // Verify no payment was created
        const payments = await adminTransaction(({ transaction }) =>
          selectPayments(
            { billingPeriodId: billingRun.billingPeriodId },
            transaction
          )
        )
        expect(payments).toHaveLength(0)

        // Verify no Stripe calls were made
        expect(
          vi.mocked(createPaymentIntentForBillingRun)
        ).not.toHaveBeenCalled()
      })

      it('should rollback when payment method ID validation fails', async () => {
        // Setup payment method without stripe ID
        await adminTransaction(async ({ transaction }) => {
          await safelyUpdatePaymentMethod(
            {
              id: paymentMethod.id,
              stripePaymentMethodId: null,
            },
            transaction
          )
        })

        await executeBillingRun(billingRun.id)

        // Verify billing run failed
        const updatedBillingRun = await adminTransaction(
          ({ transaction }) =>
            selectBillingRunById(billingRun.id, transaction)
        )
        expect(updatedBillingRun.status).toBe(BillingRunStatus.Failed)
        expect(updatedBillingRun.errorDetails).toBeDefined()

        // Verify no payment was created
        const payments = await adminTransaction(({ transaction }) =>
          selectPayments(
            { billingPeriodId: billingRun.billingPeriodId },
            transaction
          )
        )
        expect(payments).toHaveLength(0)

        // Verify no Stripe calls were made
        expect(
          vi.mocked(createPaymentIntentForBillingRun)
        ).not.toHaveBeenCalled()
      })
    })

    describe('Successful Payment Processing', () => {
      it('should create payment intent and update database atomically', async () => {
        const mockPaymentIntent = createMockPaymentIntentResponse({
          amount: staticBillingPeriodItem.unitPrice,
          customer: customer.stripeCustomerId!,
          payment_method: paymentMethod.stripePaymentMethodId!,
          metadata: {
            billingRunId: billingRun.id,
            type: 'billing_run',
            billingPeriodId: billingPeriod.id,
          },
        })
        const mockConfirmationResult = createMockConfirmationResult(
          mockPaymentIntent.id,
          { metadata: mockPaymentIntent.metadata }
        )

        vi.mocked(
          createPaymentIntentForBillingRun
        ).mockResolvedValueOnce(mockPaymentIntent)
        vi.mocked(
          confirmPaymentIntentForBillingRun
        ).mockResolvedValueOnce(mockConfirmationResult)

        await executeBillingRun(billingRun.id)

        // Verify billing run is succeeded
        const updatedBillingRun = await adminTransaction(
          ({ transaction }) =>
            selectBillingRunById(billingRun.id, transaction)
        )
        expect(updatedBillingRun.status).toBe(
          BillingRunStatus.Succeeded
        )

        // Verify payment record was created with correct properties
        const payments = await adminTransaction(({ transaction }) =>
          selectPayments(
            { billingPeriodId: billingRun.billingPeriodId },
            transaction
          )
        )
        const payment = payments.find(
          (p) => p.billingPeriodId === billingRun.billingPeriodId
        )
        expect(payment).toBeDefined()
        expect(payment).toMatchObject({
          stripePaymentIntentId: mockPaymentIntent.id,
          amount: staticBillingPeriodItem.unitPrice,
          stripeChargeId: mockConfirmationResult.latest_charge
            ? stripeIdFromObjectOrId(
                mockConfirmationResult.latest_charge
              )
            : undefined,
          billingPeriodId: billingRun.billingPeriodId,
          status: PaymentStatus.Succeeded,
        })

        // Verify invoice was created/updated
        const invoices = await adminTransaction(({ transaction }) =>
          selectInvoices(
            { billingPeriodId: billingPeriod.id },
            transaction
          )
        )
        const invoice = invoices.find(
          (inv) => inv.billingPeriodId === billingPeriod.id
        )
        expect(invoice).toBeDefined()
        expect(invoice).toMatchObject({
<<<<<<< HEAD
          status: InvoiceStatus.Paid,
=======
          status: InvoiceStatus.Open,
>>>>>>> 0e5d0489
          customerId: customer.id,
          organizationId: organization.id,
        })

        // Verify Stripe was called with correct parameters
        expect(
          vi.mocked(createPaymentIntentForBillingRun)
        ).toHaveBeenCalledWith(
          expect.objectContaining({
            amount: staticBillingPeriodItem.unitPrice,
            currency: staticPrice.currency,
            stripeCustomerId: customer.stripeCustomerId,
            stripePaymentMethodId:
              paymentMethod.stripePaymentMethodId,
            billingPeriodId: billingPeriod.id,
            billingRunId: billingRun.id,
            organization: expect.objectContaining({
              id: organization.id,
            }),
            livemode: billingPeriod.livemode,
          })
        )

        expect(
          vi.mocked(confirmPaymentIntentForBillingRun)
        ).toHaveBeenCalledWith(
          mockPaymentIntent.id,
          billingRun.livemode
        )
      })
    })
  })

  describe('executeBillingRunCalculationAndBookkeepingSteps', () => {
    it('should create a new invoice when none exists for the billing period', async () => {
      const result = await adminTransaction(({ transaction }) =>
        executeBillingRunCalculationAndBookkeepingSteps(
          billingRun,
          transaction
        )
      )

      expect(result.invoice).toBeDefined()
      expect(result.invoice.billingPeriodId).toBe(billingPeriod.id)
      expect(result.invoice.customerId).toBe(customer.id)
      expect(result.invoice.organizationId).toBe(organization.id)
      expect(result.invoice.currency).toBeDefined()
    })

    it('should use existing invoice when one exists for the billing period', async () => {
      // Create an invoice first
      const existingInvoice = await setupInvoice({
        billingPeriodId: billingPeriod.id,
        customerId: customer.id,
        organizationId: organization.id,
        priceId: staticPrice.id,
      })

      const result = await adminTransaction(({ transaction }) =>
        executeBillingRunCalculationAndBookkeepingSteps(
          billingRun,
          transaction
        )
      )

      expect(result.invoice.id).toBe(existingInvoice.id)
    })

    it('should handle zero amount due correctly', async () => {
      // Create billing period items with zero price
      await setupBillingPeriodItem({
        billingPeriodId: billingPeriod.id,
        quantity: 1,
        unitPrice: 0,
      })
      await adminTransaction(async ({ transaction }) => {
        await updateBillingPeriodItem(
          {
            ...staticBillingPeriodItem,
            unitPrice: 0,
            quantity: 1,
          },
          transaction
        )
      })
      const result = await adminTransaction(({ transaction }) =>
        executeBillingRunCalculationAndBookkeepingSteps(
          billingRun,
          transaction
        )
      )

      // Check the billing run status after the function call
      const { updatedBillingRun } = await adminTransaction(
        async ({ transaction }) => {
          const updatedBillingRun = await selectBillingRunById(
            billingRun.id,
            transaction
          )
          return { updatedBillingRun }
        }
      )
      expect(result.invoice.status).toBe(InvoiceStatus.Paid)
      // expect(result.billingPeriod.status).toBe(
      //   BillingPeriodStatus.Completed
      // )
      expect(updatedBillingRun.status).toBe(
        BillingRunStatus.Succeeded
      )
    })
    it('should handle terminal invoice state correctly', async () => {
      // Create an invoice in a terminal state
      const paidInvoice = await setupInvoice({
        billingPeriodId: billingPeriod.id,
        customerId: customer.id,
        organizationId: organization.id,
        priceId: staticPrice.id,
        status: InvoiceStatus.Paid,
      })

      const result = await adminTransaction(({ transaction }) =>
        executeBillingRunCalculationAndBookkeepingSteps(
          billingRun,
          transaction
        )
      )

      expect(result.invoice.id).toBe(paidInvoice.id)
      expect(result.invoice.status).toBe(InvoiceStatus.Paid)
      expect(result.payment).toBeUndefined()

      // Check the billing run status after the function call
      const updatedBillingRun = await adminTransaction(
        ({ transaction }) =>
          selectBillingRunById(billingRun.id, transaction)
      )
      expect(updatedBillingRun.status).toBe(
        BillingRunStatus.Succeeded
      )
    })

    it('should delete and recreate invoice line items', async () => {
      // Create an invoice with line items
      const invoice = await setupInvoice({
        billingPeriodId: billingPeriod.id,
        customerId: customer.id,
        organizationId: organization.id,
        priceId: staticPrice.id,
      })

      // Create some initial line items
      await adminTransaction(async ({ transaction }) => {
        const initialLineItems =
          billingPeriodItemsAndUsageOveragesToInvoiceLineItemInserts({
            invoiceId: invoice.id,
            billingPeriodItems: [
              {
                ...billingPeriodItems[0],
                unitPrice: 50, // Different price to verify recreation
              },
            ],
            usageOverages: [],
            billingRunId: billingRun.id,
          })
        await insertInvoiceLineItems(initialLineItems, transaction)
      })

      const result = await adminTransaction(({ transaction }) =>
        executeBillingRunCalculationAndBookkeepingSteps(
          billingRun,
          transaction
        )
      )

      // Verify the line items were recreated with the correct price
      expect(result.invoice.id).toBe(invoice.id)
      // We can't directly check the line items here, but we can verify the payment amount
      // reflects the correct price from billingPeriodItems
      if (result.payment) {
        expect(result.payment.amount).toBe(
          billingPeriodItems[0].unitPrice
        )
      }
    })

    it('should create payment with correct properties', async () => {
      const result = await adminTransaction(({ transaction }) =>
        executeBillingRunCalculationAndBookkeepingSteps(
          billingRun,
          transaction
        )
      )

      expect(result.payment).toBeDefined()
      if (result.payment) {
        expect(result.payment.subscriptionId).toBe(
          billingPeriod.subscriptionId
        )
        expect(result.payment.billingPeriodId).toBe(billingPeriod.id)
        expect(result.payment.amount).toBe(result.totalDueAmount)
        expect(result.payment.currency).toBe(result.invoice.currency)
        expect(result.payment.paymentMethodId).toBe(
          billingRun.paymentMethodId
        )
        expect(result.payment.organizationId).toBe(organization.id)
        expect(result.payment.customerId).toBe(customer.id)
        expect(result.payment.invoiceId).toBe(result.invoice.id)
        expect(result.payment.taxCountry).toBeDefined()
        expect(result.payment.paymentMethod).toBe(paymentMethod.type)
        expect(result.payment.stripePaymentIntentId).toContain(
          'placeholder____'
        )
        expect(result.payment.livemode).toBe(billingPeriod.livemode)
      }
    })

    it('should update billing run status to AwaitingPaymentConfirmation', async () => {
      await adminTransaction(({ transaction }) =>
        executeBillingRunCalculationAndBookkeepingSteps(
          billingRun,
          transaction
        )
      )

      // Check the billing run status after the function call
      const updatedBillingRun = await adminTransaction(
        ({ transaction }) =>
          selectBillingRunById(billingRun.id, transaction)
      )
      expect(updatedBillingRun.status).toBe(
        BillingRunStatus.AwaitingPaymentConfirmation
      )
    })

    it('should update billing run status to Succeeded when no payment needed', async () => {
      // Create billing period items with zero price
      await setupBillingPeriodItem({
        billingPeriodId: billingPeriod.id,
        quantity: 1,
        unitPrice: 0,
      })
      await adminTransaction(async ({ transaction }) => {
        await updateBillingPeriodItem(
          {
            ...staticBillingPeriodItem,
            unitPrice: 0,
            quantity: 1,
          },
          transaction
        )
      })

      await adminTransaction(({ transaction }) =>
        executeBillingRunCalculationAndBookkeepingSteps(
          billingRun,
          transaction
        )
      )

      // Check the billing run status after the function call
      const updatedBillingRun = await adminTransaction(
        ({ transaction }) =>
          selectBillingRunById(billingRun.id, transaction)
      )
      expect(updatedBillingRun.status).toBe(
        BillingRunStatus.Succeeded
      )
    })

    it('should update billing period status based on invoice status and date', async () => {
      // Create an invoice in a terminal state
      await setupInvoice({
        billingPeriodId: billingPeriod.id,
        customerId: customer.id,
        organizationId: organization.id,
        priceId: staticPrice.id,
        status: InvoiceStatus.Paid,
      })

      const result = await adminTransaction(({ transaction }) =>
        executeBillingRunCalculationAndBookkeepingSteps(
          billingRun,
          transaction
        )
      )

      // If the billing period is in the past, it should be marked as Completed
      if (Date.now() > billingPeriod.endDate) {
        expect(result.billingPeriod.status).toBe(
          BillingPeriodStatus.Completed
        )
      }
    })

    it('should create fee calculation with correct properties', async () => {
      const result = await adminTransaction(({ transaction }) =>
        executeBillingRunCalculationAndBookkeepingSteps(
          billingRun,
          transaction
        )
      )

      expect(result.feeCalculation).toBeDefined()
      expect(result.feeCalculation.currency).toBeDefined()
    })

    it('should return all expected properties in the result object', async () => {
      const result = await adminTransaction(({ transaction }) =>
        executeBillingRunCalculationAndBookkeepingSteps(
          billingRun,
          transaction
        )
      )

      expect(result.invoice).toBeDefined()
      expect(result.payment).toBeDefined()
      expect(result.feeCalculation).toBeDefined()
      expect(result.customer).toBeDefined()
      expect(result.organization).toBeDefined()
      expect(result.billingPeriod).toBeDefined()
      expect(result.subscription).toBeDefined()
      expect(result.paymentMethod).toBeDefined()
      expect(result.totalDueAmount).toBeDefined()
      expect(result.totalAmountPaid).toBeDefined()
      expect(result.payments).toBeDefined()
    })

    it('should handle nested billing details address for tax country', async () => {
      const billingAddress: PaymentMethod.BillingDetails =
        paymentMethod.billingDetails
      // Update payment method with nested address
      await adminTransaction(async ({ transaction }) => {
        await updatePaymentMethod(
          {
            id: paymentMethod.id,
            billingDetails: {
              ...billingAddress,
              address: {
                country: 'US',
                line1: null,
                line2: null,
                city: null,
                state: null,
                postal_code: null,
              },
            },
          },
          transaction
        )
      })

      const result = await adminTransaction(({ transaction }) =>
        executeBillingRunCalculationAndBookkeepingSteps(
          billingRun,
          transaction
        )
      )

      if (result.payment) {
        expect(result.payment.taxCountry).toBe('US')
      }
    })

    it('should handle non-nested billing details address for tax country', async () => {
      // Update payment method with non-nested address
      await adminTransaction(async ({ transaction }) => {
        await updatePaymentMethod(
          {
            id: paymentMethod.id,
            billingDetails: {
              name: 'Test Name',
              email: 'test@test.com',
              address: {
                country: 'CA',
                line1: null,
                line2: null,
                city: null,
                state: null,
                postal_code: null,
              },
            },
          },
          transaction
        )
      })

      const result = await adminTransaction(({ transaction }) =>
        executeBillingRunCalculationAndBookkeepingSteps(
          billingRun,
          transaction
        )
      )

      if (result.payment) {
        expect(result.payment.taxCountry).toBe('CA')
      }
    })

    it('should handle multiple payments for billing period', async () => {
      // Create a payment for the billing period
      const invoice = await setupInvoice({
        billingPeriodId: billingPeriod.id,
        customerId: customer.id,
        organizationId: organization.id,
        priceId: staticPrice.id,
      })

      await setupPayment({
        stripeChargeId: 'ch_test_123' + core.nanoid(),
        status: PaymentStatus.Succeeded,
        amount: 50,
        livemode: billingPeriod.livemode,
        customerId: customer.id,
        organizationId: organization.id,
        stripePaymentIntentId: 'pi_test' + core.nanoid(),
        invoiceId: invoice.id,
        paymentMethod: paymentMethod.type,
        billingPeriodId: billingPeriod.id,
        subscriptionId: billingPeriod.subscriptionId,
        paymentMethodId: paymentMethod.id,
      })

      const result = await adminTransaction(({ transaction }) =>
        executeBillingRunCalculationAndBookkeepingSteps(
          billingRun,
          transaction
        )
      )

      expect(result.totalAmountPaid).toBe(50)
      expect(result.payments.length).toBeGreaterThan(0)
    })

    it('should throw an error if customer has no stripe customer ID', async () => {
      // Update customer to remove stripe customer ID
      await adminTransaction(async ({ transaction }) => {
        await updateCustomer(
          {
            id: customer.id,
            stripeCustomerId: null,
          },
          transaction
        )
      })

      await expect(
        adminTransaction(({ transaction }) =>
          executeBillingRunCalculationAndBookkeepingSteps(
            billingRun,
            transaction
          )
        )
      ).rejects.toThrow(
        'Cannot run billing for a billing period with a customer that does not have a stripe customer id'
      )
    })

    it('should throw an error if payment method has no stripe payment method ID', async () => {
      // Update payment method to remove stripe payment method ID
      await adminTransaction(async ({ transaction }) => {
        await updatePaymentMethod(
          {
            id: paymentMethod.id,
            stripePaymentMethodId: null,
          },
          transaction
        )
      })

      await expect(
        adminTransaction(({ transaction }) =>
          executeBillingRunCalculationAndBookkeepingSteps(
            billingRun,
            transaction
          )
        )
      ).rejects.toThrow(
        'Cannot run billing for a billing period with a payment method that does not have a stripe payment method id'
      )
    })

    it('should claim outstanding usage costs by associating them with the billing run', async () => {
      // 1. Setup: Create a usage event and a debit ledger entry that is "unclaimed"
      const ledgerTransaction = await setupLedgerTransaction({
        organizationId: organization.id,
        subscriptionId: subscription.id,
        type: LedgerTransactionType.UsageEventProcessed,
      })
      const usageEvent = await setupUsageEvent({
        organizationId: organization.id,
        subscriptionId: subscription.id,
        usageMeterId: usageMeter.id,
        amount: 5,
        priceId: usageBasedPrice.id,
        billingPeriodId: billingPeriod.id,
        transactionId: 'dummy_txn_claim_' + Math.random(),
        customerId: customer.id,
        usageDate: Date.now(),
      })
      const initialEntry = await setupDebitLedgerEntry({
        organizationId: organization.id,
        subscriptionId: subscription.id,
        ledgerTransactionId: ledgerTransaction.id,
        ledgerAccountId: ledgerAccount.id,
        amount: 100,
        entryType: LedgerEntryType.UsageCost,
        sourceUsageEventId: usageEvent.id,
        status: LedgerEntryStatus.Posted,
        usageMeterId: usageMeter.id,
        claimedByBillingRunId: null, // Explicitly unclaimed
      })

      // Verify it's picked up by tabulation
      await adminTransaction(async ({ transaction }) => {
        const { rawOutstandingUsageCosts } =
          await tabulateOutstandingUsageCosts(
            subscription.id,
            billingPeriod.endDate,
            transaction
          )
        expect(rawOutstandingUsageCosts.length).toBe(1)
      })

      // 2. Action
      await adminTransaction(({ transaction }) =>
        executeBillingRunCalculationAndBookkeepingSteps(
          billingRun,
          transaction
        )
      )

      // 3. Assert: The ledger entry should now be "claimed" by the billing run
      const [updatedEntry] = await adminTransaction(
        ({ transaction }) =>
          selectLedgerEntries(
            {
              sourceUsageEventId: usageEvent.id,
              entryType: LedgerEntryType.UsageCost,
            },
            transaction
          )
      )
      expect(updatedEntry).toBeDefined()
      expect(updatedEntry!.claimedByBillingRunId).toBe(billingRun.id)
    })

    it('should succeed and mark invoice as Paid if amount to charge is zero due to overpayment', async () => {
      // 1. Setup: Create a payment that overpays the due amount.
      // Total due is staticBillingPeriodItem.unitPrice (50)
      const invoice = await setupInvoice({
        billingPeriodId: billingPeriod.id,
        customerId: customer.id,
        organizationId: organization.id,
        priceId: staticPrice.id,
      })

      await setupPayment({
        stripeChargeId: 'ch_test_123' + core.nanoid(),
        status: PaymentStatus.Succeeded,
        amount: 1000000, // Overpayment
        livemode: billingPeriod.livemode,
        customerId: customer.id,
        organizationId: organization.id,
        stripePaymentIntentId: 'pi_overpayment_test' + core.nanoid(),
        invoiceId: invoice.id,
        paymentMethod: paymentMethod.type,
        billingPeriodId: billingPeriod.id,
        subscriptionId: billingPeriod.subscriptionId,
        paymentMethodId: paymentMethod.id,
      })
      core.IS_TEST = true

      // 2. Action
      await executeBillingRun(billingRun.id)

      // 3. Assert
      const finalBillingRun = await adminTransaction(
        ({ transaction }) =>
          selectBillingRunById(billingRun.id, transaction)
      )
      const finalInvoice = (
        await adminTransaction(({ transaction }) =>
          selectInvoices(
            { billingPeriodId: billingPeriod.id },
            transaction
          )
        )
      )[0]

      expect(finalBillingRun.status).toBe(BillingRunStatus.Succeeded)
      expect(finalInvoice.status).toBe(InvoiceStatus.Paid)
    })

    it('should filter out Static items with a zero quantity', () => {
      const staticBpiWithZeroQuantity = {
        ...staticBillingPeriodItem,
        quantity: 0,
      }
      const lineItems =
        billingPeriodItemsAndUsageOveragesToInvoiceLineItemInserts({
          invoiceId: 'some-invoice-id',
          billingRunId: billingRun.id,
          billingPeriodItems: [staticBpiWithZeroQuantity],
          usageOverages: [],
        })
      expect(lineItems.length).toBe(0)
    })

    it('should return quantity 0 if usageEventsPerUnit is null', () => {
      // Test that when usageEventsPerUnit is null in usageOverages, quantity becomes 0
      const usageOverages = [
        {
          usageMeterId: usageMeter.id,
          balance: 100,
          ledgerAccountId: ledgerAccount.id,
          priceId: usageBasedPrice.id,
          usageEventsPerUnit: null as any, // null to test the edge case
          unitPrice: usageBasedPrice.unitPrice,
          livemode: true,
          name: null,
          description: null,
          usageEventId: 'test-usage-event-id',
        },
      ]
      const lineItems =
        billingPeriodItemsAndUsageOveragesToInvoiceLineItemInserts({
          invoiceId: 'some-invoice-id',
          billingRunId: billingRun.id,
          billingPeriodItems: [],
          usageOverages,
        })
      expect(lineItems.length).toBe(0)
    })

    it('should not create line items if usageEventsPerUnit is 0', () => {
      // Test that when usageEventsPerUnit is 0 in usageOverages, no line items are created
      const usageOverages = [
        {
          usageMeterId: usageMeter.id,
          balance: 100,
          ledgerAccountId: ledgerAccount.id,
          priceId: usageBasedPrice.id,
          usageEventsPerUnit: 0,
          unitPrice: usageBasedPrice.unitPrice,
          livemode: true,
          name: null,
          description: null,
          usageEventId: 'test-usage-event-id',
        },
      ]
      const lineItems =
        billingPeriodItemsAndUsageOveragesToInvoiceLineItemInserts({
          invoiceId: 'some-invoice-id',
          billingRunId: billingRun.id,
          billingPeriodItems: [],
          usageOverages,
        })
      expect(lineItems.length).toBe(0)
    })

    it('should process usage overages regardless of matching billing period items', () => {
      // Usage overages are processed independently - they don't need to match billing period items
      const usageOverages = [
        {
          usageMeterId: 'some-other-meter-id',
          balance: 100,
          ledgerAccountId: 'some-other-account-id',
          priceId: usageBasedPrice.id,
          usageEventsPerUnit: 1,
          unitPrice: usageBasedPrice.unitPrice,
          livemode: true,
          name: null,
          description: null,
          usageEventId: 'test-usage-event-id',
        },
      ]
      const lineItems =
        billingPeriodItemsAndUsageOveragesToInvoiceLineItemInserts({
          invoiceId: 'some-invoice-id',
          billingRunId: billingRun.id,
          billingPeriodItems: [staticBillingPeriodItem],
          usageOverages,
        })

      expect(lineItems.length).toBe(2) // 1 static + 1 usage
      const staticItem = lineItems.find(
        (item) => item.type === SubscriptionItemType.Static
      )
      const usageItem = lineItems.find(
        (item) => item.type === SubscriptionItemType.Usage
      )
      expect(staticItem).toBeDefined()
      expect(usageItem).toBeDefined()
    })
  })

  describe('tabulateOutstandingUsageCosts', () => {
    let organization: Organization.Record
    let product: Product.Record
    let pricingModel: PricingModel.Record
    let price: Price.Record
    let usageBasedPrice: Price.Record
    let customer: Customer.Record
    let paymentMethod: PaymentMethod.Record
    let subscription: Subscription.Record
    let usageMeter: UsageMeter.Record

    beforeEach(async () => {
      const orgData = await setupOrg()
      organization = orgData.organization
      product = orgData.product
      price = orgData.price
      pricingModel = orgData.pricingModel

      customer = await setupCustomer({
        organizationId: organization.id,
      })
      paymentMethod = await setupPaymentMethod({
        organizationId: organization.id,
        customerId: customer.id,
      })

      usageMeter = await setupUsageMeter({
        organizationId: organization.id,
        name: 'Test Usage Meter For Tabulation',
        pricingModelId: pricingModel.id,
      })

      usageBasedPrice = await setupPrice({
        productId: product.id,
        name: 'Metered Price For Tabulation',
        type: PriceType.Usage,
        unitPrice: 10,
        intervalUnit: IntervalUnit.Month,
        intervalCount: 1,
        livemode: true,
        isDefault: false,
        currency: organization.defaultCurrency,
        usageMeterId: usageMeter.id,
      })

      subscription = await setupSubscription({
        organizationId: organization.id,
        customerId: customer.id,
        paymentMethodId: paymentMethod.id,
        priceId: price.id,
        status: SubscriptionStatus.Active,
      })
    })

    afterEach(async () => {
      if (organization) {
        await teardownOrg({ organizationId: organization.id })
      }
    })

    it('should return empty results when no ledger accounts are provided', async () => {
      await adminTransaction(async ({ transaction }) => {
        const ledgerAccountIds: string[] = []

        const result = await tabulateOutstandingUsageCosts(
          subscription.id,
          billingPeriod.endDate,
          transaction
        )

        expect(
          result.outstandingUsageCostsByLedgerAccountId.size
        ).toBe(0)
        expect(result.rawOutstandingUsageCosts.length).toBe(0)
      })
    })

    it('should return empty results when ledger accounts exist but have no outstanding costs', async () => {
      const ledgerAccount = await setupLedgerAccount({
        organizationId: organization.id,
        subscriptionId: subscription.id,
        usageMeterId: usageMeter.id,
        livemode: true,
      })
      await adminTransaction(async ({ transaction }) => {
        const result = await tabulateOutstandingUsageCosts(
          subscription.id,
          billingPeriod.endDate,
          transaction
        )

        expect(
          result.outstandingUsageCostsByLedgerAccountId.size
        ).toBe(0)
        expect(result.rawOutstandingUsageCosts.length).toBe(0)
      })
    })

    it('should correctly tabulate a single outstanding usage cost for one ledger account', async () => {
      const ledgerAccount = await setupLedgerAccount({
        organizationId: organization.id,
        subscriptionId: subscription.id,
        usageMeterId: usageMeter.id,
        livemode: true,
      })
      await adminTransaction(async ({ transaction }) => {
        const ledgerTransaction = await setupLedgerTransaction({
          organizationId: organization.id,
          subscriptionId: subscription.id,
          type: LedgerTransactionType.UsageEventProcessed,
        })
        const billingPeriod = await setupBillingPeriod({
          subscriptionId: subscription.id,
          startDate: new Date(Date.now() - 1000),
          endDate: new Date(Date.now() + 1000),
          status: BillingPeriodStatus.Active,
          livemode: true,
        })
        const usageEvent = await setupUsageEvent({
          organizationId: organization.id,
          subscriptionId: subscription.id,
          usageMeterId: usageMeter.id,
          amount: 5,
          priceId: usageBasedPrice.id,
          billingPeriodId: billingPeriod.id,
          transactionId: 'dummy_txn_1' + Math.random(),
          customerId: customer.id,
          usageDate: Date.now(),
        })

        const costEntry = await setupDebitLedgerEntry({
          organizationId: organization.id,
          subscriptionId: subscription.id,
          ledgerTransactionId: ledgerTransaction.id,
          ledgerAccountId: ledgerAccount.id,
          amount: 100,
          entryType: LedgerEntryType.UsageCost,
          sourceUsageEventId: usageEvent.id,
          status: LedgerEntryStatus.Posted,
          usageMeterId: usageMeter.id,
        })

        const result = await tabulateOutstandingUsageCosts(
          subscription.id,
          billingPeriod.endDate,
          transaction
        )
        expect(result.rawOutstandingUsageCosts.length).toBe(1)
        const rawCost = result.rawOutstandingUsageCosts[0]
        expect(rawCost.ledgerAccountId).toBe(ledgerAccount.id)
        expect(rawCost.usageMeterId).toBe(usageMeter.id)
        expect(rawCost.balance).toBe(100)

        expect(
          result.outstandingUsageCostsByLedgerAccountId.size
        ).toBe(1)
        const aggregatedCost =
          result.outstandingUsageCostsByLedgerAccountId.get(
            ledgerAccount.id
          )
        expect(aggregatedCost).toBeDefined()
        expect(aggregatedCost?.ledgerAccountId).toBe(ledgerAccount.id)
        expect(aggregatedCost?.usageMeterId).toBe(usageMeter.id)
        expect(aggregatedCost?.subscriptionId).toBe(subscription.id)
        expect(aggregatedCost?.outstandingBalance).toBe(100)
      })
    })

    it('should handle multiple outstanding usage costs for one ledger account (map behavior)', async () => {
      const ledgerAccount = await setupLedgerAccount({
        organizationId: organization.id,
        subscriptionId: subscription.id,
        usageMeterId: usageMeter.id,
        livemode: true,
      })
      await adminTransaction(async ({ transaction }) => {
        const ledgerTransaction = await setupLedgerTransaction({
          organizationId: organization.id,
          subscriptionId: subscription.id,
          type: LedgerTransactionType.UsageEventProcessed,
        })
        const billingPeriod = await setupBillingPeriod({
          subscriptionId: subscription.id,
          startDate: new Date(Date.now() - 1000),
          endDate: new Date(Date.now() + 1000),
          status: BillingPeriodStatus.Active,
          livemode: true,
        })
        const usageEvent1 = await setupUsageEvent({
          organizationId: organization.id,
          subscriptionId: subscription.id,
          usageMeterId: usageMeter.id,
          amount: 10,
          priceId: usageBasedPrice.id,
          billingPeriodId: billingPeriod.id,
          transactionId: 'dummy_txn_1' + Math.random(),
          customerId: customer.id,
          usageDate: Date.now() - 2000,
        })

        const usageEvent2 = await setupUsageEvent({
          organizationId: organization.id,
          subscriptionId: subscription.id,
          usageMeterId: usageMeter.id,
          amount: 5,
          priceId: usageBasedPrice.id,
          billingPeriodId: billingPeriod.id,
          transactionId: 'dummy_txn_2' + Math.random(),
          customerId: customer.id,
          usageDate: Date.now() - 1000,
        })

        await setupDebitLedgerEntry({
          organizationId: organization.id,
          subscriptionId: subscription.id,
          ledgerTransactionId: ledgerTransaction.id,
          ledgerAccountId: ledgerAccount.id,
          amount: usageEvent1.amount,
          entryType: LedgerEntryType.UsageCost,
          sourceUsageEventId: usageEvent1.id,
          status: LedgerEntryStatus.Posted,
          usageMeterId: usageMeter.id,
          entryTimestamp: usageEvent1.usageDate,
        })

        await setupDebitLedgerEntry({
          organizationId: organization.id,
          subscriptionId: subscription.id,
          ledgerTransactionId: ledgerTransaction.id,
          ledgerAccountId: ledgerAccount.id,
          amount: usageEvent2.amount,
          entryType: LedgerEntryType.UsageCost,
          sourceUsageEventId: usageEvent2.id,
          status: LedgerEntryStatus.Posted,
          usageMeterId: usageMeter.id,
          entryTimestamp: usageEvent2.usageDate,
        })

        const result = await tabulateOutstandingUsageCosts(
          subscription.id,
          billingPeriod.endDate,
          transaction
        )

        expect(result.rawOutstandingUsageCosts.length).toBe(1)
        expect(result.rawOutstandingUsageCosts[0].balance).toBe(
          usageEvent1.amount + usageEvent2.amount
        )

        expect(
          result.outstandingUsageCostsByLedgerAccountId.size
        ).toBe(1)
        const aggregatedCost =
          result.outstandingUsageCostsByLedgerAccountId.get(
            ledgerAccount.id
          )
        expect(aggregatedCost).toBeDefined()
        expect(aggregatedCost?.outstandingBalance).toBe(
          usageEvent1.amount + usageEvent2.amount
        )
        expect(aggregatedCost?.usageMeterId).toBe(usageMeter.id)
      })
    })

    it('should correctly tabulate costs for multiple ledger accounts, some with and some without costs', async () => {
      const la1 = await setupLedgerAccount({
        organizationId: organization.id,
        subscriptionId: subscription.id,
        usageMeterId: usageMeter.id,
        livemode: true,
      })
      const anotherUsageMeter = await setupUsageMeter({
        organizationId: organization.id,
        name: 'Another Meter',
        pricingModelId: pricingModel.id,
      })
      const la2 = await setupLedgerAccount({
        organizationId: organization.id,
        subscriptionId: subscription.id,
        usageMeterId: anotherUsageMeter.id,
        livemode: true,
      })
      const usageMeter3 = await setupUsageMeter({
        organizationId: organization.id,
        name: 'Another Meter 3',
        pricingModelId: pricingModel.id,
      })
      const la3 = await setupLedgerAccount({
        organizationId: organization.id,
        subscriptionId: subscription.id,
        usageMeterId: usageMeter3.id,
        livemode: true,
      })

      const lt = await setupLedgerTransaction({
        organizationId: organization.id,
        subscriptionId: subscription.id,
        type: LedgerTransactionType.UsageEventProcessed,
      })
      const billingPeriod = await setupBillingPeriod({
        subscriptionId: subscription.id,
        startDate: new Date(Date.now() - 1000),
        endDate: new Date(Date.now() + 1000),
        status: BillingPeriodStatus.Active,
        livemode: true,
      })
      const ue1 = await setupUsageEvent({
        organizationId: organization.id,
        subscriptionId: subscription.id,
        usageMeterId: usageMeter.id,
        amount: 10,
        priceId: usageBasedPrice.id,
        billingPeriodId: billingPeriod.id,
        transactionId: 'strp_d3' + Math.random(),
        customerId: customer.id,
      })
      await setupDebitLedgerEntry({
        organizationId: organization.id,
        subscriptionId: subscription.id,
        ledgerTransactionId: lt.id,
        ledgerAccountId: la1.id,
        amount: 100,
        entryType: LedgerEntryType.UsageCost,
        sourceUsageEventId: ue1.id,
        status: LedgerEntryStatus.Posted,
        usageMeterId: usageMeter.id,
      })

      const ue3 = await setupUsageEvent({
        organizationId: organization.id,
        subscriptionId: subscription.id,
        usageMeterId: usageMeter3.id,
        amount: 20,
        priceId: usageBasedPrice.id,
        billingPeriodId: billingPeriod.id,
        transactionId: 'strp_d4' + Math.random(),
        customerId: customer.id,
      })
      await setupDebitLedgerEntry({
        organizationId: organization.id,
        subscriptionId: subscription.id,
        ledgerTransactionId: lt.id,
        ledgerAccountId: la3.id,
        amount: 200,
        entryType: LedgerEntryType.UsageCost,
        sourceUsageEventId: ue3.id,
        status: LedgerEntryStatus.Posted,
        usageMeterId: usageMeter.id,
        entryTimestamp: billingPeriod.endDate - 1000,
      })

      await adminTransaction(async ({ transaction }) => {
        const result = await tabulateOutstandingUsageCosts(
          subscription.id,
          billingPeriod.endDate,
          transaction
        )

        expect(result.rawOutstandingUsageCosts.length).toBe(2)
        expect(
          result.outstandingUsageCostsByLedgerAccountId.size
        ).toBe(2)

        const costLa1Raw = result.rawOutstandingUsageCosts.find(
          (c) => c.ledgerAccountId === la1.id
        )
        const costLa3Raw = result.rawOutstandingUsageCosts.find(
          (c) => c.ledgerAccountId === la3.id
        )
        expect(costLa1Raw?.balance).toBe(100)
        expect(costLa3Raw?.balance).toBe(200)

        const aggCostLa1 =
          result.outstandingUsageCostsByLedgerAccountId.get(la1.id)
        expect(aggCostLa1).toEqual<OutstandingUsageCostAggregation>({
          ledgerAccountId: la1.id,
          usageMeterId: usageMeter.id,
          subscriptionId: subscription.id,
          outstandingBalance: 100,
          priceId: usageBasedPrice.id,
          usageEventsPerUnit: 1,
          unitPrice: 10,
          livemode: true,
          name: expect.stringContaining('Usage: '),
          description: expect.stringContaining('usageEventId'),
        })

        const aggCostLa3 =
          result.outstandingUsageCostsByLedgerAccountId.get(la3.id)
        expect(aggCostLa3).toEqual<OutstandingUsageCostAggregation>({
          ledgerAccountId: la3.id,
          usageMeterId: usageMeter.id,
          subscriptionId: subscription.id,
          outstandingBalance: 200,
          priceId: usageBasedPrice.id,
          usageEventsPerUnit: 1,
          unitPrice: 10,
          livemode: true,
          name: expect.stringContaining('Usage: '),
          description: expect.stringContaining('usageEventId'),
        })

        expect(
          result.outstandingUsageCostsByLedgerAccountId.has(la2.id)
        ).toBe(false)
      })
    })

    it('should only include usage costs up to the billingPeriodEndDate', async () => {
      const ledgerAccount = await setupLedgerAccount({
        organizationId: organization.id,
        subscriptionId: subscription.id,
        usageMeterId: usageMeter.id,
        livemode: true,
      })

      await adminTransaction(async ({ transaction }) => {
        const billingPeriodEndDate = new Date()
        const billingPeriod = await setupBillingPeriod({
          subscriptionId: subscription.id,
          startDate: new Date(
            billingPeriodEndDate.getTime() - 30 * 24 * 60 * 60 * 1000
          ),
          endDate: billingPeriodEndDate,
          status: BillingPeriodStatus.Active,
          livemode: true,
        })
        const ledgerTransaction = await setupLedgerTransaction({
          organizationId: organization.id,
          subscriptionId: subscription.id,
          type: LedgerTransactionType.UsageEventProcessed,
        })

        // Cost included: timestamp is on the end date
        const usageEvent1 = await setupUsageEvent({
          organizationId: organization.id,
          subscriptionId: subscription.id,
          usageMeterId: usageMeter.id,
          amount: 10,
          priceId: usageBasedPrice.id,
          billingPeriodId: billingPeriod.id,
          transactionId: 'dummy_txn_included_' + Math.random(),
          customerId: customer.id,
          usageDate: billingPeriodEndDate.getTime() - 1000, // within period
        })
        await setupDebitLedgerEntry({
          organizationId: organization.id,
          subscriptionId: subscription.id,
          ledgerTransactionId: ledgerTransaction.id,
          ledgerAccountId: ledgerAccount.id,
          amount: 150,
          entryType: LedgerEntryType.UsageCost,
          sourceUsageEventId: usageEvent1.id,
          status: LedgerEntryStatus.Posted,
          usageMeterId: usageMeter.id,
          entryTimestamp: billingPeriodEndDate.getTime() - 1000, // on the boundary
        })

        // Cost excluded: timestamp is after the end date
        const usageEvent2 = await setupUsageEvent({
          organizationId: organization.id,
          subscriptionId: subscription.id,
          usageMeterId: usageMeter.id,
          amount: 5,
          priceId: usageBasedPrice.id,
          billingPeriodId: billingPeriod.id,
          transactionId: 'dummy_txn_excluded_' + Math.random(),
          customerId: customer.id,
          usageDate: billingPeriodEndDate.getTime() + 1000, // outside period
        })
        await setupDebitLedgerEntry({
          organizationId: organization.id,
          subscriptionId: subscription.id,
          ledgerTransactionId: ledgerTransaction.id,
          ledgerAccountId: ledgerAccount.id,
          amount: 250,
          entryType: LedgerEntryType.UsageCost,
          sourceUsageEventId: usageEvent2.id,
          status: LedgerEntryStatus.Posted,
          usageMeterId: usageMeter.id,
          entryTimestamp: billingPeriodEndDate.getTime() + 1, // after the boundary
        })

        const result = await tabulateOutstandingUsageCosts(
          subscription.id,
          billingPeriod.endDate,
          transaction
        )

        expect(result.rawOutstandingUsageCosts.length).toBe(1)
        expect(result.rawOutstandingUsageCosts[0].balance).toBe(150)

        expect(
          result.outstandingUsageCostsByLedgerAccountId.size
        ).toBe(1)
        const aggregatedCost =
          result.outstandingUsageCostsByLedgerAccountId.get(
            ledgerAccount.id
          )
        expect(aggregatedCost).toBeDefined()
        expect(aggregatedCost?.outstandingBalance).toBe(150)
      })
    })
  })

  describe('billingPeriodItemsAndUsageOveragesToInvoiceLineItemInserts', () => {
    let invoice: Invoice.Record
    beforeEach(async () => {
      invoice = await setupInvoice({
        billingPeriodId: billingPeriod.id,
        customerId: customer.id,
        organizationId: organization.id,
        priceId: staticPrice.id,
        status: InvoiceStatus.Draft,
      })
    })
    it('should correctly generate a Static invoice line item', () => {
      const lineItems =
        billingPeriodItemsAndUsageOveragesToInvoiceLineItemInserts({
          invoiceId: invoice.id,
          billingRunId: billingRun.id,
          billingPeriodItems: [staticBillingPeriodItem],
          usageOverages: [],
        })

      expect(lineItems.length).toBe(1)
      const staticLineItem =
        lineItems[0] as InvoiceLineItem.StaticInsert
      expect(staticLineItem.type).toBe(SubscriptionItemType.Static)
      expect(staticLineItem.quantity).toBe(
        staticBillingPeriodItem.quantity
      )
      expect(staticLineItem.ledgerAccountId).toBeNull()
      expect(staticLineItem.ledgerAccountCredit).toBeNull()
    })

    it('should correctly generate a Usage line item with ledger mapping', () => {
      const usageOverages = [
        {
          usageMeterId: usageMeter.id,
          balance: 100,
          ledgerAccountId: ledgerAccount.id,
          priceId: usageBasedPrice.id,
          usageEventsPerUnit: 1,
          unitPrice: usageBasedPrice.unitPrice,
          livemode: true,
          name: null,
          description: null,
          usageEventId: 'test-usage-event-id',
        },
      ]

      const lineItems =
        billingPeriodItemsAndUsageOveragesToInvoiceLineItemInserts({
          invoiceId: invoice.id,
          billingRunId: billingRun.id,
          billingPeriodItems: [],
          usageOverages,
        })

      expect(lineItems.length).toBe(1)
      const usageLineItem =
        lineItems[0] as InvoiceLineItem.UsageInsert
      expect(usageLineItem.type).toBe(SubscriptionItemType.Usage)
      expect(usageLineItem.quantity).toBe(100)
      expect(usageLineItem.ledgerAccountId).toBe(ledgerAccount.id)
      expect(usageLineItem.ledgerAccountCredit).toBe(100)
    })

    it('should filter out Usage items with a zero balance', () => {
      const usageOverages = [
        {
          usageMeterId: usageMeter.id,
          balance: 0,
          ledgerAccountId: ledgerAccount.id,
          priceId: usageBasedPrice.id,
          usageEventsPerUnit: 1,
          unitPrice: usageBasedPrice.unitPrice,
          livemode: true,
          name: null,
          description: null,
          usageEventId: 'test-usage-event-id',
        },
      ]

      const lineItems =
        billingPeriodItemsAndUsageOveragesToInvoiceLineItemInserts({
          invoiceId: invoice.id,
          billingRunId: billingRun.id,
          billingPeriodItems: [],
          usageOverages,
        })

      expect(lineItems.length).toBe(0)
    })

    it('should generate both Static and Usage line items together', () => {
      const usageOverages = [
        {
          usageMeterId: usageMeter.id,
          balance: 500,
          ledgerAccountId: ledgerAccount.id,
          priceId: usageBasedPrice.id,
          usageEventsPerUnit: 1,
          unitPrice: usageBasedPrice.unitPrice,
          livemode: true,
          name: null,
          description: null,
          usageEventId: 'test-usage-event-id',
        },
      ]
      const lineItems =
        billingPeriodItemsAndUsageOveragesToInvoiceLineItemInserts({
          invoiceId: invoice.id,
          billingRunId: billingRun.id,
          billingPeriodItems: [staticBillingPeriodItem], // Only static items - usage comes from usageOverages
          usageOverages,
        })

      expect(lineItems.length).toBe(2)
      const staticItem = lineItems.find(
        (item) => item.type === SubscriptionItemType.Static
      )
      const usageItem = lineItems.find(
        (item) => item.type === SubscriptionItemType.Usage
      )
      expect(staticItem).toBeDefined()
      expect(usageItem).toBeDefined()
    })

    it('should return quantity 0 if usageEventsPerUnit is null', () => {
      const usageOverages = [
        {
          usageMeterId: usageMeter.id,
          balance: 100,
          ledgerAccountId: ledgerAccount.id,
          priceId: usageBasedPrice.id,
          usageEventsPerUnit: null as any, // null to test the edge case
          unitPrice: usageBasedPrice.unitPrice,
          livemode: true,
          name: null,
          description: null,
          usageEventId: 'test-usage-event-id',
        },
      ]
      const lineItems =
        billingPeriodItemsAndUsageOveragesToInvoiceLineItemInserts({
          invoiceId: invoice.id,
          billingRunId: billingRun.id,
          billingPeriodItems: [],
          usageOverages,
        })
      expect(lineItems.length).toBe(0)
    })

    it('should not create line items if usageEventsPerUnit is 0', () => {
      const usageOverages = [
        {
          usageMeterId: usageMeter.id,
          balance: 100,
          ledgerAccountId: ledgerAccount.id,
          priceId: usageBasedPrice.id,
          usageEventsPerUnit: 0, // 0 to test filtering
          unitPrice: usageBasedPrice.unitPrice,
          livemode: true,
          name: null,
          description: null,
          usageEventId: 'test-usage-event-id',
        },
      ]
      const lineItems =
        billingPeriodItemsAndUsageOveragesToInvoiceLineItemInserts({
          invoiceId: invoice.id,
          billingRunId: billingRun.id,
          billingPeriodItems: [], // No static items, testing usage only
          usageOverages,
        })
      expect(lineItems.length).toBe(0)
    })

    it('should process usage overages regardless of matching billing period items', () => {
      // Usage overages are processed independently - they don't need to match billing period items
      const usageOverages = [
        {
          usageMeterId: 'some-other-meter-id',
          balance: 100,
          ledgerAccountId: 'some-other-account-id',
          priceId: usageBasedPrice.id,
          usageEventsPerUnit: 1,
          unitPrice: usageBasedPrice.unitPrice,
          livemode: true,
          name: null,
          description: null,
          usageEventId: 'test-usage-event-id',
        },
      ]
      const lineItems =
        billingPeriodItemsAndUsageOveragesToInvoiceLineItemInserts({
          invoiceId: invoice.id,
          billingRunId: billingRun.id,
          billingPeriodItems: [staticBillingPeriodItem],
          usageOverages,
        })

      expect(lineItems.length).toBe(2) // 1 static + 1 usage
      const staticItem = lineItems.find(
        (item) => item.type === SubscriptionItemType.Static
      )
      const usageItem = lineItems.find(
        (item) => item.type === SubscriptionItemType.Usage
      )
      expect(staticItem).toBeDefined()
      expect(usageItem).toBeDefined()
    })
  })

  describe('safelyInsertBillingRun Protection', () => {
    it('should prevent ALL billing run creation for canceled subscriptions', async () => {
      // Cancel the subscription
      await adminTransaction(async ({ transaction }) => {
        await safelyUpdateSubscriptionStatus(
          subscription,
          SubscriptionStatus.Canceled,
          transaction
        )
      })

      // Test 1: Direct safelyInsertBillingRun call should fail
      await expect(
        adminTransaction(async ({ transaction }) => {
          return safelyInsertBillingRun(
            {
              billingPeriodId: billingPeriod.id,
              scheduledFor: Date.now(),
              status: BillingRunStatus.Scheduled,
              subscriptionId: subscription.id,
              paymentMethodId: paymentMethod.id,
              livemode: billingPeriod.livemode,
            },
            transaction
          )
        })
      ).rejects.toThrow(
        'Cannot create billing run for canceled subscription'
      )

      // Test 2: createBillingRun should fail
      await expect(
        adminTransaction(async ({ transaction }) => {
          return createBillingRun(
            {
              billingPeriod,
              paymentMethod,
              scheduledFor: Date.now(),
            },
            transaction
          )
        })
      ).rejects.toThrow(
        'Cannot create billing run for canceled subscription'
      )

      // Test 3: scheduleBillingRunRetry should fail
      await expect(
        adminTransaction(async ({ transaction }) => {
          return scheduleBillingRunRetry(billingRun, transaction)
        })
      ).rejects.toThrow(
        'Cannot create billing run for canceled subscription'
      )
    })

    it('should allow billing run creation for active subscriptions', async () => {
      // Ensure subscription is active
      await adminTransaction(async ({ transaction }) => {
        await safelyUpdateSubscriptionStatus(
          subscription,
          SubscriptionStatus.Active,
          transaction
        )
      })

      // All billing run creation methods should work
      const directInsert = await adminTransaction(
        async ({ transaction }) => {
          return safelyInsertBillingRun(
            {
              billingPeriodId: billingPeriod.id,
              scheduledFor: Date.now(),
              status: BillingRunStatus.Scheduled,
              subscriptionId: subscription.id,
              paymentMethodId: paymentMethod.id,
              livemode: billingPeriod.livemode,
            },
            transaction
          )
        }
      )
      expect(directInsert).toBeDefined()

      const createBillingRunResult = await adminTransaction(
        async ({ transaction }) => {
          return createBillingRun(
            {
              billingPeriod,
              paymentMethod,
              scheduledFor: Date.now(),
            },
            transaction
          )
        }
      )
      expect(createBillingRunResult).toBeDefined()

      const retryResult = await adminTransaction(
        async ({ transaction }) => {
          return scheduleBillingRunRetry(billingRun, transaction)
        }
      )
      expect(retryResult).toBeDefined()
    })
  })
})<|MERGE_RESOLUTION|>--- conflicted
+++ resolved
@@ -1352,11 +1352,7 @@
         )
         expect(invoice).toBeDefined()
         expect(invoice).toMatchObject({
-<<<<<<< HEAD
-          status: InvoiceStatus.Paid,
-=======
           status: InvoiceStatus.Open,
->>>>>>> 0e5d0489
           customerId: customer.id,
           organizationId: organization.id,
         })
