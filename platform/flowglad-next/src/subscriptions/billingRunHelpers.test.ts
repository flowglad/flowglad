--- conflicted
+++ resolved
@@ -860,13 +860,7 @@
   describe('Billing Run Retry Logic', () => {
     it('should schedule billing run retries according to the defined schedule', async () => {
       const retryTimesInDays = [3, 5, 5]
-<<<<<<< HEAD
-      const allBillingRunsForPeriod: BillingRun.Record[] = [
-        billingRun,
-      ]
-=======
       let currentBillingRun: BillingRun.Record = billingRun
->>>>>>> 6cd04672
 
       for (let i = 0; i < retryTimesInDays.length; i++) {
         const daysToRetry = retryTimesInDays[i]
