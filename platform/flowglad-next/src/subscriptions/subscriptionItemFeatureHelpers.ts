--- conflicted
+++ resolved
@@ -338,29 +338,15 @@
   {
     subscription,
     subscriptionItemFeature,
-<<<<<<< HEAD
-  }: {
-    subscription: Subscription.Record
-    subscriptionItemFeature: SubscriptionItemFeature.Record
-=======
     grantAmount,
   }: {
     subscription: Subscription.Record
     subscriptionItemFeature: SubscriptionItemFeature.Record
     grantAmount: number
->>>>>>> 89cf1257
   },
   transaction: DbTransaction
 ) => {
   const usageMeterId = subscriptionItemFeature.usageMeterId
-<<<<<<< HEAD
-  const amount = subscriptionItemFeature.amount
-  if (!usageMeterId || amount === null) {
-    throw new Error(
-      `Subscription item feature ${subscriptionItemFeature.id} is missing usage meter or amount for immediate credit grant.`
-    )
-  }
-=======
   if (!usageMeterId) {
     throw new Error(
       `Subscription item feature ${subscriptionItemFeature.id} is missing usage meter for immediate credit grant.`
@@ -369,19 +355,12 @@
   if (!grantAmount) {
     return
   }
->>>>>>> 89cf1257
 
   const currentBillingPeriod =
     await findCurrentBillingPeriodForSubscription(
       subscription.id,
       transaction
     )
-<<<<<<< HEAD
-  if (!amount) {
-    return
-  }
-=======
->>>>>>> 89cf1257
   const usageCredit = await insertUsageCredit(
     {
       subscriptionId: subscription.id,
@@ -394,11 +373,7 @@
       billingPeriodId: currentBillingPeriod?.id ?? null,
       usageMeterId,
       paymentId: null,
-<<<<<<< HEAD
-      issuedAmount: amount,
-=======
       issuedAmount: grantAmount,
->>>>>>> 89cf1257
       issuedAt: Date.now(),
       expiresAt: currentBillingPeriod?.endDate ?? null,
       status: UsageCreditStatus.Posted,
@@ -487,12 +462,6 @@
       productFeature,
       feature
     )
-<<<<<<< HEAD
-
-  let subscriptionItemFeature: SubscriptionItemFeature.Record
-
-  if (feature.type === FeatureType.Toggle) {
-=======
   let usageFeatureInsert: SubscriptionItemFeature.UsageCreditGrantInsert | null =
     null
 
@@ -518,7 +487,6 @@
   if (feature.type === FeatureType.Toggle) {
     // Upsert (insert-or-update) the toggle feature for this subscription item/product/feature.
     // If upsert returns, use the returned record. Otherwise, fall back to fetching the existing record.
->>>>>>> 89cf1257
     const [upserted] =
       await upsertSubscriptionItemFeatureByProductFeatureIdAndSubscriptionId(
         featureInsert,
@@ -527,10 +495,7 @@
     if (upserted) {
       subscriptionItemFeature = upserted
     } else {
-<<<<<<< HEAD
-=======
       // The upsert didn't return a record; retrieve the (now existing) toggle feature.
->>>>>>> 89cf1257
       const [existingToggle] = await selectSubscriptionItemFeatures(
         {
           subscriptionItemId: subscriptionItem.id,
@@ -547,16 +512,11 @@
       subscriptionItemFeature = existingToggle
     }
   } else {
-<<<<<<< HEAD
-    const usageFeatureInsert =
-      featureInsert as SubscriptionItemFeature.UsageCreditGrantInsert
-=======
     // Handle usage-credit-grant features
     const usageFeatureInsertData =
       featureInsert as SubscriptionItemFeature.UsageCreditGrantInsert
     usageFeatureInsert = usageFeatureInsertData
     // Check for an existing (not expired) usage feature for these entities
->>>>>>> 89cf1257
     const [existingUsageFeature] =
       await selectSubscriptionItemFeatures(
         {
@@ -568,10 +528,7 @@
       )
 
     if (existingUsageFeature) {
-<<<<<<< HEAD
-=======
       // If found, ensure it's the correct type and update/accumulate
->>>>>>> 89cf1257
       if (
         existingUsageFeature.type !== FeatureType.UsageCreditGrant
       ) {
@@ -579,69 +536,44 @@
           `Existing feature ${existingUsageFeature.id} is not a usage credit grant.`
         )
       }
-<<<<<<< HEAD
-=======
       // Bump the credit amount and update other properties if necessary
->>>>>>> 89cf1257
       subscriptionItemFeature = await updateSubscriptionItemFeature(
         {
           ...existingUsageFeature,
           amount:
             (existingUsageFeature.amount ?? 0) +
-<<<<<<< HEAD
-            usageFeatureInsert.amount,
-          productFeatureId: usageFeatureInsert.productFeatureId,
-          usageMeterId: usageFeatureInsert.usageMeterId,
-          renewalFrequency: usageFeatureInsert.renewalFrequency,
-=======
             usageFeatureInsertData.amount,
           productFeatureId: usageFeatureInsertData.productFeatureId,
           usageMeterId: usageFeatureInsertData.usageMeterId,
           renewalFrequency: usageFeatureInsertData.renewalFrequency,
->>>>>>> 89cf1257
           expiredAt: null,
         },
         transaction
       )
     } else {
-<<<<<<< HEAD
-      subscriptionItemFeature = await insertSubscriptionItemFeature(
-        usageFeatureInsert,
-=======
       // No previous record, insert a new usage-credit-grant feature
       subscriptionItemFeature = await insertSubscriptionItemFeature(
         usageFeatureInsertData,
->>>>>>> 89cf1257
         transaction
       )
     }
   }
-<<<<<<< HEAD
-
-=======
->>>>>>> 89cf1257
   let ledgerCommand: CreditGrantRecognizedLedgerCommand | undefined
 
   if (
     feature.type === FeatureType.UsageCreditGrant &&
     grantCreditsImmediately
   ) {
-<<<<<<< HEAD
-=======
     if (!usageFeatureInsert) {
       throw new Error(
         'Missing usage feature insert data for immediate credit grant.'
       )
     }
->>>>>>> 89cf1257
     const immediateGrant = await grantImmediateUsageCredits(
       {
         subscription,
         subscriptionItemFeature,
-<<<<<<< HEAD
-=======
         grantAmount: usageFeatureInsert.amount,
->>>>>>> 89cf1257
       },
       transaction
     )
