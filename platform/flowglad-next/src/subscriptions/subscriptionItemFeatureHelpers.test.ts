--- conflicted
+++ resolved
@@ -503,9 +503,6 @@
       })
     })
 
-<<<<<<< HEAD
-    it('inserts usage features and grants immediate credits when requested', async () => {
-=======
     it('grants immediate credits for a usage feature with no existing recurring grant', async () => {
       const [{ feature: usageFeature }] =
         await setupTestFeaturesAndProductFeatures(
@@ -573,7 +570,6 @@
     })
 
     it('grants immediate credits even when a recurring usage grant already exists', async () => {
->>>>>>> 89cf1257
       const [{ feature: usageFeature }] =
         await setupTestFeaturesAndProductFeatures(
           orgData.organization.id,
@@ -620,9 +616,6 @@
         expect(secondResult.result.subscriptionItemFeature.id).toBe(
           firstResult.result.subscriptionItemFeature.id
         )
-<<<<<<< HEAD
-        expect(secondResult.ledgerCommand).toBeDefined()
-=======
         const expectedImmediateGrantAmount = usageFeature.amount ?? 0
         const expectedRecurringGrantAmount =
           (usageFeature.amount ?? 0) * subscriptionItem.quantity
@@ -650,27 +643,18 @@
             }),
           },
         })
->>>>>>> 89cf1257
 
         const featureGrants = await selectSubscriptionItemFeatures(
           { subscriptionItemId: subscriptionItem.id },
           transaction
         )
-<<<<<<< HEAD
-=======
         // ensure no ledger command when not granting immediately
         expect(firstResult.ledgerCommand).toBeUndefined()
->>>>>>> 89cf1257
         const activeGrant = featureGrants.find(
           (item) =>
             item.featureId === usageFeature.id &&
             item.expiredAt === null
         )
-<<<<<<< HEAD
-        expect(activeGrant).toBeDefined()
-        expect(activeGrant?.amount).toBe(
-          (usageFeature.amount ?? 0) * 2 * subscriptionItem.quantity
-=======
         expect(activeGrant).toEqual(
           expect.objectContaining({
             subscriptionItemId: subscriptionItem.id,
@@ -678,7 +662,6 @@
             amount: expectedCumulativeGrantAmount,
             expiredAt: null,
           })
->>>>>>> 89cf1257
         )
 
         const usageCredits = await selectUsageCredits(
