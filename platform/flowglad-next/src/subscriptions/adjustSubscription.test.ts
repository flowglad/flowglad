--- conflicted
+++ resolved
@@ -27,10 +27,7 @@
   setupBillingRun,
   setupBillingPeriodItem,
   setupPaymentMethod,
-<<<<<<< HEAD
-=======
   setupPrice,
->>>>>>> 0f1e2dd6
   setupUsageMeter,
 } from '@/../seedDatabase'
 
@@ -109,12 +106,8 @@
 }
 
 describe('adjustSubscription Integration Tests', async () => {
-<<<<<<< HEAD
-  const { organization, price, pricingModel } = await setupOrg()
-=======
   const { organization, price, product, pricingModel } =
     await setupOrg()
->>>>>>> 0f1e2dd6
   let customer: Customer.Record
   let paymentMethod: PaymentMethod.Record
   let billingPeriod: BillingPeriod.Record
@@ -333,9 +326,6 @@
         ).rejects.toThrow('Invalid timing')
       })
     })
-<<<<<<< HEAD
-=======
-
     it('should throw error when new subscription items have non-subscription price types', async () => {
       // Create a usage meter first (required for usage-based prices)
       const usageMeter = await setupUsageMeter({
@@ -408,7 +398,6 @@
         ).rejects.toThrow(
           /Only recurring prices can be used in subscriptions\. Price .+ is of type usage/
         )
-
         // Test SinglePayment price type rejection
         const singlePaymentPrice = await setupPrice({
           productId: product.id,
@@ -453,15 +442,1369 @@
         )
       })
     })
-  })
-
-  /* ==========================================================================
+    it('should throw when adjusting a non-existent subscription id', async () => {
+      await adminTransaction(async ({ transaction }) => {
+        await expect(
+          adjustSubscription(
+            {
+              id: 'sub_nonexistent123',
+              adjustment: {
+                newSubscriptionItems: [],
+                timing: SubscriptionAdjustmentTiming.Immediately,
+                prorateCurrentBillingPeriod: false,
+              },
+            },
+            transaction
+          )
+        ).rejects.toThrow()
+      })
+    })
+
+    /* ==========================================================================
+     Subscription Record Update
+  ========================================================================== */
+    describe('Subscription Record Update', () => {
+      it('should update subscription record when subscription items change to maintain data consistency', async () => {
+        await adminTransaction(async ({ transaction }) => {
+          // Create initial subscription item
+          const initialItem = await setupSubscriptionItem({
+            subscriptionId: subscription.id,
+            name: 'Cheap Plan - Monthly',
+            quantity: 1,
+            unitPrice: 999, // $9.99
+          })
+
+          // Create billing period
+          await updateBillingPeriod(
+            {
+              id: billingPeriod.id,
+              startDate: Date.now() - 3600000,
+              endDate: Date.now() + 3600000,
+              status: BillingPeriodStatus.Active,
+            },
+            transaction
+          )
+
+          // Adjust to a different subscription item (simulating plan change)
+          const newItems: SubscriptionItem.Upsert[] = [
+            {
+              ...subscriptionItemCore,
+              name: 'Expensive Plan - Monthly',
+              quantity: 1,
+              unitPrice: 9999, // $99.99
+              expiredAt: null,
+              type: SubscriptionItemType.Static,
+              usageMeterId: null,
+              usageEventsPerUnit: null,
+            },
+          ]
+
+          const result = await adjustSubscription(
+            {
+              id: subscription.id,
+              adjustment: {
+                newSubscriptionItems: newItems,
+                timing: SubscriptionAdjustmentTiming.Immediately,
+                prorateCurrentBillingPeriod: false,
+              },
+            },
+            transaction
+          )
+
+          // Verify that the returned subscription has updated information
+          expect(result.subscription.name).toBe(
+            'Expensive Plan - Monthly'
+          )
+          expect(result.subscription.priceId).toBe(price.id)
+
+          // Verify that the subscription record in the database was actually updated
+          const dbResult =
+            await selectSubscriptionItemsAndSubscriptionBySubscriptionId(
+              subscription.id,
+              transaction
+            )
+          expect(dbResult).not.toBeNull()
+          if (!dbResult) {
+            throw new Error('Result is null')
+          }
+
+          // The subscription record should have been updated to match the primary subscription item
+          expect(dbResult.subscription.name).toBe(
+            'Expensive Plan - Monthly'
+          )
+          expect(dbResult.subscription.priceId).toBe(price.id)
+
+          // With the new sync logic, we expect both items (expired old item + new active item)
+          expect(dbResult.subscriptionItems.length).toBe(2)
+
+          // Find the active item (should have no expiredAt)
+          const activeItem = dbResult.subscriptionItems.find(
+            (item) => !item.expiredAt
+          )
+          expect(activeItem).toBeDefined()
+          expect(activeItem?.name).toBe('Expensive Plan - Monthly')
+          expect(activeItem?.unitPrice).toBe(9999)
+
+          // Find the expired item (should have expiredAt set)
+          const expiredItem = dbResult.subscriptionItems.find(
+            (item) => item.expiredAt
+          )
+          expect(expiredItem).toBeDefined()
+          expect(expiredItem?.name).toBe('Cheap Plan - Monthly')
+          expect(expiredItem?.unitPrice).toBe(999)
+        })
+      })
+
+      it('should use the most expensive subscription item when multiple items exist', async () => {
+        await adminTransaction(async ({ transaction }) => {
+          // Create billing period
+          await updateBillingPeriod(
+            {
+              id: billingPeriod.id,
+              startDate: Date.now() - 3600000,
+              endDate: Date.now() + 3600000,
+              status: BillingPeriodStatus.Active,
+            },
+            transaction
+          )
+
+          // Adjust to multiple subscription items
+          const newItems: SubscriptionItem.Upsert[] = [
+            {
+              ...subscriptionItemCore,
+              name: 'Primary Plan - Monthly',
+              quantity: 1,
+              unitPrice: 5000,
+              expiredAt: null,
+              type: SubscriptionItemType.Static,
+              usageMeterId: null,
+              usageEventsPerUnit: null,
+            },
+            {
+              ...subscriptionItemCore,
+              name: 'Add-on Feature',
+              quantity: 1,
+              unitPrice: 1000,
+              expiredAt: null,
+              type: SubscriptionItemType.Static,
+              usageMeterId: null,
+              usageEventsPerUnit: null,
+            },
+          ]
+
+          const result = await adjustSubscription(
+            {
+              id: subscription.id,
+              adjustment: {
+                newSubscriptionItems: newItems,
+                timing: SubscriptionAdjustmentTiming.Immediately,
+                prorateCurrentBillingPeriod: false,
+              },
+            },
+            transaction
+          )
+
+          // Verify that the subscription record uses the most expensive item's information
+          expect(result.subscription.name).toBe(
+            'Primary Plan - Monthly'
+          )
+          expect(result.subscription.priceId).toBe(price.id)
+
+          // Verify in database as well
+          const dbResult =
+            await selectSubscriptionItemsAndSubscriptionBySubscriptionId(
+              subscription.id,
+              transaction
+            )
+          expect(dbResult).not.toBeNull()
+          if (!dbResult) {
+            throw new Error('Result is null')
+          }
+
+          expect(dbResult.subscription.name).toBe(
+            'Primary Plan - Monthly'
+          )
+          expect(dbResult.subscriptionItems.length).toBe(2)
+        })
+      })
+
+      it('should NOT sync subscription record with future-dated items (At End of Current Billing Period)', async () => {
+        await adminTransaction(async ({ transaction }) => {
+          // Create initial subscription item
+          const initialItem = await setupSubscriptionItem({
+            subscriptionId: subscription.id,
+            name: 'Current Plan',
+            quantity: 1,
+            unitPrice: 1000, // $10.00
+          })
+
+          // Create active billing period (current period)
+          const futureDate = Date.now() + 7 * 24 * 60 * 60 * 1000
+          await updateBillingPeriod(
+            {
+              id: billingPeriod.id,
+              startDate: Date.now() - 3600000,
+              endDate: futureDate,
+              status: BillingPeriodStatus.Active,
+            },
+            transaction
+          )
+
+          // Also update the subscription's currentBillingPeriodEnd to match
+          await updateSubscription(
+            {
+              id: subscription.id,
+              currentBillingPeriodEnd: futureDate,
+              name: 'Current Plan',
+              priceId: price.id,
+              renews: true,
+            },
+            transaction
+          )
+
+          subscription.currentBillingPeriodEnd = futureDate
+          subscription.name = 'Current Plan'
+          subscription.priceId = price.id
+
+          // Adjust subscription to a more expensive plan at END of current billing period
+          const newItems: SubscriptionItem.Upsert[] = [
+            {
+              ...subscriptionItemCore,
+              name: 'Future Plan',
+              quantity: 1,
+              unitPrice: 5000,
+              expiredAt: null,
+              type: SubscriptionItemType.Static,
+              usageMeterId: null,
+              usageEventsPerUnit: null,
+            },
+          ]
+
+          const result = await adjustSubscription(
+            {
+              id: subscription.id,
+              adjustment: {
+                newSubscriptionItems: newItems,
+                timing:
+                  SubscriptionAdjustmentTiming.AtEndOfCurrentBillingPeriod,
+              },
+            },
+            transaction
+          )
+
+          // Subscription should still show the CURRENT plan
+          expect(result.subscription.name).toBe('Current Plan')
+          expect(result.subscription.priceId).toBe(price.id)
+
+          // Verify in database as well
+          const dbResult =
+            await selectSubscriptionItemsAndSubscriptionBySubscriptionId(
+              subscription.id,
+              transaction
+            )
+          expect(dbResult).not.toBeNull()
+          if (!dbResult) {
+            throw new Error('Result is null')
+          }
+
+          expect(dbResult.subscription.name).toBe('Current Plan')
+          expect(dbResult.subscriptionItems.length).toBe(2)
+
+          const expiredCurrentItem = dbResult.subscriptionItems.find(
+            (item) => item.name === 'Current Plan' && item.expiredAt
+          )
+          const futureItem = dbResult.subscriptionItems.find(
+            (item) => item.name === 'Future Plan' && !item.expiredAt
+          )
+          expect(expiredCurrentItem).toBeDefined()
+          expect(expiredCurrentItem?.expiredAt).toBeDefined()
+          expect(futureItem).toBeDefined()
+          expect(futureItem?.addedDate).toBe(futureDate)
+        })
+      })
+
+      it('should handle subscription record update with proration enabled', async () => {
+        await adminTransaction(async ({ transaction }) => {
+          // Create initial subscription item
+          await setupSubscriptionItem({
+            subscriptionId: subscription.id,
+            name: 'Original Plan',
+            quantity: 1,
+            unitPrice: 2000,
+          })
+
+          // Create active billing period
+          await updateBillingPeriod(
+            {
+              id: billingPeriod.id,
+              startDate: Date.now() - 3600000,
+              endDate: Date.now() + 3600000,
+              status: BillingPeriodStatus.Active,
+            },
+            transaction
+          )
+
+          const newItems: SubscriptionItem.Upsert[] = [
+            {
+              ...subscriptionItemCore,
+              name: 'Updated Plan - Pro',
+              quantity: 1,
+              unitPrice: 4000,
+              expiredAt: null,
+              type: SubscriptionItemType.Static,
+              usageMeterId: null,
+              usageEventsPerUnit: null,
+            },
+          ]
+
+          const result = await adjustSubscription(
+            {
+              id: subscription.id,
+              adjustment: {
+                newSubscriptionItems: newItems,
+                timing: SubscriptionAdjustmentTiming.Immediately,
+                prorateCurrentBillingPeriod: true,
+              },
+            },
+            transaction
+          )
+
+          // Even with proration, subscription record should be updated
+          expect(result.subscription.name).toBe('Updated Plan - Pro')
+          expect(result.subscription.priceId).toBe(price.id)
+        })
+      })
+    })
+
+    /* ==========================================================================
+     syncSubscriptionWithActiveItems Tests
+  ========================================================================== */
+    describe('syncSubscriptionWithActiveItems', () => {
+      it('should sync subscription with currently active items', async () => {
+        await adminTransaction(async ({ transaction }) => {
+          const now = new Date()
+          const futureDate = addDays(now, 1).getTime()
+          const currentItem = await setupSubscriptionItem({
+            subscriptionId: subscription.id,
+            priceId: price.id,
+            name: 'Current Plan',
+            quantity: 1,
+            unitPrice: 999,
+            addedDate: subDays(new Date(now), 10).getTime(),
+            type: SubscriptionItemType.Static,
+          })
+
+          await expireSubscriptionItem(
+            currentItem.id,
+            futureDate,
+            transaction
+          )
+
+          await setupSubscriptionItem({
+            subscriptionId: subscription.id,
+            priceId: price.id,
+            name: 'New Premium Plan',
+            quantity: 1,
+            unitPrice: 4999,
+            addedDate: futureDate,
+            type: SubscriptionItemType.Static,
+          })
+
+          const synced = await syncSubscriptionWithActiveItems(
+            {
+              subscriptionId: subscription.id,
+              currentTime: new Date(),
+            },
+            transaction
+          )
+          expect(synced.name).toBe('Current Plan')
+          expect(synced.priceId).toBe(currentItem.priceId)
+        })
+      })
+
+      it('should handle multiple items becoming active and choose the most expensive as primary', async () => {
+        await adminTransaction(async ({ transaction }) => {
+          const now = Date.now()
+          const pastDate = subDays(new Date(now), 1).getTime()
+
+          await setupSubscriptionItem({
+            subscriptionId: subscription.id,
+            priceId: price.id,
+            name: 'Basic Feature',
+            quantity: 1,
+            unitPrice: 500,
+            addedDate: pastDate,
+            type: SubscriptionItemType.Static,
+          })
+
+          const premiumItem = await setupSubscriptionItem({
+            subscriptionId: subscription.id,
+            priceId: price.id,
+            name: 'Premium Feature',
+            quantity: 1,
+            unitPrice: 3000,
+            addedDate: pastDate,
+            type: SubscriptionItemType.Static,
+          })
+
+          await setupSubscriptionItem({
+            subscriptionId: subscription.id,
+            priceId: price.id,
+            name: 'Standard Feature',
+            quantity: 1,
+            unitPrice: 1500,
+            addedDate: pastDate,
+            type: SubscriptionItemType.Static,
+          })
+
+          const synced = await syncSubscriptionWithActiveItems(
+            {
+              subscriptionId: subscription.id,
+              currentTime: new Date(),
+            },
+            transaction
+          )
+
+          expect(synced.name).toBe('Premium Feature')
+          expect(synced.priceId).toBe(premiumItem.priceId)
+        })
+      })
+
+      it('should handle subscription becoming active but not primary (lower price than existing)', async () => {
+        await adminTransaction(async ({ transaction }) => {
+          const now = Date.now()
+          const futureDate = addDays(new Date(now), 1).getTime()
+
+          const expensiveItem = await setupSubscriptionItem({
+            subscriptionId: subscription.id,
+            priceId: price.id,
+            name: 'Enterprise Plan',
+            quantity: 1,
+            unitPrice: 9999,
+            addedDate: subDays(new Date(now), 10).getTime(),
+            type: SubscriptionItemType.Static,
+          })
+
+          await setupSubscriptionItem({
+            subscriptionId: subscription.id,
+            priceId: price.id,
+            name: 'Add-on Feature',
+            quantity: 1,
+            unitPrice: 999,
+            addedDate: subDays(new Date(now), 1).getTime(),
+            type: SubscriptionItemType.Static,
+          })
+
+          const synced = await syncSubscriptionWithActiveItems(
+            {
+              subscriptionId: subscription.id,
+              currentTime: new Date(),
+            },
+            transaction
+          )
+
+          expect(synced.name).toBe('Enterprise Plan')
+          expect(synced.priceId).toBe(expensiveItem.priceId)
+        })
+      })
+
+      it('should update primary when current primary item gets cancelled', async () => {
+        await adminTransaction(async ({ transaction }) => {
+          const now = Date.now()
+
+          const primaryItem = await setupSubscriptionItem({
+            subscriptionId: subscription.id,
+            priceId: price.id,
+            name: 'Premium Plan',
+            quantity: 1,
+            unitPrice: 4999,
+            addedDate: subDays(new Date(now), 10).getTime(),
+            type: SubscriptionItemType.Static,
+          })
+
+          const secondaryItem = await setupSubscriptionItem({
+            subscriptionId: subscription.id,
+            priceId: price.id,
+            name: 'Standard Plan',
+            quantity: 1,
+            unitPrice: 2999,
+            addedDate: subDays(new Date(now), 5).getTime(),
+            type: SubscriptionItemType.Static,
+          })
+
+          await setupSubscriptionItem({
+            subscriptionId: subscription.id,
+            priceId: price.id,
+            name: 'Basic Plan',
+            quantity: 1,
+            unitPrice: 999,
+            addedDate: subDays(new Date(now), 3).getTime(),
+            type: SubscriptionItemType.Static,
+          })
+
+          const syncedBefore = await syncSubscriptionWithActiveItems(
+            {
+              subscriptionId: subscription.id,
+              currentTime: new Date(),
+            },
+            transaction
+          )
+          expect(syncedBefore.name).toBe('Premium Plan')
+
+          await updateSubscriptionItem(
+            {
+              id: primaryItem.id,
+              expiredAt: subDays(new Date(now), 1).getTime(),
+              type: SubscriptionItemType.Static,
+            },
+            transaction
+          )
+
+          const syncedAfter = await syncSubscriptionWithActiveItems(
+            {
+              subscriptionId: subscription.id,
+              currentTime: new Date(),
+            },
+            transaction
+          )
+          expect(syncedAfter.name).toBe('Standard Plan')
+          expect(syncedAfter.priceId).toBe(secondaryItem.priceId)
+        })
+      })
+
+      it('should handle multiple items becoming active and inactive simultaneously', async () => {
+        await adminTransaction(async ({ transaction }) => {
+          const now = Date.now()
+
+          await setupSubscriptionItem({
+            subscriptionId: subscription.id,
+            priceId: price.id,
+            name: 'Old Basic',
+            quantity: 1,
+            unitPrice: 999,
+            addedDate: subDays(new Date(now), 10).getTime(),
+            type: SubscriptionItemType.Static,
+          })
+
+          const newPremiumItem = await setupSubscriptionItem({
+            subscriptionId: subscription.id,
+            priceId: price.id,
+            name: 'New Premium',
+            quantity: 1,
+            unitPrice: 6999,
+            addedDate: subDays(new Date(now), 1).getTime(),
+            type: SubscriptionItemType.Static,
+          })
+
+          await setupSubscriptionItem({
+            subscriptionId: subscription.id,
+            priceId: price.id,
+            name: 'New Basic',
+            quantity: 1,
+            unitPrice: 1999,
+            addedDate: subDays(new Date(now), 1).getTime(),
+            type: SubscriptionItemType.Static,
+          })
+
+          await setupSubscriptionItem({
+            subscriptionId: subscription.id,
+            priceId: price.id,
+            name: 'New Add-on',
+            quantity: 1,
+            unitPrice: 500,
+            addedDate: subDays(new Date(now), 1).getTime(),
+            type: SubscriptionItemType.Static,
+          })
+
+          const synced = await syncSubscriptionWithActiveItems(
+            {
+              subscriptionId: subscription.id,
+              currentTime: new Date(),
+            },
+            transaction
+          )
+          expect(synced.name).toBe('New Premium')
+          expect(synced.priceId).toBe(newPremiumItem.priceId)
+        })
+      })
+
+      it('should maintain subscription state when all items expire with no replacements', async () => {
+        await adminTransaction(async ({ transaction }) => {
+          const now = Date.now()
+
+          const activeItem = await setupSubscriptionItem({
+            subscriptionId: subscription.id,
+            priceId: price.id,
+            name: 'Active Plan',
+            quantity: 1,
+            unitPrice: 2999,
+            addedDate: subDays(new Date(now), 10).getTime(),
+            type: SubscriptionItemType.Static,
+          })
+
+          const syncedActive = await syncSubscriptionWithActiveItems(
+            {
+              subscriptionId: subscription.id,
+              currentTime: new Date(),
+            },
+            transaction
+          )
+          expect(syncedActive.name).toBe('Active Plan')
+
+          await updateSubscriptionItem(
+            {
+              id: activeItem.id,
+              expiredAt: subDays(new Date(now), 1).getTime(),
+              type: SubscriptionItemType.Static,
+            },
+            transaction
+          )
+
+          const syncedAfterExpiry =
+            await syncSubscriptionWithActiveItems(
+              {
+                subscriptionId: subscription.id,
+                currentTime: new Date(),
+              },
+              transaction
+            )
+
+          expect(syncedAfterExpiry.name).toBe('Active Plan')
+          expect(syncedAfterExpiry.priceId).toBe(price.id)
+          expect(syncedAfterExpiry.id).toBe(subscription.id)
+        })
+      })
+
+      it('should handle quantity changes affecting total price calculations', async () => {
+        await adminTransaction(async ({ transaction }) => {
+          const now = Date.now()
+
+          await setupSubscriptionItem({
+            subscriptionId: subscription.id,
+            priceId: price.id,
+            name: 'High Unit Price',
+            quantity: 1,
+            unitPrice: 5000,
+            addedDate: subDays(new Date(now), 5).getTime(),
+            type: SubscriptionItemType.Static,
+          })
+
+          const highQuantityItem = await setupSubscriptionItem({
+            subscriptionId: subscription.id,
+            priceId: price.id,
+            name: 'High Quantity',
+            quantity: 10,
+            unitPrice: 1000,
+            addedDate: subDays(new Date(now), 5).getTime(),
+            type: SubscriptionItemType.Static,
+          })
+
+          const synced = await syncSubscriptionWithActiveItems(
+            {
+              subscriptionId: subscription.id,
+              currentTime: new Date(),
+            },
+            transaction
+          )
+
+          expect(synced.name).toBe('High Quantity')
+          expect(synced.priceId).toBe(highQuantityItem.priceId)
+        })
+      })
+
+      it('should use addedDate as tiebreaker when items have same total price', async () => {
+        await adminTransaction(async ({ transaction }) => {
+          const now = Date.now()
+
+          await setupSubscriptionItem({
+            subscriptionId: subscription.id,
+            priceId: price.id,
+            name: 'Older Item',
+            quantity: 1,
+            unitPrice: 3000,
+            addedDate: subDays(new Date(now), 10).getTime(),
+            type: SubscriptionItemType.Static,
+          })
+
+          const newerItem = await setupSubscriptionItem({
+            subscriptionId: subscription.id,
+            priceId: price.id,
+            name: 'Newer Item',
+            quantity: 1,
+            unitPrice: 3000,
+            addedDate: subDays(new Date(now), 5).getTime(),
+            type: SubscriptionItemType.Static,
+          })
+
+          const synced = await syncSubscriptionWithActiveItems(
+            {
+              subscriptionId: subscription.id,
+              currentTime: new Date(),
+            },
+            transaction
+          )
+
+          expect(synced.name).toBe('Newer Item')
+          expect(synced.priceId).toBe(newerItem.priceId)
+        })
+      })
+    })
+    /* ==========================================================================
      Immediate Adjustments
   ========================================================================== */
-  describe('Immediate Adjustments', () => {
-    describe('when prorateCurrentBillingPeriod is true', () => {
-      it('should create proration adjustments, remove deleted items, and execute a billing run', async () => {
-        // Create two existing subscription items.
+    describe('Immediate Adjustments', () => {
+      describe('when prorateCurrentBillingPeriod is true', () => {
+        it('should create proration adjustments, remove deleted items, and execute a billing run', async () => {
+          // Create two existing subscription items.
+          const item1 = await setupSubscriptionItem({
+            subscriptionId: subscription.id,
+            name: 'Item 1',
+            quantity: 1,
+            unitPrice: 100,
+          })
+          const item2 = await setupSubscriptionItem({
+            subscriptionId: subscription.id,
+            name: 'Item 2',
+            quantity: 2,
+            unitPrice: 200,
+          })
+          // A: Update existing billing period instead of create a new one to prevent reference issues
+          // await setupBillingPeriod({
+          //   subscriptionId: subscription.id,
+          //   startDate: new Date(Date.now() - 30 * 24 * 60 * 60 * 1000),
+          //   endDate: new Date(Date.now() + 30 * 24 * 60 * 60 * 1000),
+          //   status: BillingPeriodStatus.Active,
+          // })
+
+          await adminTransaction(async ({ transaction }) => {
+            // A: update existing billing period
+            await updateBillingPeriod(
+              {
+                id: billingPeriod.id,
+                startDate: Date.now() - 10 * 60 * 1000,
+                endDate: Date.now() + 10 * 60 * 1000,
+                status: BillingPeriodStatus.Active,
+              },
+              transaction
+            )
+            // New subscription items: keep item1 and add a new item.
+            const newItems: SubscriptionItem.Upsert[] = [
+              {
+                ...item1,
+                id: item1.id,
+                name: 'Item 1',
+                quantity: 1,
+                unitPrice: 100,
+              },
+              {
+                ...subscriptionItemCore,
+                name: 'Item 3',
+                quantity: 3,
+                unitPrice: 300,
+                livemode: subscription.livemode,
+                externalId: null,
+                expiredAt: null,
+                type: SubscriptionItemType.Static,
+                usageMeterId: null,
+                usageEventsPerUnit: null,
+              },
+            ]
+
+            // A: get the items from before adjustSubscription to compare with after for more robust testing
+            const bpItemsBefore = await selectBillingPeriodItems(
+              { billingPeriodId: billingPeriod.id },
+              transaction
+            )
+            const billingRunsBefore = await selectBillingRuns(
+              { billingPeriodId: billingPeriod.id },
+              transaction
+            )
+
+            await adjustSubscription(
+              {
+                id: subscription.id,
+                adjustment: {
+                  newSubscriptionItems: newItems,
+                  timing: SubscriptionAdjustmentTiming.Immediately,
+                  prorateCurrentBillingPeriod: true,
+                },
+              },
+              transaction
+            )
+
+            // Verify that subscription items were updated with addedDate/removedDate.
+            const result =
+              await selectSubscriptionItemsAndSubscriptionBySubscriptionId(
+                subscription.id,
+                transaction
+              )
+            expect(result).not.toBeNull()
+            if (!result) {
+              throw new Error('Result is null')
+            }
+            // Expect the item not present in newItems (item2) was “removed” and new items were added.
+            expect(result?.subscriptionItems.length).toBe(3)
+            result?.subscriptionItems.forEach((item) => {
+              // A: check addedDate is within last few seconds
+              const addedMs = toMs(item.addedDate)!
+              expect(Math.abs(Date.now() - addedMs)).toBeLessThan(
+                10000
+              )
+            })
+            // A: TODO: ask about addedDate for existing items
+
+            // A: check item2's expiredAt is within last few seconds
+            const item2FromResult = result.subscriptionItems.find(
+              (item) => item.id === item2.id
+            )
+            expect(item2FromResult).toBeDefined()
+            const expiredMs = toMs(item2FromResult!.expiredAt)!
+            expect(Math.abs(Date.now() - expiredMs)).toBeLessThan(
+              10000
+            )
+
+            // A: Verify fields of subscriptionItems match newItems
+            expectSubscriptionItemsToMatch(
+              newItems,
+              result.subscriptionItems,
+              subscription
+            )
+
+            // Verify proration adjustments were inserted.
+            const bpItems = await selectBillingPeriodItems(
+              { billingPeriodId: billingPeriod.id },
+              transaction
+            )
+
+            expect(bpItems.length).toBeGreaterThan(0)
+            // A: Expect two items added for proration adjustments: one for removal of item2, one for addition of item3
+            // expect(bpItems.length - bpItemsBefore.length).toBe(2)
+
+            bpItems.forEach((adj) => {
+              // Unit prices should be rounded to whole numbers.
+              // A: added || to prevent -0 != 0 error
+              expect(adj.unitPrice % 1 || 0).toEqual(0)
+            })
+            // A: Check exactly one of the bpItems has name that contains "Proration: Removal of Item 2 x 2"
+            expect(
+              bpItems.filter((adj) =>
+                adj.name.includes('Proration: Removal of Item 2 x 2')
+              ).length
+            ).toBe(1)
+            // A: Check exactly one of the bpItems has name that contains "Proration: Addition of Item 3 x 3"
+            expect(
+              bpItems.filter((adj) =>
+                adj.name.includes('Proration: Addition of Item 3 x 3')
+              ).length
+            ).toBe(1)
+
+            // Verify that a billing run was executed.
+            const billingRuns = await selectBillingRuns(
+              { billingPeriodId: billingPeriod.id },
+              transaction
+            )
+            // A: this should be a better check than the previous approximatelyImmediateBillingRuns
+            expect(
+              billingRuns.length - billingRunsBefore.length
+            ).toBe(1)
+
+            // const approximatelyImmediateBillingRuns =
+            //   billingRuns.filter((run) => {
+            //     return (
+            //       Math.abs(
+            //         run.scheduledFor.getTime() - new Date().getTime()
+            //       ) < 10000
+            //     )
+            //   })
+            // expect(approximatelyImmediateBillingRuns.length).toBe(1)
+          })
+        })
+
+        it('should prorate considering existing successful payment in current billing period (upgrade)', async () => {
+          const item1 = await setupSubscriptionItem({
+            subscriptionId: subscription.id,
+            name: 'Basic Plan',
+            quantity: 1,
+            unitPrice: 999,
+          })
+
+          // Ensure active billing period covers now
+          const start = Date.now() - 5 * 24 * 60 * 60 * 1000
+          const end = Date.now() + 25 * 24 * 60 * 60 * 1000
+          await adminTransaction(async ({ transaction }) => {
+            await updateBillingPeriod(
+              {
+                id: billingPeriod.id,
+                startDate: start,
+                endDate: end,
+                status: BillingPeriodStatus.Active,
+              },
+              transaction
+            )
+
+            // Create an invoice linked to this billing period and a succeeded payment
+            const invoice = await setupInvoice({
+              organizationId: organization.id,
+              customerId: customer.id,
+              billingPeriodId: billingPeriod.id,
+              priceId: item1.priceId,
+              livemode: subscription.livemode,
+            })
+
+            await setupPayment({
+              stripeChargeId: `ch_${Math.random().toString(36).slice(2)}`,
+              status: PaymentStatus.Succeeded,
+              amount: 999,
+              customerId: customer.id,
+              organizationId: organization.id,
+              invoiceId: invoice.id,
+              billingPeriodId: billingPeriod.id,
+              subscriptionId: subscription.id,
+              paymentMethodId:
+                subscription.defaultPaymentMethodId ??
+                paymentMethod.id,
+              livemode: subscription.livemode,
+            })
+
+            const billingPeriodItemsBefore =
+              await selectBillingPeriodItems(
+                { billingPeriodId: billingPeriod.id },
+                transaction
+              )
+
+            const newItems: SubscriptionItem.Upsert[] = [
+              { ...item1 },
+              {
+                ...subscriptionItemCore,
+                name: 'Premium Plan',
+                quantity: 1,
+                unitPrice: 4999,
+                expiredAt: null,
+                type: SubscriptionItemType.Static,
+                usageMeterId: null,
+                usageEventsPerUnit: null,
+              },
+            ]
+
+            const result = await adjustSubscription(
+              {
+                id: subscription.id,
+                adjustment: {
+                  newSubscriptionItems: newItems,
+                  timing: SubscriptionAdjustmentTiming.Immediately,
+                  prorateCurrentBillingPeriod: true,
+                },
+              },
+              transaction
+            )
+
+            // Verify subscription synced to Premium Plan
+            expect(result.subscription.name).toBe('Premium Plan')
+
+            const bpItems = await selectBillingPeriodItems(
+              { billingPeriodId: billingPeriod.id },
+              transaction
+            )
+
+            // There should be proration items, including a net charge adjustment which accounts for existing payment
+            expect(bpItems.length).toBeGreaterThan(
+              billingPeriodItemsBefore.length
+            )
+            // TODO: fix pro ration billing period items
+            // Expect removal (credit) for Basic Plan portion and addition charge for Premium Plan portion
+            // expect(
+            //   bpItems.some((i) =>
+            //     i.name.includes('Proration: Removal of Basic Plan x 1')
+            //   )
+            // ).toBe(true)
+            // expect(
+            //   bpItems.some((i) =>
+            //     i.name.includes(
+            //       'Proration: Addition of Premium Plan x 1'
+            //     )
+            //   )
+            // ).toBe(true)
+            // // And a net charge adjustment line
+            // expect(
+            //   bpItems.some((i) =>
+            //     i.name.includes('Proration: Net charge adjustment')
+            //   )
+            // ).toBe(true)
+          })
+        })
+
+        it('should downgrade with proration after prior upgrade without negative charges', async () => {
+          // Start from Basic, upgrade to Premium (no proration), then downgrade to Basic (with proration)
+          const basicItem = await setupSubscriptionItem({
+            subscriptionId: subscription.id,
+            name: 'Basic Plan',
+            quantity: 1,
+            unitPrice: 999,
+          })
+
+          const start = Date.now() - 5 * 24 * 60 * 60 * 1000
+          const end = Date.now() + 25 * 24 * 60 * 60 * 1000
+          await adminTransaction(async ({ transaction }) => {
+            await updateBillingPeriod(
+              {
+                id: billingPeriod.id,
+                startDate: start,
+                endDate: end,
+                status: BillingPeriodStatus.Active,
+              },
+              transaction
+            )
+
+            const invoice = await setupInvoice({
+              organizationId: organization.id,
+              customerId: customer.id,
+              billingPeriodId: billingPeriod.id,
+              priceId: basicItem.priceId ?? price.id,
+              livemode: subscription.livemode,
+            })
+
+            // First, upgrade to Premium without proration (to set state)
+            const premiumName = 'Premium Plan'
+            const upgradeItems: SubscriptionItem.Upsert[] = [
+              { ...basicItem },
+              {
+                ...subscriptionItemCore,
+                name: premiumName,
+                quantity: 1,
+                unitPrice: 4999,
+                expiredAt: null,
+                type: SubscriptionItemType.Static,
+                usageMeterId: null,
+                usageEventsPerUnit: null,
+              },
+            ]
+            const upgradeResult = await adjustSubscription(
+              {
+                id: subscription.id,
+                adjustment: {
+                  newSubscriptionItems: upgradeItems,
+                  timing: SubscriptionAdjustmentTiming.Immediately,
+                  prorateCurrentBillingPeriod: false,
+                },
+              },
+              transaction
+            )
+            expect(upgradeResult.subscription.name).toBe(premiumName)
+
+            // Create succeeded payment for Premium plan (already paid)
+            await setupPayment({
+              stripeChargeId: `ch_${Math.random().toString(36).slice(2)}`,
+              status: PaymentStatus.Succeeded,
+              amount: 4999,
+              customerId: customer.id,
+              organizationId: organization.id,
+              invoiceId: invoice.id,
+              billingPeriodId: billingPeriod.id,
+              subscriptionId: subscription.id,
+              paymentMethodId:
+                subscription.defaultPaymentMethodId ??
+                paymentMethod.id,
+              livemode: subscription.livemode,
+            })
+
+            // Capture BP items before downgrade
+            const bpItemsBefore = await selectBillingPeriodItems(
+              { billingPeriodId: billingPeriod.id },
+              transaction
+            )
+
+            // Now downgrade to Basic with proration
+            const downgradeItems: SubscriptionItem.Upsert[] = [
+              { ...basicItem },
+            ]
+            const downgradeResult = await adjustSubscription(
+              {
+                id: subscription.id,
+                adjustment: {
+                  newSubscriptionItems: downgradeItems,
+                  timing: SubscriptionAdjustmentTiming.Immediately,
+                  prorateCurrentBillingPeriod: true,
+                },
+              },
+              transaction
+            )
+
+            // Sync should now reflect Basic Plan
+            expect(downgradeResult.subscription.name).toBe(
+              'Basic Plan'
+            )
+
+            // Verify no negative net charges created by the downgrade
+            const bpItemsAfter = await selectBillingPeriodItems(
+              { billingPeriodId: billingPeriod.id },
+              transaction
+            )
+            const newBpItems = bpItemsAfter.filter(
+              (a) => !bpItemsBefore.some((b) => b.id === a.id)
+            )
+            const netDelta = newBpItems.reduce(
+              (sum, i) => sum + i.unitPrice * i.quantity,
+              0
+            )
+            expect(netDelta).toBeGreaterThanOrEqual(0)
+            // TODO: fix pro ration billing period items
+            // Optionally, ensure a net charge adjustment entry exists and is non-negative
+            const netAdj = newBpItems.find((i) =>
+              i.name.includes('Proration: Net charge adjustment')
+            )
+            if (netAdj) {
+              expect(netAdj.unitPrice).toBeGreaterThanOrEqual(0)
+            }
+          })
+        })
+
+        it('should remove all items with proration and keep subscription name unchanged', async () => {
+          // Create an initial active item
+          const existingItem = await setupSubscriptionItem({
+            subscriptionId: subscription.id,
+            name: 'Basic Plan',
+            quantity: 1,
+            unitPrice: 999,
+          })
+
+          await adminTransaction(async ({ transaction }) => {
+            await updateBillingPeriod(
+              {
+                id: billingPeriod.id,
+                startDate: Date.now() - 3600000,
+                endDate: Date.now() + 3600000,
+                status: BillingPeriodStatus.Active,
+              },
+              transaction
+            )
+
+            const originalName = subscription.name
+
+            const result = await adjustSubscription(
+              {
+                id: subscription.id,
+                adjustment: {
+                  newSubscriptionItems: [],
+                  timing: SubscriptionAdjustmentTiming.Immediately,
+                  prorateCurrentBillingPeriod: true,
+                },
+              },
+              transaction
+            )
+
+            // No active subscription items remain
+            expect(result.subscriptionItems.length).toBe(0)
+            // Subscription name remains unchanged (no active items to sync from)
+            expect(result.subscription.name).toBe(originalName)
+          })
+        })
+
+        it('should keep existing item and add add-on with proration, syncing to most expensive item', async () => {
+          // Existing primary item (more expensive)
+          const primaryItem = await setupSubscriptionItem({
+            subscriptionId: subscription.id,
+            name: 'Basic Plan',
+            quantity: 1,
+            unitPrice: 999,
+            priceId: price.id,
+          })
+
+          await adminTransaction(async ({ transaction }) => {
+            await updateBillingPeriod(
+              {
+                id: billingPeriod.id,
+                startDate: Date.now() - 3600000,
+                endDate: Date.now() + 3600000,
+                status: BillingPeriodStatus.Active,
+              },
+              transaction
+            )
+
+            const newItems: SubscriptionItem.Upsert[] = [
+              {
+                ...primaryItem,
+                id: primaryItem.id,
+                name: 'Basic Plan',
+                quantity: 1,
+                unitPrice: 999,
+                expiredAt: null,
+                type: SubscriptionItemType.Static,
+                usageMeterId: null,
+                usageEventsPerUnit: null,
+              },
+              {
+                ...subscriptionItemCore,
+                name: 'Add-on Feature',
+                quantity: 1,
+                unitPrice: 500, // cheaper add-on
+                expiredAt: null,
+                type: SubscriptionItemType.Static,
+                usageMeterId: null,
+                usageEventsPerUnit: null,
+              },
+            ]
+
+            const result = await adjustSubscription(
+              {
+                id: subscription.id,
+                adjustment: {
+                  newSubscriptionItems: newItems,
+                  timing: SubscriptionAdjustmentTiming.Immediately,
+                  prorateCurrentBillingPeriod: true,
+                },
+              },
+              transaction
+            )
+
+            // Primary remains Basic Plan (most expensive by total price)
+            expect(result.subscription.name).toBe('Basic Plan')
+            expect(result.subscription.priceId).toBe(price.id)
+
+            const dbResult =
+              await selectSubscriptionItemsAndSubscriptionBySubscriptionId(
+                subscription.id,
+                transaction
+              )
+            expect(dbResult).not.toBeNull()
+            if (!dbResult) throw new Error('Result is null')
+            expect(dbResult.subscriptionItems.length).toBe(2)
+          })
+        })
+      })
+
+      describe('when prorateCurrentBillingPeriod is false', () => {
+        it('should update subscription items without creating proration adjustments', async () => {
+          const item1 = await setupSubscriptionItem({
+            subscriptionId: subscription.id,
+            name: 'Item 1',
+            quantity: 1,
+            unitPrice: 100,
+          })
+          await adminTransaction(async ({ transaction }) => {
+            await updateBillingPeriod(
+              {
+                id: billingPeriod.id,
+                startDate: Date.now() - 24 * 60 * 60 * 1000,
+                endDate: Date.now() + 24 * 60 * 60 * 1000,
+                status: BillingPeriodStatus.Active,
+              },
+              transaction
+            )
+            const billingPeriodItemsBeforeAdjustment =
+              await selectBillingPeriodItems(
+                { billingPeriodId: billingPeriod.id },
+                transaction
+              )
+
+            const newItems: SubscriptionItem.Upsert[] = [
+              {
+                ...item1,
+                name: 'Item 1',
+                quantity: 1,
+                unitPrice: 100,
+                expiredAt: null,
+                type: SubscriptionItemType.Static,
+                usageMeterId: null,
+                usageEventsPerUnit: null,
+              },
+              {
+                ...subscriptionItemCore,
+                name: 'Item 3',
+                quantity: 3,
+                unitPrice: 300,
+                expiredAt: null,
+                type: SubscriptionItemType.Static,
+                usageMeterId: null,
+                usageEventsPerUnit: null,
+              },
+            ]
+
+            await adjustSubscription(
+              {
+                id: subscription.id,
+                adjustment: {
+                  newSubscriptionItems: newItems,
+                  timing: SubscriptionAdjustmentTiming.Immediately,
+                  prorateCurrentBillingPeriod: false,
+                },
+              },
+              transaction
+            )
+
+            const result =
+              await selectSubscriptionItemsAndSubscriptionBySubscriptionId(
+                subscription.id,
+                transaction
+              )
+            expect(result).not.toBeNull()
+            if (!result) {
+              throw new Error('Result is null')
+            }
+            expect(result.subscriptionItems.length).toBe(2)
+            // A: check addedDate is within last few seconds
+            result.subscriptionItems.forEach((item) => {
+              const addedMs = toMs(item.addedDate)!
+              expect(Math.abs(Date.now() - addedMs)).toBeLessThan(
+                10000
+              )
+            })
+
+            // A: Verify fields of subscriptionItems match newItems
+            expectSubscriptionItemsToMatch(
+              newItems,
+              result.subscriptionItems,
+              subscription
+            )
+
+            // Verify that no proration adjustments were made.
+            const bp =
+              await selectCurrentBillingPeriodForSubscription(
+                subscription.id,
+                transaction
+              )
+            expect(bp).not.toBeNull()
+            if (!bp) {
+              throw new Error('Billing period is null')
+            }
+            const billingPeriodItemsAfterAdjustment =
+              await selectBillingPeriodItems(
+                { billingPeriodId: bp.id },
+                transaction
+              )
+            expect(billingPeriodItemsAfterAdjustment.length).toEqual(
+              billingPeriodItemsBeforeAdjustment.length
+            )
+            // Verify that the billing period items have the same values as before
+            expect(
+              billingPeriodItemsAfterAdjustment
+                .map((item) => ({
+                  quantity: item.quantity,
+                  unitPrice: item.unitPrice,
+                  name: item.name,
+                  description: item.description,
+                }))
+                .sort((a, b) => a.name.localeCompare(b.name))
+            ).toEqual(
+              billingPeriodItemsBeforeAdjustment
+                .map((item) => ({
+                  quantity: item.quantity,
+                  unitPrice: item.unitPrice,
+                  name: item.name,
+                  description: item.description,
+                }))
+                .sort((a, b) => a.name.localeCompare(b.name))
+            )
+          })
+        })
+      })
+    })
+
+    /* ==========================================================================
+     Adjustments at End of Current Billing Period
+  ========================================================================== */
+    describe('Adjustments at End of Current Billing Period', () => {
+      it('should update subscription items with dates equal to the billing period end and not create proration adjustments', async () => {
+        // Set a specific billing period end date.
         const item1 = await setupSubscriptionItem({
           subscriptionId: subscription.id,
           name: 'Item 1',
@@ -474,14 +1817,51 @@
           quantity: 2,
           unitPrice: 200,
         })
-        await setupBillingPeriod({
-          subscriptionId: subscription.id,
-          startDate: Date.now() - 30 * 24 * 60 * 60 * 1000,
-          endDate: Date.now() + 30 * 24 * 60 * 60 * 1000,
-          status: BillingPeriodStatus.Active,
-        })
+        // A: Update existing billing period instead of create a new one to prevent reference issues
+        // billingPeriod = await setupBillingPeriod({
+        //   subscriptionId: subscription.id,
+        //   startDate: new Date(Date.now() - 30 * 24 * 60 * 60 * 1000),
+        //   endDate: new Date(Date.now() + 30 * 24 * 60 * 60 * 1000),
+        //   status: BillingPeriodStatus.Active,
+        // })
         await adminTransaction(async ({ transaction }) => {
-          // New subscription items: keep item1 and add a new item.
+          // A: update existing billing period
+          const newStartDate = Date.now() - 30 * 24 * 60 * 60 * 1000
+          const newEndDate = Date.now() + 30 * 24 * 60 * 60 * 1000
+
+          await updateBillingPeriod(
+            {
+              id: billingPeriod.id,
+              startDate: newStartDate,
+              endDate: newEndDate,
+              status: BillingPeriodStatus.Active,
+            },
+            transaction
+          )
+
+          // A: Also update the subscription to match the new billing period dates
+          subscription = await updateSubscription(
+            {
+              id: subscription.id,
+              renews: true,
+              currentBillingPeriodStart: newStartDate,
+              currentBillingPeriodEnd: newEndDate,
+            },
+            transaction
+          )
+
+          const currentBillingPeriod =
+            await selectCurrentBillingPeriodForSubscription(
+              subscription.id,
+              transaction
+            )
+
+          // A: get the bp items from before adjustSubscription to compare with after for more robust testing
+          const bpItemsBefore = await selectBillingPeriodItems(
+            { billingPeriodId: billingPeriod.id },
+            transaction
+          )
+
           const newItems: SubscriptionItem.Upsert[] = [
             {
               ...item1,
@@ -489,12 +1869,224 @@
               name: 'Item 1',
               quantity: 1,
               unitPrice: 100,
-            },
-            {
-              ...subscriptionItemCore,
+              externalId: null,
+              priceId: price.id,
+              expiredAt: null,
+            },
+            {
               name: 'Item 3',
+              subscriptionId: subscription.id,
               quantity: 3,
               unitPrice: 300,
+              livemode: subscription.livemode,
+              metadata: null,
+              addedDate: Date.now(),
+              priceId: price.id,
+              externalId: null,
+              expiredAt: null,
+              type: SubscriptionItemType.Static,
+              usageMeterId: null,
+              usageEventsPerUnit: null,
+            },
+          ]
+
+          await adjustSubscription(
+            {
+              id: subscription.id,
+              adjustment: {
+                newSubscriptionItems: newItems,
+                timing:
+                  SubscriptionAdjustmentTiming.AtEndOfCurrentBillingPeriod,
+              },
+            },
+            transaction
+          )
+
+          const result =
+            await selectSubscriptionItemsAndSubscriptionBySubscriptionId(
+              subscription.id,
+              transaction
+            )
+          expect(result).not.toBeNull()
+          if (!result) {
+            throw new Error('Result is null')
+          }
+          // A: Expect the item not present in newItems (item2) will expire and new item will be added at end of current billing period
+          expect(result?.subscriptionItems.length).toBe(3)
+          result?.subscriptionItems
+            .filter((item) => item.id !== item2.id)
+            .forEach((item) => {
+              const addedMs = toMs(item.addedDate)!
+              expect(addedMs).toEqual(
+                toMs(subscription.currentBillingPeriodEnd)!
+              )
+              expect(addedMs).toEqual(
+                toMs(currentBillingPeriod!.endDate)!
+              )
+            })
+
+          // A: check item2's expiredAt is at billing period end
+          const item2FromResult = result.subscriptionItems.find(
+            (item) => item.id === item2.id
+          )
+          expect(item2FromResult).toBeDefined()
+          expect(toMs(item2FromResult!.expiredAt)!).toEqual(
+            toMs(subscription.currentBillingPeriodEnd)!
+          )
+          expect(toMs(item2FromResult!.expiredAt)!).toEqual(
+            toMs(currentBillingPeriod!.endDate)!
+          )
+
+          const bpItems = await selectBillingPeriodItems(
+            { billingPeriodId: billingPeriod.id },
+            transaction
+          )
+          // A: check no new billing period items created
+          expect(bpItems.length).toEqual(bpItemsBefore.length)
+          // expect(bpItems.length).toEqual(0)
+        })
+      })
+    })
+
+    // A: add test for adjustment on existing items fields
+    /* ==========================================================================
+     Adjustments on existing Items' Quantity
+  ========================================================================== */
+    describe('adjustmentsOnExistingItemsQuantity', () => {
+      it('should update quantity on existing items correctly and create proration adjustments if prorateCurrentBillingPeriod is true', async () => {
+        const item1 = await setupSubscriptionItem({
+          subscriptionId: subscription.id,
+          name: 'Item 1',
+          quantity: 1,
+          unitPrice: 100,
+        })
+        const item2 = await setupSubscriptionItem({
+          subscriptionId: subscription.id,
+          name: 'Item 2',
+          quantity: 2,
+          unitPrice: 200,
+        })
+        await adminTransaction(async ({ transaction }) => {
+          await updateBillingPeriod(
+            {
+              id: billingPeriod.id,
+              startDate: Date.now() - 10 * 60 * 1000,
+              endDate: Date.now() + 10 * 60 * 1000,
+              status: BillingPeriodStatus.Active,
+            },
+            transaction
+          )
+          const bpItemsBefore = await selectBillingPeriodItems(
+            { billingPeriodId: billingPeriod.id },
+            transaction
+          )
+          const newItems: SubscriptionItem.Upsert[] = [
+            {
+              ...item1,
+              quantity: 2,
+            },
+            {
+              ...item2,
+              quantity: 1,
+            },
+          ]
+          await adjustSubscription(
+            {
+              id: subscription.id,
+              adjustment: {
+                newSubscriptionItems: newItems,
+                timing: SubscriptionAdjustmentTiming.Immediately,
+                prorateCurrentBillingPeriod: true,
+              },
+            },
+            transaction
+          )
+
+          const result =
+            await selectSubscriptionItemsAndSubscriptionBySubscriptionId(
+              subscription.id,
+              transaction
+            )
+          expect(result).not.toBeNull()
+          if (!result) {
+            throw new Error('Result is null')
+          }
+          expect(result.subscriptionItems.length).toBe(2)
+          const item1FromResult = result.subscriptionItems.find(
+            (item) => item.id === item1.id
+          )
+          expect(item1FromResult).toBeDefined()
+          expect(item1FromResult!.quantity).toBe(2)
+
+          const item2FromResult = result.subscriptionItems.find(
+            (item) => item.id === item2.id
+          )
+          expect(item2FromResult).toBeDefined()
+          expect(item2FromResult!.quantity).toBe(1)
+
+          // Verify fields of subscriptionItems match newItems
+          expectSubscriptionItemsToMatch(
+            newItems,
+            result.subscriptionItems,
+            subscription
+          )
+
+          const bpItems = await selectBillingPeriodItems(
+            { billingPeriodId: billingPeriod.id },
+            transaction
+          )
+          // Expect two proration adjustments: one for each item whose quantity changed
+          // but this fails as it's not handled in adjustSubscription yet
+          // expect(bpItems.length - bpItemsBefore.length).toBe(2)
+          // TODO: check bpItems fields
+        })
+      })
+    })
+
+    // A: Add test for usage type items
+    /* ==========================================================================
+     Adjustments Involving Usage type Items
+  ========================================================================== */
+    describe('adjustmentsWithUsageBasedItems', () => {
+      it('should update subscription items for usage-based items but not create proration adjustments for them', async () => {
+        const staticItem = await setupSubscriptionItem({
+          subscriptionId: subscription.id,
+          name: 'Static Item',
+          quantity: 1,
+          unitPrice: 100,
+        })
+        const usageMeter = await setupUsageMeter({
+          organizationId: organization.id,
+          name: 'Test Usage Meter',
+          livemode: subscription.livemode,
+          pricingModelId: pricingModel.id,
+        })
+
+        await adminTransaction(async ({ transaction }) => {
+          await updateBillingPeriod(
+            {
+              id: billingPeriod.id,
+              startDate: Date.now() - 10 * 60 * 1000,
+              endDate: Date.now() + 10 * 60 * 1000,
+              status: BillingPeriodStatus.Active,
+            },
+            transaction
+          )
+          const bpItemsBefore = await selectBillingPeriodItems(
+            { billingPeriodId: billingPeriod.id },
+            transaction
+          )
+          const billingRunsBefore = await selectBillingRuns(
+            { billingPeriodId: billingPeriod.id },
+            transaction
+          )
+          const newItems: SubscriptionItem.Upsert[] = [
+            { ...staticItem },
+            {
+              ...subscriptionItemCore,
+              name: 'Static Item 2',
+              quantity: 2,
+              unitPrice: 200,
               livemode: subscription.livemode,
               externalId: null,
               expiredAt: null,
@@ -502,770 +2094,162 @@
               usageMeterId: null,
               usageEventsPerUnit: null,
             },
+            {
+              ...subscriptionItemCore,
+              name: 'Usage Item',
+              quantity: 1,
+              unitPrice: 100,
+              livemode: subscription.livemode,
+              externalId: null,
+              expiredAt: null,
+              type: SubscriptionItemType.Usage,
+              usageMeterId: usageMeter.id,
+              usageEventsPerUnit: 1000,
+            },
           ]
->>>>>>> 0f1e2dd6
-
-    it('should throw when adjusting a non-existent subscription id', async () => {
-      await adminTransaction(async ({ transaction }) => {
-        await expect(
-          adjustSubscription(
-            {
-              id: 'sub_nonexistent123',
+          await adjustSubscription(
+            {
+              id: subscription.id,
               adjustment: {
-                newSubscriptionItems: [],
+                newSubscriptionItems: newItems,
                 timing: SubscriptionAdjustmentTiming.Immediately,
-                prorateCurrentBillingPeriod: false,
-              },
-            },
-            transaction
-          )
-        ).rejects.toThrow()
+                prorateCurrentBillingPeriod: true,
+              },
+            },
+            transaction
+          )
+
+          const result =
+            await selectSubscriptionItemsAndSubscriptionBySubscriptionId(
+              subscription.id,
+              transaction
+            )
+          expect(result).not.toBeNull()
+          if (!result) {
+            throw new Error('Result is null')
+          }
+          expect(result.subscriptionItems.length).toBe(3)
+
+          // Verify fields of subscriptionItems match newItems
+          expectSubscriptionItemsToMatch(
+            newItems,
+            result.subscriptionItems,
+            subscription
+          )
+
+          const bpItems = await selectBillingPeriodItems(
+            { billingPeriodId: billingPeriod.id },
+            transaction
+          )
+          // Expect only one new billing period item for the static item added
+          // this fails now because adjustSubscription doesn't skip usage items when making prorationAdjustments
+          // expect(bpItems.length - bpItemsBefore.length).toBe(1)
+          expect(
+            bpItems.filter((adj) =>
+              adj.name.includes(
+                'Proration: Addition of Static Item 2 x 2'
+              )
+            ).length
+          ).toBe(1)
+
+          // Verify that a billing run was executed, only for the static item addition
+          const billingRuns = await selectBillingRuns(
+            { billingPeriodId: billingPeriod.id },
+            transaction
+          )
+          expect(billingRuns.length - billingRunsBefore.length).toBe(
+            1
+          )
+        })
       })
     })
-  })
-
-  /* ==========================================================================
-     Subscription Record Update
+
+    /* ==========================================================================
+     Calculation Helper Function
   ========================================================================== */
-  describe('Subscription Record Update', () => {
-    it('should update subscription record when subscription items change to maintain data consistency', async () => {
-      await adminTransaction(async ({ transaction }) => {
-        // Create initial subscription item
-        const initialItem = await setupSubscriptionItem({
+    describe('calculateSplitInBillingPeriodBasedOnAdjustmentDate', () => {
+      it('should return correct percentages when adjustment date is at start, middle, and end', () => {
+        let adjustmentDateMs = toMs(billingPeriod.startDate)!
+        let split =
+          calculateSplitInBillingPeriodBasedOnAdjustmentDate(
+            adjustmentDateMs,
+            billingPeriod
+          )
+        expect(split.beforePercentage).toBe(0)
+        expect(split.afterPercentage).toBe(1)
+
+        adjustmentDateMs = toMs(billingPeriod.endDate)!
+        split = calculateSplitInBillingPeriodBasedOnAdjustmentDate(
+          adjustmentDateMs,
+          billingPeriod
+        )
+        expect(split.beforePercentage).toBe(1)
+        expect(split.afterPercentage).toBe(0)
+
+        adjustmentDateMs =
+          toMs(billingPeriod.startDate)! +
+          (toMs(billingPeriod.endDate)! -
+            toMs(billingPeriod.startDate)!) /
+            2
+        split = calculateSplitInBillingPeriodBasedOnAdjustmentDate(
+          adjustmentDateMs,
+          billingPeriod
+        )
+        expect(split.beforePercentage).toBeCloseTo(0.5, 1)
+        expect(split.afterPercentage).toBeCloseTo(0.5, 1)
+      })
+
+      it('should throw an error if the adjustment date is outside the billing period', () => {
+        const tooEarlyAdjustmentDate =
+          toMs(billingPeriod.startDate)! - 1000
+        expect(() => {
+          calculateSplitInBillingPeriodBasedOnAdjustmentDate(
+            tooEarlyAdjustmentDate,
+            billingPeriod
+          )
+        }).toThrow()
+        const tooLateAdjustmentDate =
+          toMs(billingPeriod.endDate)! + 1000
+        expect(() => {
+          calculateSplitInBillingPeriodBasedOnAdjustmentDate(
+            tooLateAdjustmentDate,
+            billingPeriod
+          )
+        }).toThrow()
+      })
+    })
+
+    /* ==========================================================================
+     Edge Cases and Error Handling
+  ========================================================================== */
+    describe('Edge Cases and Error Handling', () => {
+      it('should handle a zero-duration billing period', async () => {
+        const zeroDurationBillingPeriod = await setupBillingPeriod({
           subscriptionId: subscription.id,
-          name: 'Cheap Plan - Monthly',
-          quantity: 1,
-          unitPrice: 999, // $9.99
-        })
-
-        // Create billing period
-        await updateBillingPeriod(
-          {
-            id: billingPeriod.id,
-            startDate: Date.now() - 3600000,
-            endDate: Date.now() + 3600000,
-            status: BillingPeriodStatus.Active,
-          },
-          transaction
-        )
-
-        // Adjust to a different subscription item (simulating plan change)
-        const newItems: SubscriptionItem.Upsert[] = [
-          {
-            ...subscriptionItemCore,
-            name: 'Expensive Plan - Monthly',
-            quantity: 1,
-            unitPrice: 9999, // $99.99
-            expiredAt: null,
-            type: SubscriptionItemType.Static,
-            usageMeterId: null,
-            usageEventsPerUnit: null,
-          },
-        ]
-
-        const result = await adjustSubscription(
-          {
-            id: subscription.id,
-            adjustment: {
-              newSubscriptionItems: newItems,
-              timing: SubscriptionAdjustmentTiming.Immediately,
-              prorateCurrentBillingPeriod: false,
-            },
-          },
-          transaction
-        )
-
-        // Verify that the returned subscription has updated information
-        expect(result.subscription.name).toBe(
-          'Expensive Plan - Monthly'
-        )
-        expect(result.subscription.priceId).toBe(price.id)
-
-        // Verify that the subscription record in the database was actually updated
-        const dbResult =
-          await selectSubscriptionItemsAndSubscriptionBySubscriptionId(
-            subscription.id,
-            transaction
-          )
-        expect(dbResult).not.toBeNull()
-        if (!dbResult) {
-          throw new Error('Result is null')
-        }
-
-        // The subscription record should have been updated to match the primary subscription item
-        expect(dbResult.subscription.name).toBe(
-          'Expensive Plan - Monthly'
-        )
-        expect(dbResult.subscription.priceId).toBe(price.id)
-
-        // With the new sync logic, we expect both items (expired old item + new active item)
-        expect(dbResult.subscriptionItems.length).toBe(2)
-
-        // Find the active item (should have no expiredAt)
-        const activeItem = dbResult.subscriptionItems.find(
-          (item) => !item.expiredAt
-        )
-        expect(activeItem).toBeDefined()
-        expect(activeItem?.name).toBe('Expensive Plan - Monthly')
-        expect(activeItem?.unitPrice).toBe(9999)
-
-        // Find the expired item (should have expiredAt set)
-        const expiredItem = dbResult.subscriptionItems.find(
-          (item) => item.expiredAt
-        )
-        expect(expiredItem).toBeDefined()
-        expect(expiredItem?.name).toBe('Cheap Plan - Monthly')
-        expect(expiredItem?.unitPrice).toBe(999)
-      })
-    })
-
-    it('should use the most expensive subscription item when multiple items exist', async () => {
-      await adminTransaction(async ({ transaction }) => {
-        // Create billing period
-        await updateBillingPeriod(
-          {
-            id: billingPeriod.id,
-            startDate: Date.now() - 3600000,
-            endDate: Date.now() + 3600000,
-            status: BillingPeriodStatus.Active,
-          },
-          transaction
-        )
-
-        // Adjust to multiple subscription items
-        const newItems: SubscriptionItem.Upsert[] = [
-          {
-            ...subscriptionItemCore,
-            name: 'Primary Plan - Monthly',
-            quantity: 1,
-            unitPrice: 5000,
-            expiredAt: null,
-            type: SubscriptionItemType.Static,
-            usageMeterId: null,
-            usageEventsPerUnit: null,
-          },
-          {
-            ...subscriptionItemCore,
-            name: 'Add-on Feature',
-            quantity: 1,
-            unitPrice: 1000,
-            expiredAt: null,
-            type: SubscriptionItemType.Static,
-            usageMeterId: null,
-            usageEventsPerUnit: null,
-          },
-        ]
-
-        const result = await adjustSubscription(
-          {
-            id: subscription.id,
-            adjustment: {
-              newSubscriptionItems: newItems,
-              timing: SubscriptionAdjustmentTiming.Immediately,
-              prorateCurrentBillingPeriod: false,
-            },
-          },
-          transaction
-        )
-
-        // Verify that the subscription record uses the most expensive item's information
-        expect(result.subscription.name).toBe(
-          'Primary Plan - Monthly'
-        )
-        expect(result.subscription.priceId).toBe(price.id)
-
-        // Verify in database as well
-        const dbResult =
-          await selectSubscriptionItemsAndSubscriptionBySubscriptionId(
-            subscription.id,
-            transaction
-          )
-        expect(dbResult).not.toBeNull()
-        if (!dbResult) {
-          throw new Error('Result is null')
-        }
-
-        expect(dbResult.subscription.name).toBe(
-          'Primary Plan - Monthly'
-        )
-        expect(dbResult.subscriptionItems.length).toBe(2)
-      })
-    })
-
-    it('should NOT sync subscription record with future-dated items (At End of Current Billing Period)', async () => {
-      await adminTransaction(async ({ transaction }) => {
-        // Create initial subscription item
-        const initialItem = await setupSubscriptionItem({
+          startDate: Date.parse('2025-01-01T00:00:00Z'),
+          endDate: Date.parse('2025-01-01T00:00:00Z'),
+          status: BillingPeriodStatus.Active,
+        })
+        const item = await setupSubscriptionItem({
           subscriptionId: subscription.id,
-          name: 'Current Plan',
-          quantity: 1,
-          unitPrice: 1000, // $10.00
-        })
-
-        // Create active billing period (current period)
-        const futureDate = Date.now() + 7 * 24 * 60 * 60 * 1000
-        await updateBillingPeriod(
-          {
-            id: billingPeriod.id,
-            startDate: Date.now() - 3600000,
-            endDate: futureDate,
-            status: BillingPeriodStatus.Active,
-          },
-          transaction
-        )
-
-        // Also update the subscription's currentBillingPeriodEnd to match
-        await updateSubscription(
-          {
-            id: subscription.id,
-            currentBillingPeriodEnd: futureDate,
-            name: 'Current Plan',
-            priceId: price.id,
-            renews: true,
-          },
-          transaction
-        )
-
-        subscription.currentBillingPeriodEnd = futureDate
-        subscription.name = 'Current Plan'
-        subscription.priceId = price.id
-
-        // Adjust subscription to a more expensive plan at END of current billing period
-        const newItems: SubscriptionItem.Upsert[] = [
-          {
-            ...subscriptionItemCore,
-            name: 'Future Plan',
-            quantity: 1,
-            unitPrice: 5000,
-            expiredAt: null,
-            type: SubscriptionItemType.Static,
-            usageMeterId: null,
-            usageEventsPerUnit: null,
-          },
-        ]
-
-        const result = await adjustSubscription(
-          {
-            id: subscription.id,
-            adjustment: {
-              newSubscriptionItems: newItems,
-              timing:
-                SubscriptionAdjustmentTiming.AtEndOfCurrentBillingPeriod,
-            },
-          },
-          transaction
-        )
-
-        // Subscription should still show the CURRENT plan
-        expect(result.subscription.name).toBe('Current Plan')
-        expect(result.subscription.priceId).toBe(price.id)
-
-        // Verify in database as well
-        const dbResult =
-          await selectSubscriptionItemsAndSubscriptionBySubscriptionId(
-            subscription.id,
-            transaction
-          )
-        expect(dbResult).not.toBeNull()
-        if (!dbResult) {
-          throw new Error('Result is null')
-        }
-
-        expect(dbResult.subscription.name).toBe('Current Plan')
-        expect(dbResult.subscriptionItems.length).toBe(2)
-
-        const expiredCurrentItem = dbResult.subscriptionItems.find(
-          (item) => item.name === 'Current Plan' && item.expiredAt
-        )
-        const futureItem = dbResult.subscriptionItems.find(
-          (item) => item.name === 'Future Plan' && !item.expiredAt
-        )
-        expect(expiredCurrentItem).toBeDefined()
-        expect(expiredCurrentItem?.expiredAt).toBeDefined()
-        expect(futureItem).toBeDefined()
-        expect(futureItem?.addedDate).toBe(futureDate)
-      })
-    })
-
-    it('should handle subscription record update with proration enabled', async () => {
-      await adminTransaction(async ({ transaction }) => {
-        // Create initial subscription item
-        await setupSubscriptionItem({
-          subscriptionId: subscription.id,
-          name: 'Original Plan',
-          quantity: 1,
-          unitPrice: 2000,
-        })
-
-        // Create active billing period
-        await updateBillingPeriod(
-          {
-            id: billingPeriod.id,
-            startDate: Date.now() - 3600000,
-            endDate: Date.now() + 3600000,
-            status: BillingPeriodStatus.Active,
-          },
-          transaction
-        )
-
-        const newItems: SubscriptionItem.Upsert[] = [
-          {
-            ...subscriptionItemCore,
-            name: 'Updated Plan - Pro',
-            quantity: 1,
-            unitPrice: 4000,
-            expiredAt: null,
-            type: SubscriptionItemType.Static,
-            usageMeterId: null,
-            usageEventsPerUnit: null,
-          },
-        ]
-
-        const result = await adjustSubscription(
-          {
-            id: subscription.id,
-            adjustment: {
-              newSubscriptionItems: newItems,
-              timing: SubscriptionAdjustmentTiming.Immediately,
-              prorateCurrentBillingPeriod: true,
-            },
-          },
-          transaction
-        )
-
-        // Even with proration, subscription record should be updated
-        expect(result.subscription.name).toBe('Updated Plan - Pro')
-        expect(result.subscription.priceId).toBe(price.id)
-      })
-    })
-  })
-
-  /* ==========================================================================
-     syncSubscriptionWithActiveItems Tests
-  ========================================================================== */
-  describe('syncSubscriptionWithActiveItems', () => {
-    it('should sync subscription with currently active items', async () => {
-      await adminTransaction(async ({ transaction }) => {
-        const now = new Date()
-        const futureDate = addDays(now, 1).getTime()
-        const currentItem = await setupSubscriptionItem({
-          subscriptionId: subscription.id,
-          priceId: price.id,
-          name: 'Current Plan',
-          quantity: 1,
-          unitPrice: 999,
-          addedDate: subDays(new Date(now), 10).getTime(),
-          type: SubscriptionItemType.Static,
-        })
-
-        await expireSubscriptionItem(
-          currentItem.id,
-          futureDate,
-          transaction
-        )
-
-        await setupSubscriptionItem({
-          subscriptionId: subscription.id,
-          priceId: price.id,
-          name: 'New Premium Plan',
-          quantity: 1,
-          unitPrice: 4999,
-          addedDate: futureDate,
-          type: SubscriptionItemType.Static,
-        })
-
-        const synced = await syncSubscriptionWithActiveItems(
-          {
-            subscriptionId: subscription.id,
-            currentTime: new Date(),
-          },
-          transaction
-        )
-        expect(synced.name).toBe('Current Plan')
-        expect(synced.priceId).toBe(currentItem.priceId)
-      })
-    })
-
-    it('should handle multiple items becoming active and choose the most expensive as primary', async () => {
-      await adminTransaction(async ({ transaction }) => {
-        const now = Date.now()
-        const pastDate = subDays(new Date(now), 1).getTime()
-
-        await setupSubscriptionItem({
-          subscriptionId: subscription.id,
-          priceId: price.id,
-          name: 'Basic Feature',
-          quantity: 1,
-          unitPrice: 500,
-          addedDate: pastDate,
-          type: SubscriptionItemType.Static,
-        })
-
-        const premiumItem = await setupSubscriptionItem({
-          subscriptionId: subscription.id,
-          priceId: price.id,
-          name: 'Premium Feature',
-          quantity: 1,
-          unitPrice: 3000,
-          addedDate: pastDate,
-          type: SubscriptionItemType.Static,
-        })
-
-        await setupSubscriptionItem({
-          subscriptionId: subscription.id,
-          priceId: price.id,
-          name: 'Standard Feature',
-          quantity: 1,
-          unitPrice: 1500,
-          addedDate: pastDate,
-          type: SubscriptionItemType.Static,
-        })
-
-        const synced = await syncSubscriptionWithActiveItems(
-          {
-            subscriptionId: subscription.id,
-            currentTime: new Date(),
-          },
-          transaction
-        )
-
-        expect(synced.name).toBe('Premium Feature')
-        expect(synced.priceId).toBe(premiumItem.priceId)
-      })
-    })
-
-    it('should handle subscription becoming active but not primary (lower price than existing)', async () => {
-      await adminTransaction(async ({ transaction }) => {
-        const now = Date.now()
-        const futureDate = addDays(new Date(now), 1).getTime()
-
-        const expensiveItem = await setupSubscriptionItem({
-          subscriptionId: subscription.id,
-          priceId: price.id,
-          name: 'Enterprise Plan',
-          quantity: 1,
-          unitPrice: 9999,
-          addedDate: subDays(new Date(now), 10).getTime(),
-          type: SubscriptionItemType.Static,
-        })
-
-        await setupSubscriptionItem({
-          subscriptionId: subscription.id,
-          priceId: price.id,
-          name: 'Add-on Feature',
-          quantity: 1,
-          unitPrice: 999,
-          addedDate: subDays(new Date(now), 1).getTime(),
-          type: SubscriptionItemType.Static,
-        })
-
-        const synced = await syncSubscriptionWithActiveItems(
-          {
-            subscriptionId: subscription.id,
-            currentTime: new Date(),
-          },
-          transaction
-        )
-
-        expect(synced.name).toBe('Enterprise Plan')
-        expect(synced.priceId).toBe(expensiveItem.priceId)
-      })
-    })
-
-    it('should update primary when current primary item gets cancelled', async () => {
-      await adminTransaction(async ({ transaction }) => {
-        const now = Date.now()
-
-        const primaryItem = await setupSubscriptionItem({
-          subscriptionId: subscription.id,
-          priceId: price.id,
-          name: 'Premium Plan',
-          quantity: 1,
-          unitPrice: 4999,
-          addedDate: subDays(new Date(now), 10).getTime(),
-          type: SubscriptionItemType.Static,
-        })
-
-        const secondaryItem = await setupSubscriptionItem({
-          subscriptionId: subscription.id,
-          priceId: price.id,
-          name: 'Standard Plan',
-          quantity: 1,
-          unitPrice: 2999,
-          addedDate: subDays(new Date(now), 5).getTime(),
-          type: SubscriptionItemType.Static,
-        })
-
-        await setupSubscriptionItem({
-          subscriptionId: subscription.id,
-          priceId: price.id,
-          name: 'Basic Plan',
-          quantity: 1,
-          unitPrice: 999,
-          addedDate: subDays(new Date(now), 3).getTime(),
-          type: SubscriptionItemType.Static,
-        })
-
-        const syncedBefore = await syncSubscriptionWithActiveItems(
-          {
-            subscriptionId: subscription.id,
-            currentTime: new Date(),
-          },
-          transaction
-        )
-        expect(syncedBefore.name).toBe('Premium Plan')
-
-        await updateSubscriptionItem(
-          {
-            id: primaryItem.id,
-            expiredAt: subDays(new Date(now), 1).getTime(),
-            type: SubscriptionItemType.Static,
-          },
-          transaction
-        )
-
-        const syncedAfter = await syncSubscriptionWithActiveItems(
-          {
-            subscriptionId: subscription.id,
-            currentTime: new Date(),
-          },
-          transaction
-        )
-        expect(syncedAfter.name).toBe('Standard Plan')
-        expect(syncedAfter.priceId).toBe(secondaryItem.priceId)
-      })
-    })
-
-    it('should handle multiple items becoming active and inactive simultaneously', async () => {
-      await adminTransaction(async ({ transaction }) => {
-        const now = Date.now()
-
-        await setupSubscriptionItem({
-          subscriptionId: subscription.id,
-          priceId: price.id,
-          name: 'Old Basic',
-          quantity: 1,
-          unitPrice: 999,
-          addedDate: subDays(new Date(now), 10).getTime(),
-          type: SubscriptionItemType.Static,
-        })
-
-        const newPremiumItem = await setupSubscriptionItem({
-          subscriptionId: subscription.id,
-          priceId: price.id,
-          name: 'New Premium',
-          quantity: 1,
-          unitPrice: 6999,
-          addedDate: subDays(new Date(now), 1).getTime(),
-          type: SubscriptionItemType.Static,
-        })
-
-        await setupSubscriptionItem({
-          subscriptionId: subscription.id,
-          priceId: price.id,
-          name: 'New Basic',
-          quantity: 1,
-          unitPrice: 1999,
-          addedDate: subDays(new Date(now), 1).getTime(),
-          type: SubscriptionItemType.Static,
-        })
-
-        await setupSubscriptionItem({
-          subscriptionId: subscription.id,
-          priceId: price.id,
-          name: 'New Add-on',
-          quantity: 1,
-          unitPrice: 500,
-          addedDate: subDays(new Date(now), 1).getTime(),
-          type: SubscriptionItemType.Static,
-        })
-
-        const synced = await syncSubscriptionWithActiveItems(
-          {
-            subscriptionId: subscription.id,
-            currentTime: new Date(),
-          },
-          transaction
-        )
-        expect(synced.name).toBe('New Premium')
-        expect(synced.priceId).toBe(newPremiumItem.priceId)
-      })
-    })
-
-    it('should maintain subscription state when all items expire with no replacements', async () => {
-      await adminTransaction(async ({ transaction }) => {
-        const now = Date.now()
-
-        const activeItem = await setupSubscriptionItem({
-          subscriptionId: subscription.id,
-          priceId: price.id,
-          name: 'Active Plan',
-          quantity: 1,
-          unitPrice: 2999,
-          addedDate: subDays(new Date(now), 10).getTime(),
-          type: SubscriptionItemType.Static,
-        })
-
-        const syncedActive = await syncSubscriptionWithActiveItems(
-          {
-            subscriptionId: subscription.id,
-            currentTime: new Date(),
-          },
-          transaction
-        )
-        expect(syncedActive.name).toBe('Active Plan')
-
-        await updateSubscriptionItem(
-          {
-            id: activeItem.id,
-            expiredAt: subDays(new Date(now), 1).getTime(),
-            type: SubscriptionItemType.Static,
-          },
-          transaction
-        )
-
-        const syncedAfterExpiry =
-          await syncSubscriptionWithActiveItems(
-            {
-              subscriptionId: subscription.id,
-              currentTime: new Date(),
-            },
-            transaction
-          )
-
-        expect(syncedAfterExpiry.name).toBe('Active Plan')
-        expect(syncedAfterExpiry.priceId).toBe(price.id)
-        expect(syncedAfterExpiry.id).toBe(subscription.id)
-      })
-    })
-
-    it('should handle quantity changes affecting total price calculations', async () => {
-      await adminTransaction(async ({ transaction }) => {
-        const now = Date.now()
-
-        await setupSubscriptionItem({
-          subscriptionId: subscription.id,
-          priceId: price.id,
-          name: 'High Unit Price',
-          quantity: 1,
-          unitPrice: 5000,
-          addedDate: subDays(new Date(now), 5).getTime(),
-          type: SubscriptionItemType.Static,
-        })
-
-        const highQuantityItem = await setupSubscriptionItem({
-          subscriptionId: subscription.id,
-          priceId: price.id,
-          name: 'High Quantity',
-          quantity: 10,
-          unitPrice: 1000,
-          addedDate: subDays(new Date(now), 5).getTime(),
-          type: SubscriptionItemType.Static,
-        })
-
-        const synced = await syncSubscriptionWithActiveItems(
-          {
-            subscriptionId: subscription.id,
-            currentTime: new Date(),
-          },
-          transaction
-        )
-
-        expect(synced.name).toBe('High Quantity')
-        expect(synced.priceId).toBe(highQuantityItem.priceId)
-      })
-    })
-
-    it('should use addedDate as tiebreaker when items have same total price', async () => {
-      await adminTransaction(async ({ transaction }) => {
-        const now = Date.now()
-
-        await setupSubscriptionItem({
-          subscriptionId: subscription.id,
-          priceId: price.id,
-          name: 'Older Item',
-          quantity: 1,
-          unitPrice: 3000,
-          addedDate: subDays(new Date(now), 10).getTime(),
-          type: SubscriptionItemType.Static,
-        })
-
-        const newerItem = await setupSubscriptionItem({
-          subscriptionId: subscription.id,
-          priceId: price.id,
-          name: 'Newer Item',
-          quantity: 1,
-          unitPrice: 3000,
-          addedDate: subDays(new Date(now), 5).getTime(),
-          type: SubscriptionItemType.Static,
-        })
-
-        const synced = await syncSubscriptionWithActiveItems(
-          {
-            subscriptionId: subscription.id,
-            currentTime: new Date(),
-          },
-          transaction
-        )
-
-        expect(synced.name).toBe('Newer Item')
-        expect(synced.priceId).toBe(newerItem.priceId)
-      })
-    })
-  })
-  /* ==========================================================================
-     Immediate Adjustments
-  ========================================================================== */
-  describe('Immediate Adjustments', () => {
-    describe('when prorateCurrentBillingPeriod is true', () => {
-      it('should create proration adjustments, remove deleted items, and execute a billing run', async () => {
-        // Create two existing subscription items.
-        const item1 = await setupSubscriptionItem({
-          subscriptionId: subscription.id,
-          name: 'Item 1',
+          name: 'Item Zero',
           quantity: 1,
           unitPrice: 100,
         })
-        const item2 = await setupSubscriptionItem({
-          subscriptionId: subscription.id,
-          name: 'Item 2',
-          quantity: 2,
-          unitPrice: 200,
-        })
-        // A: Update existing billing period instead of create a new one to prevent reference issues
-        // await setupBillingPeriod({
-        //   subscriptionId: subscription.id,
-        //   startDate: new Date(Date.now() - 30 * 24 * 60 * 60 * 1000),
-        //   endDate: new Date(Date.now() + 30 * 24 * 60 * 60 * 1000),
-        //   status: BillingPeriodStatus.Active,
-        // })
-
         await adminTransaction(async ({ transaction }) => {
-          // A: update existing billing period
-          await updateBillingPeriod(
-            {
-              id: billingPeriod.id,
-              startDate: Date.now() - 10 * 60 * 1000,
-              endDate: Date.now() + 10 * 60 * 1000,
-              status: BillingPeriodStatus.Active,
-            },
-            transaction
-          )
-          // New subscription items: keep item1 and add a new item.
           const newItems: SubscriptionItem.Upsert[] = [
             {
-              ...item1,
-              id: item1.id,
-              name: 'Item 1',
+              id: item.id,
+              name: 'Item Zero',
               quantity: 1,
               unitPrice: 100,
-            },
-            {
-              ...subscriptionItemCore,
-              name: 'Item 3',
-              quantity: 3,
-              unitPrice: 300,
               livemode: subscription.livemode,
+              createdAt: Date.now(),
+              updatedAt: Date.now(),
+              metadata: null,
+              addedDate: Date.now(),
+              subscriptionId: subscription.id,
+              priceId: price.id,
               externalId: null,
               expiredAt: null,
               type: SubscriptionItemType.Static,
@@ -1274,15 +2258,190 @@
             },
           ]
 
-          // A: get the items from before adjustSubscription to compare with after for more robust testing
-          const bpItemsBefore = await selectBillingPeriodItems(
-            { billingPeriodId: billingPeriod.id },
-            transaction
-          )
-          const billingRunsBefore = await selectBillingRuns(
-            { billingPeriodId: billingPeriod.id },
-            transaction
-          )
+          await expect(
+            adjustSubscription(
+              {
+                id: subscription.id,
+                adjustment: {
+                  newSubscriptionItems: newItems,
+                  timing: SubscriptionAdjustmentTiming.Immediately,
+                  prorateCurrentBillingPeriod: true,
+                },
+              },
+              transaction
+            )
+          ).rejects.toThrow()
+        })
+      })
+
+      // A: add check for negative-duration billing period
+      it('should handle a negative-duration billing period', async () => {
+        const item = await setupSubscriptionItem({
+          subscriptionId: subscription.id,
+          name: 'Item Zero',
+          quantity: 1,
+          unitPrice: 100,
+        })
+        await adminTransaction(async ({ transaction }) => {
+          await updateBillingPeriod(
+            {
+              id: billingPeriod.id,
+              startDate: Date.parse('2025-01-01T00:00:00Z'),
+              endDate: Date.parse('2024-12-01T00:00:00Z'),
+              status: BillingPeriodStatus.Active,
+            },
+            transaction
+          )
+          const newItems: SubscriptionItem.Upsert[] = [
+            {
+              id: item.id,
+              name: 'Item Zero',
+              quantity: 1,
+              unitPrice: 100,
+              livemode: subscription.livemode,
+              createdAt: Date.now(),
+              updatedAt: Date.now(),
+              metadata: null,
+              addedDate: Date.now(),
+              subscriptionId: subscription.id,
+              priceId: price.id,
+              externalId: null,
+              expiredAt: null,
+              type: SubscriptionItemType.Static,
+              usageMeterId: null,
+              usageEventsPerUnit: null,
+            },
+          ]
+
+          await expect(
+            adjustSubscription(
+              {
+                id: subscription.id,
+                adjustment: {
+                  newSubscriptionItems: newItems,
+                  timing: SubscriptionAdjustmentTiming.Immediately,
+                  prorateCurrentBillingPeriod: true,
+                },
+              },
+              transaction
+            )
+          ).rejects.toThrow()
+        })
+      })
+
+      it('should handle the case where there are no existing subscription items', async () => {
+        await adminTransaction(async ({ transaction }) => {
+          await updateBillingPeriod(
+            {
+              id: billingPeriod.id,
+              startDate: Date.now() - 3600000,
+              endDate: Date.now() + 3600000,
+              status: BillingPeriodStatus.Active,
+            },
+            transaction
+          )
+
+          // No subscription items are set up.
+          const newItems: SubscriptionItem.Upsert[] = [
+            {
+              ...subscriptionItemCore,
+              name: 'New Item 1',
+              quantity: 2,
+              unitPrice: 150,
+              expiredAt: null,
+              type: SubscriptionItemType.Static,
+              usageMeterId: null,
+              usageEventsPerUnit: null,
+            },
+          ]
+
+          await adjustSubscription(
+            {
+              id: subscription.id,
+              adjustment: {
+                newSubscriptionItems: newItems,
+                timing: SubscriptionAdjustmentTiming.Immediately,
+                prorateCurrentBillingPeriod: false,
+              },
+            },
+            transaction
+          )
+
+          const result =
+            await selectSubscriptionItemsAndSubscriptionBySubscriptionId(
+              subscription.id,
+              transaction
+            )
+          expect(result).not.toBeNull()
+          if (!result) {
+            throw new Error('Result is null')
+          }
+          expect(result.subscriptionItems.length).toBe(
+            newItems.length
+          )
+        })
+      })
+
+      it('should throw an error when subscription items have zero quantity', async () => {
+        await setupBillingPeriod({
+          subscriptionId: subscription.id,
+          startDate: Date.now() - 3600000,
+          endDate: Date.now() + 3600000,
+          status: BillingPeriodStatus.Active,
+        })
+
+        await adminTransaction(async ({ transaction }) => {
+          const newItems: SubscriptionItem.Upsert[] = [
+            {
+              ...subscriptionItemCore,
+              name: 'Zero Quantity Item',
+              quantity: 0, // Invalid quantity
+              unitPrice: 100,
+              livemode: false,
+              expiredAt: null,
+              type: SubscriptionItemType.Static,
+              usageMeterId: null,
+              usageEventsPerUnit: null,
+            },
+          ]
+
+          await expect(
+            adjustSubscription(
+              {
+                id: subscription.id,
+                adjustment: {
+                  newSubscriptionItems: newItems,
+                  timing: SubscriptionAdjustmentTiming.Immediately,
+                  prorateCurrentBillingPeriod: true,
+                },
+              },
+              transaction
+            )
+          ).rejects.toThrow()
+        })
+      })
+
+      it('should handle subscription items with zero unit price', async () => {
+        await setupBillingPeriod({
+          subscriptionId: subscription.id,
+          startDate: Date.now() - 3600000,
+          endDate: Date.now() + 3600000,
+          status: BillingPeriodStatus.Active,
+        })
+        await adminTransaction(async ({ transaction }) => {
+          const newItems: SubscriptionItem.Upsert[] = [
+            {
+              ...subscriptionItemCore,
+              name: 'Free Item',
+              quantity: 1,
+              unitPrice: 0,
+              livemode: false,
+              expiredAt: null,
+              type: SubscriptionItemType.Static,
+              usageMeterId: null,
+              usageEventsPerUnit: null,
+            },
+          ]
 
           await adjustSubscription(
             {
@@ -1296,156 +2455,193 @@
             transaction
           )
 
-          // Verify that subscription items were updated with addedDate/removedDate.
-          const result =
-            await selectSubscriptionItemsAndSubscriptionBySubscriptionId(
-              subscription.id,
-              transaction
-            )
-          expect(result).not.toBeNull()
-          if (!result) {
-            throw new Error('Result is null')
+          const bp = await selectCurrentBillingPeriodForSubscription(
+            subscription.id,
+            transaction
+          )
+          if (!bp) {
+            throw new Error('Billing period is null')
           }
-          // Expect the item not present in newItems (item2) was “removed” and new items were added.
-          expect(result?.subscriptionItems.length).toBe(3)
-          result?.subscriptionItems.forEach((item) => {
-            // A: check addedDate is within last few seconds
-            const addedMs = toMs(item.addedDate)!
-            expect(Math.abs(Date.now() - addedMs)).toBeLessThan(10000)
-          })
-          // A: TODO: ask about addedDate for existing items
-
-          // A: check item2's expiredAt is within last few seconds
-          const item2FromResult = result.subscriptionItems.find(
-            (item) => item.id === item2.id
-          )
-          expect(item2FromResult).toBeDefined()
-          const expiredMs = toMs(item2FromResult!.expiredAt)!
-          expect(Math.abs(Date.now() - expiredMs)).toBeLessThan(10000)
-
-          // A: Verify fields of subscriptionItems match newItems
-          expectSubscriptionItemsToMatch(
-            newItems,
-            result.subscriptionItems,
-            subscription
-          )
-
-          // Verify proration adjustments were inserted.
           const bpItems = await selectBillingPeriodItems(
-            { billingPeriodId: billingPeriod.id },
-            transaction
-          )
-
+            { billingPeriodId: bp.id },
+            transaction
+          )
           expect(bpItems.length).toBeGreaterThan(0)
-          // A: Expect two items added for proration adjustments: one for removal of item2, one for addition of item3
-          // expect(bpItems.length - bpItemsBefore.length).toBe(2)
-
-          bpItems.forEach((adj) => {
-            // Unit prices should be rounded to whole numbers.
-            // A: added || to prevent -0 != 0 error
-            expect(adj.unitPrice % 1 || 0).toEqual(0)
-          })
-          // A: Check exactly one of the bpItems has name that contains "Proration: Removal of Item 2 x 2"
-          expect(
-            bpItems.filter((adj) =>
-              adj.name.includes('Proration: Removal of Item 2 x 2')
-            ).length
-          ).toBe(1)
-          // A: Check exactly one of the bpItems has name that contains "Proration: Addition of Item 3 x 3"
-          expect(
-            bpItems.filter((adj) =>
-              adj.name.includes('Proration: Addition of Item 3 x 3')
-            ).length
-          ).toBe(1)
-
-          // Verify that a billing run was executed.
-          const billingRuns = await selectBillingRuns(
-            { billingPeriodId: billingPeriod.id },
-            transaction
-          )
-          // A: this should be a better check than the previous approximatelyImmediateBillingRuns
-          expect(billingRuns.length - billingRunsBefore.length).toBe(
-            1
-          )
-
-          // const approximatelyImmediateBillingRuns =
-          //   billingRuns.filter((run) => {
-          //     return (
-          //       Math.abs(
-          //         run.scheduledFor.getTime() - new Date().getTime()
-          //       ) < 10000
-          //     )
-          //   })
-          // expect(approximatelyImmediateBillingRuns.length).toBe(1)
-        })
-      })
-
-      it('should prorate considering existing successful payment in current billing period (upgrade)', async () => {
-        const item1 = await setupSubscriptionItem({
+        })
+      })
+
+      it('should handle subscription items with negative unit price or quantity', async () => {
+        const negativeItem = await setupSubscriptionItem({
           subscriptionId: subscription.id,
-          name: 'Basic Plan',
+          name: 'Negative Item',
           quantity: 1,
-          unitPrice: 999,
-        })
-
-        // Ensure active billing period covers now
-        const start = Date.now() - 5 * 24 * 60 * 60 * 1000
-        const end = Date.now() + 25 * 24 * 60 * 60 * 1000
+          unitPrice: 100,
+        })
+        await expect(
+          adminTransaction(async ({ transaction }) => {
+            await updateBillingPeriod(
+              {
+                id: billingPeriod.id,
+                startDate: Date.now() - 3600000,
+                endDate: Date.now() + 3600000,
+              },
+              transaction
+            )
+
+            const newItems = [
+              {
+                ...negativeItem,
+                name: 'Negative Item',
+                quantity: -1,
+                unitPrice: -100,
+              },
+            ]
+
+            await adjustSubscription(
+              {
+                id: subscription.id,
+                adjustment: {
+                  newSubscriptionItems: newItems,
+                  timing: SubscriptionAdjustmentTiming.Immediately,
+                  prorateCurrentBillingPeriod: true,
+                },
+              },
+              transaction
+            )
+          })
+        ).rejects.toThrow()
+      })
+
+      it('should handle billing periods in the past appropriately', async () => {
+        await adminTransaction(async ({ transaction }) => {
+          // Create a past billing period.
+          const pastBP = await updateBillingPeriod(
+            {
+              id: billingPeriod.id,
+              subscriptionId: subscription.id,
+              startDate: Date.now() - 7200000,
+              endDate: Date.now() - 3600000,
+              status: BillingPeriodStatus.Active,
+            },
+            transaction
+          )
+          const pastItem = await setupSubscriptionItem({
+            subscriptionId: subscription.id,
+            name: 'Past Item',
+            quantity: 1,
+            unitPrice: 100,
+          })
+          const newPastItems = [
+            {
+              ...pastItem,
+              name: 'Past Item',
+              quantity: 1,
+              unitPrice: 100,
+              livemode: false,
+            },
+          ]
+          await expect(
+            adjustSubscription(
+              {
+                id: subscription.id,
+                adjustment: {
+                  newSubscriptionItems: newPastItems,
+                  timing: SubscriptionAdjustmentTiming.Immediately,
+                  prorateCurrentBillingPeriod: true,
+                },
+              },
+              transaction
+            )
+          ).rejects.toThrow()
+        })
+      })
+
+      // A: add test for future billing periods
+      it('should handle billing periods in the future appropriately', async () => {
         await adminTransaction(async ({ transaction }) => {
           await updateBillingPeriod(
             {
               id: billingPeriod.id,
-              startDate: start,
-              endDate: end,
+              subscriptionId: subscription.id,
+              startDate: Date.now() + 3600000,
+              endDate: Date.now() + 7200000,
               status: BillingPeriodStatus.Active,
             },
             transaction
           )
-
-          // Create an invoice linked to this billing period and a succeeded payment
-          const invoice = await setupInvoice({
-            organizationId: organization.id,
-            customerId: customer.id,
-            billingPeriodId: billingPeriod.id,
-            priceId: item1.priceId,
-            livemode: subscription.livemode,
-          })
-
-          await setupPayment({
-            stripeChargeId: `ch_${Math.random().toString(36).slice(2)}`,
-            status: PaymentStatus.Succeeded,
-            amount: 999,
-            customerId: customer.id,
-            organizationId: organization.id,
-            invoiceId: invoice.id,
-            billingPeriodId: billingPeriod.id,
-            subscriptionId: subscription.id,
-            paymentMethodId:
-              subscription.defaultPaymentMethodId ?? paymentMethod.id,
-            livemode: subscription.livemode,
-          })
-
-          const billingPeriodItemsBefore =
-            await selectBillingPeriodItems(
-              { billingPeriodId: billingPeriod.id },
-              transaction
-            )
-
+          const futureItem = await setupSubscriptionItem({
+            subscriptionId: subscription.id,
+            name: 'Future Item',
+            quantity: 1,
+            unitPrice: 100,
+          })
+          const newFutureItems = [
+            {
+              ...futureItem,
+              name: 'Future Item',
+              quantity: 1,
+              unitPrice: 100,
+              livemode: false,
+            },
+          ]
+          await expect(
+            adjustSubscription(
+              {
+                id: subscription.id,
+                adjustment: {
+                  newSubscriptionItems: newFutureItems,
+                  timing: SubscriptionAdjustmentTiming.Immediately,
+                  prorateCurrentBillingPeriod: true,
+                },
+              },
+              transaction
+            )
+          ).rejects.toThrow()
+        })
+      })
+    })
+
+    /* ==========================================================================
+     Bulk Operations
+  ========================================================================== */
+    describe('Bulk Operations', () => {
+      it('should correctly bulk update subscription items and insert proration adjustments', async () => {
+        await adminTransaction(async ({ transaction }) => {
+          const item1 = await setupSubscriptionItem({
+            subscriptionId: subscription.id,
+            name: 'Item 1',
+            quantity: 1,
+            unitPrice: 100,
+          })
+          billingPeriod = await updateBillingPeriod(
+            {
+              id: billingPeriod.id,
+              startDate: Date.now() - 3600000,
+              endDate: Date.now() + 3600000,
+              status: BillingPeriodStatus.Active,
+            },
+            transaction
+          )
           const newItems: SubscriptionItem.Upsert[] = [
-            { ...item1 },
+            {
+              ...item1,
+              name: 'Item 1',
+              quantity: 1,
+              unitPrice: 100,
+              expiredAt: null,
+            },
             {
               ...subscriptionItemCore,
-              name: 'Premium Plan',
-              quantity: 1,
-              unitPrice: 4999,
+              name: 'Item 2',
+              quantity: 2,
+              unitPrice: 200,
               expiredAt: null,
               type: SubscriptionItemType.Static,
               usageMeterId: null,
               usageEventsPerUnit: null,
             },
           ]
-
-          const result = await adjustSubscription(
+          await adjustSubscription(
             {
               id: subscription.id,
               adjustment: {
@@ -1456,173 +2652,30 @@
             },
             transaction
           )
-
-          // Verify subscription synced to Premium Plan
-          expect(result.subscription.name).toBe('Premium Plan')
-
+          const result =
+            await selectSubscriptionItemsAndSubscriptionBySubscriptionId(
+              subscription.id,
+              transaction
+            )
+          if (!result) {
+            throw new Error('Result is null')
+          }
+          expect(result.subscriptionItems.length).toBe(2)
           const bpItems = await selectBillingPeriodItems(
             { billingPeriodId: billingPeriod.id },
             transaction
           )
-
-          // There should be proration items, including a net charge adjustment which accounts for existing payment
-          expect(bpItems.length).toBeGreaterThan(
-            billingPeriodItemsBefore.length
-          )
-          // TODO: fix pro ration billing period items
-          // Expect removal (credit) for Basic Plan portion and addition charge for Premium Plan portion
-          // expect(
-          //   bpItems.some((i) =>
-          //     i.name.includes('Proration: Removal of Basic Plan x 1')
-          //   )
-          // ).toBe(true)
-          // expect(
-          //   bpItems.some((i) =>
-          //     i.name.includes(
-          //       'Proration: Addition of Premium Plan x 1'
-          //     )
-          //   )
-          // ).toBe(true)
-          // // And a net charge adjustment line
-          // expect(
-          //   bpItems.some((i) =>
-          //     i.name.includes('Proration: Net charge adjustment')
-          //   )
-          // ).toBe(true)
-        })
-      })
-
-      it('should downgrade with proration after prior upgrade without negative charges', async () => {
-        // Start from Basic, upgrade to Premium (no proration), then downgrade to Basic (with proration)
-        const basicItem = await setupSubscriptionItem({
+          expect(bpItems.length).toBeGreaterThan(0)
+        })
+      })
+
+      it('should handle errors during bulk operations gracefully and rollback', async () => {
+        const item = await setupSubscriptionItem({
           subscriptionId: subscription.id,
-          name: 'Basic Plan',
+          name: 'Item',
           quantity: 1,
-          unitPrice: 999,
-        })
-
-        const start = Date.now() - 5 * 24 * 60 * 60 * 1000
-        const end = Date.now() + 25 * 24 * 60 * 60 * 1000
-        await adminTransaction(async ({ transaction }) => {
-          await updateBillingPeriod(
-            {
-              id: billingPeriod.id,
-              startDate: start,
-              endDate: end,
-              status: BillingPeriodStatus.Active,
-            },
-            transaction
-          )
-
-          const invoice = await setupInvoice({
-            organizationId: organization.id,
-            customerId: customer.id,
-            billingPeriodId: billingPeriod.id,
-            priceId: basicItem.priceId ?? price.id,
-            livemode: subscription.livemode,
-          })
-
-          // First, upgrade to Premium without proration (to set state)
-          const premiumName = 'Premium Plan'
-          const upgradeItems: SubscriptionItem.Upsert[] = [
-            { ...basicItem },
-            {
-              ...subscriptionItemCore,
-              name: premiumName,
-              quantity: 1,
-              unitPrice: 4999,
-              expiredAt: null,
-              type: SubscriptionItemType.Static,
-              usageMeterId: null,
-              usageEventsPerUnit: null,
-            },
-          ]
-          const upgradeResult = await adjustSubscription(
-            {
-              id: subscription.id,
-              adjustment: {
-                newSubscriptionItems: upgradeItems,
-                timing: SubscriptionAdjustmentTiming.Immediately,
-                prorateCurrentBillingPeriod: false,
-              },
-            },
-            transaction
-          )
-          expect(upgradeResult.subscription.name).toBe(premiumName)
-
-          // Create succeeded payment for Premium plan (already paid)
-          await setupPayment({
-            stripeChargeId: `ch_${Math.random().toString(36).slice(2)}`,
-            status: PaymentStatus.Succeeded,
-            amount: 4999,
-            customerId: customer.id,
-            organizationId: organization.id,
-            invoiceId: invoice.id,
-            billingPeriodId: billingPeriod.id,
-            subscriptionId: subscription.id,
-            paymentMethodId:
-              subscription.defaultPaymentMethodId ?? paymentMethod.id,
-            livemode: subscription.livemode,
-          })
-
-          // Capture BP items before downgrade
-          const bpItemsBefore = await selectBillingPeriodItems(
-            { billingPeriodId: billingPeriod.id },
-            transaction
-          )
-
-          // Now downgrade to Basic with proration
-          const downgradeItems: SubscriptionItem.Upsert[] = [
-            { ...basicItem },
-          ]
-          const downgradeResult = await adjustSubscription(
-            {
-              id: subscription.id,
-              adjustment: {
-                newSubscriptionItems: downgradeItems,
-                timing: SubscriptionAdjustmentTiming.Immediately,
-                prorateCurrentBillingPeriod: true,
-              },
-            },
-            transaction
-          )
-
-          // Sync should now reflect Basic Plan
-          expect(downgradeResult.subscription.name).toBe('Basic Plan')
-
-          // Verify no negative net charges created by the downgrade
-          const bpItemsAfter = await selectBillingPeriodItems(
-            { billingPeriodId: billingPeriod.id },
-            transaction
-          )
-          const newBpItems = bpItemsAfter.filter(
-            (a) => !bpItemsBefore.some((b) => b.id === a.id)
-          )
-          const netDelta = newBpItems.reduce(
-            (sum, i) => sum + i.unitPrice * i.quantity,
-            0
-          )
-          expect(netDelta).toBeGreaterThanOrEqual(0)
-          // TODO: fix pro ration billing period items
-          // Optionally, ensure a net charge adjustment entry exists and is non-negative
-          const netAdj = newBpItems.find((i) =>
-            i.name.includes('Proration: Net charge adjustment')
-          )
-          if (netAdj) {
-            expect(netAdj.unitPrice).toBeGreaterThanOrEqual(0)
-          }
-        })
-      })
-
-      it('should remove all items with proration and keep subscription name unchanged', async () => {
-        // Create an initial active item
-        const existingItem = await setupSubscriptionItem({
-          subscriptionId: subscription.id,
-          name: 'Basic Plan',
-          quantity: 1,
-          unitPrice: 999,
-        })
-
+          unitPrice: 100,
+        })
         await adminTransaction(async ({ transaction }) => {
           await updateBillingPeriod(
             {
@@ -1633,1137 +2686,37 @@
             },
             transaction
           )
-
-          const originalName = subscription.name
-
-          const result = await adjustSubscription(
-            {
-              id: subscription.id,
-              adjustment: {
-                newSubscriptionItems: [],
-                timing: SubscriptionAdjustmentTiming.Immediately,
-                prorateCurrentBillingPeriod: true,
-              },
-            },
-            transaction
-          )
-
-          // No active subscription items remain
-          expect(result.subscriptionItems.length).toBe(0)
-          // Subscription name remains unchanged (no active items to sync from)
-          expect(result.subscription.name).toBe(originalName)
-        })
-      })
-
-      it('should keep existing item and add add-on with proration, syncing to most expensive item', async () => {
-        // Existing primary item (more expensive)
-        const primaryItem = await setupSubscriptionItem({
-          subscriptionId: subscription.id,
-          name: 'Basic Plan',
-          quantity: 1,
-          unitPrice: 999,
-          priceId: price.id,
-        })
-
-        await adminTransaction(async ({ transaction }) => {
-          await updateBillingPeriod(
-            {
-              id: billingPeriod.id,
-              startDate: Date.now() - 3600000,
-              endDate: Date.now() + 3600000,
-              status: BillingPeriodStatus.Active,
-            },
-            transaction
-          )
-
-          const newItems: SubscriptionItem.Upsert[] = [
-            {
-              ...primaryItem,
-              id: primaryItem.id,
-              name: 'Basic Plan',
-              quantity: 1,
-              unitPrice: 999,
-              expiredAt: null,
-              type: SubscriptionItemType.Static,
-              usageMeterId: null,
-              usageEventsPerUnit: null,
-            },
-            {
-              ...subscriptionItemCore,
-              name: 'Add-on Feature',
-              quantity: 1,
-              unitPrice: 500, // cheaper add-on
-              expiredAt: null,
-              type: SubscriptionItemType.Static,
-              usageMeterId: null,
-              usageEventsPerUnit: null,
-            },
-          ]
-
-          const result = await adjustSubscription(
-            {
-              id: subscription.id,
-              adjustment: {
-                newSubscriptionItems: newItems,
-                timing: SubscriptionAdjustmentTiming.Immediately,
-                prorateCurrentBillingPeriod: true,
-              },
-            },
-            transaction
-          )
-
-          // Primary remains Basic Plan (most expensive by total price)
-          expect(result.subscription.name).toBe('Basic Plan')
-          expect(result.subscription.priceId).toBe(price.id)
-
-          const dbResult =
-            await selectSubscriptionItemsAndSubscriptionBySubscriptionId(
-              subscription.id,
-              transaction
-            )
-          expect(dbResult).not.toBeNull()
-          if (!dbResult) throw new Error('Result is null')
-          expect(dbResult.subscriptionItems.length).toBe(2)
-        })
-      })
-    })
-
-    describe('when prorateCurrentBillingPeriod is false', () => {
-      it('should update subscription items without creating proration adjustments', async () => {
-        const item1 = await setupSubscriptionItem({
-          subscriptionId: subscription.id,
-          name: 'Item 1',
-          quantity: 1,
-          unitPrice: 100,
-        })
-        await adminTransaction(async ({ transaction }) => {
-          await updateBillingPeriod(
-            {
-              id: billingPeriod.id,
-              startDate: Date.now() - 24 * 60 * 60 * 1000,
-              endDate: Date.now() + 24 * 60 * 60 * 1000,
-              status: BillingPeriodStatus.Active,
-            },
-            transaction
-          )
-          const billingPeriodItemsBeforeAdjustment =
-            await selectBillingPeriodItems(
-              { billingPeriodId: billingPeriod.id },
-              transaction
-            )
-
-          const newItems: SubscriptionItem.Upsert[] = [
-            {
-              ...item1,
-              name: 'Item 1',
-              quantity: 1,
-              unitPrice: 100,
-              expiredAt: null,
-              type: SubscriptionItemType.Static,
-              usageMeterId: null,
-              usageEventsPerUnit: null,
-            },
-            {
-              ...subscriptionItemCore,
-              name: 'Item 3',
-              quantity: 3,
-              unitPrice: 300,
-              expiredAt: null,
-              type: SubscriptionItemType.Static,
-              usageMeterId: null,
-              usageEventsPerUnit: null,
-            },
-          ]
-
-          await adjustSubscription(
-            {
-              id: subscription.id,
-              adjustment: {
-                newSubscriptionItems: newItems,
-                timing: SubscriptionAdjustmentTiming.Immediately,
-                prorateCurrentBillingPeriod: false,
-              },
-            },
-            transaction
-          )
-
-          const result =
-            await selectSubscriptionItemsAndSubscriptionBySubscriptionId(
-              subscription.id,
-              transaction
-            )
-          expect(result).not.toBeNull()
-          if (!result) {
-            throw new Error('Result is null')
-          }
-          expect(result.subscriptionItems.length).toBe(2)
-          // A: check addedDate is within last few seconds
-          result.subscriptionItems.forEach((item) => {
-            const addedMs = toMs(item.addedDate)!
-            expect(Math.abs(Date.now() - addedMs)).toBeLessThan(10000)
-          })
-
-          // A: Verify fields of subscriptionItems match newItems
-          expectSubscriptionItemsToMatch(
-            newItems,
-            result.subscriptionItems,
-            subscription
-          )
-
-          // Verify that no proration adjustments were made.
-          const bp = await selectCurrentBillingPeriodForSubscription(
-            subscription.id,
-            transaction
-          )
-          expect(bp).not.toBeNull()
-          if (!bp) {
-            throw new Error('Billing period is null')
-          }
-          const billingPeriodItemsAfterAdjustment =
-            await selectBillingPeriodItems(
-              { billingPeriodId: bp.id },
-              transaction
-            )
-          expect(billingPeriodItemsAfterAdjustment.length).toEqual(
-            billingPeriodItemsBeforeAdjustment.length
-          )
-          // Verify that the billing period items have the same values as before
-          expect(
-            billingPeriodItemsAfterAdjustment
-              .map((item) => ({
-                quantity: item.quantity,
-                unitPrice: item.unitPrice,
-                name: item.name,
-                description: item.description,
-              }))
-              .sort((a, b) => a.name.localeCompare(b.name))
-          ).toEqual(
-            billingPeriodItemsBeforeAdjustment
-              .map((item) => ({
-                quantity: item.quantity,
-                unitPrice: item.unitPrice,
-                name: item.name,
-                description: item.description,
-              }))
-              .sort((a, b) => a.name.localeCompare(b.name))
-          )
-        })
-      })
-    })
-  })
-
-  /* ==========================================================================
-     Adjustments at End of Current Billing Period
-  ========================================================================== */
-  describe('Adjustments at End of Current Billing Period', () => {
-    it('should update subscription items with dates equal to the billing period end and not create proration adjustments', async () => {
-      // Set a specific billing period end date.
-      const item1 = await setupSubscriptionItem({
-        subscriptionId: subscription.id,
-        name: 'Item 1',
-        quantity: 1,
-        unitPrice: 100,
-      })
-      const item2 = await setupSubscriptionItem({
-        subscriptionId: subscription.id,
-        name: 'Item 2',
-        quantity: 2,
-        unitPrice: 200,
-      })
-      // A: Update existing billing period instead of create a new one to prevent reference issues
-      // billingPeriod = await setupBillingPeriod({
-      //   subscriptionId: subscription.id,
-      //   startDate: new Date(Date.now() - 30 * 24 * 60 * 60 * 1000),
-      //   endDate: new Date(Date.now() + 30 * 24 * 60 * 60 * 1000),
-      //   status: BillingPeriodStatus.Active,
-      // })
-      await adminTransaction(async ({ transaction }) => {
-        // A: update existing billing period
-        const newStartDate = Date.now() - 30 * 24 * 60 * 60 * 1000
-        const newEndDate = Date.now() + 30 * 24 * 60 * 60 * 1000
-
-        await updateBillingPeriod(
-          {
-            id: billingPeriod.id,
-            startDate: newStartDate,
-            endDate: newEndDate,
-            status: BillingPeriodStatus.Active,
-          },
-          transaction
-        )
-
-        // A: Also update the subscription to match the new billing period dates
-        subscription = await updateSubscription(
-          {
-            id: subscription.id,
-            renews: true,
-            currentBillingPeriodStart: newStartDate,
-            currentBillingPeriodEnd: newEndDate,
-          },
-          transaction
-        )
-
-        const currentBillingPeriod =
-          await selectCurrentBillingPeriodForSubscription(
-            subscription.id,
-            transaction
-          )
-
-        // A: get the bp items from before adjustSubscription to compare with after for more robust testing
-        const bpItemsBefore = await selectBillingPeriodItems(
-          { billingPeriodId: billingPeriod.id },
-          transaction
-        )
-
-        const newItems: SubscriptionItem.Upsert[] = [
-          {
-            ...item1,
-            id: item1.id,
-            name: 'Item 1',
-            quantity: 1,
-            unitPrice: 100,
-            externalId: null,
-            priceId: price.id,
-            expiredAt: null,
-          },
-          {
-            name: 'Item 3',
-            subscriptionId: subscription.id,
-            quantity: 3,
-            unitPrice: 300,
-            livemode: subscription.livemode,
-            metadata: null,
-            addedDate: Date.now(),
-            priceId: price.id,
-            externalId: null,
-            expiredAt: null,
-            type: SubscriptionItemType.Static,
-            usageMeterId: null,
-            usageEventsPerUnit: null,
-          },
-        ]
-
-        await adjustSubscription(
-          {
-            id: subscription.id,
-            adjustment: {
-              newSubscriptionItems: newItems,
-              timing:
-                SubscriptionAdjustmentTiming.AtEndOfCurrentBillingPeriod,
-            },
-          },
-          transaction
-        )
-
-        const result =
-          await selectSubscriptionItemsAndSubscriptionBySubscriptionId(
-            subscription.id,
-            transaction
-          )
-        expect(result).not.toBeNull()
-        if (!result) {
-          throw new Error('Result is null')
-        }
-        // A: Expect the item not present in newItems (item2) will expire and new item will be added at end of current billing period
-        expect(result?.subscriptionItems.length).toBe(3)
-        result?.subscriptionItems
-          .filter((item) => item.id !== item2.id)
-          .forEach((item) => {
-            const addedMs = toMs(item.addedDate)!
-            expect(addedMs).toEqual(
-              toMs(subscription.currentBillingPeriodEnd)!
-            )
-            expect(addedMs).toEqual(
-              toMs(currentBillingPeriod!.endDate)!
-            )
-          })
-
-        // A: check item2's expiredAt is at billing period end
-        const item2FromResult = result.subscriptionItems.find(
-          (item) => item.id === item2.id
-        )
-        expect(item2FromResult).toBeDefined()
-        expect(toMs(item2FromResult!.expiredAt)!).toEqual(
-          toMs(subscription.currentBillingPeriodEnd)!
-        )
-        expect(toMs(item2FromResult!.expiredAt)!).toEqual(
-          toMs(currentBillingPeriod!.endDate)!
-        )
-
-        const bpItems = await selectBillingPeriodItems(
-          { billingPeriodId: billingPeriod.id },
-          transaction
-        )
-        // A: check no new billing period items created
-        expect(bpItems.length).toEqual(bpItemsBefore.length)
-        // expect(bpItems.length).toEqual(0)
-      })
-    })
-  })
-
-  // A: add test for adjustment on existing items fields
-  /* ==========================================================================
-     Adjustments on existing Items' Quantity
-  ========================================================================== */
-  describe('adjustmentsOnExistingItemsQuantity', () => {
-    it('should update quantity on existing items correctly and create proration adjustments if prorateCurrentBillingPeriod is true', async () => {
-      const item1 = await setupSubscriptionItem({
-        subscriptionId: subscription.id,
-        name: 'Item 1',
-        quantity: 1,
-        unitPrice: 100,
-      })
-      const item2 = await setupSubscriptionItem({
-        subscriptionId: subscription.id,
-        name: 'Item 2',
-        quantity: 2,
-        unitPrice: 200,
-      })
-      await adminTransaction(async ({ transaction }) => {
-        await updateBillingPeriod(
-          {
-            id: billingPeriod.id,
-            startDate: Date.now() - 10 * 60 * 1000,
-            endDate: Date.now() + 10 * 60 * 1000,
-            status: BillingPeriodStatus.Active,
-          },
-          transaction
-        )
-        const bpItemsBefore = await selectBillingPeriodItems(
-          { billingPeriodId: billingPeriod.id },
-          transaction
-        )
-        const newItems: SubscriptionItem.Upsert[] = [
-          {
-            ...item1,
-            quantity: 2,
-          },
-          {
-            ...item2,
-            quantity: 1,
-          },
-        ]
-        await adjustSubscription(
-          {
-            id: subscription.id,
-            adjustment: {
-              newSubscriptionItems: newItems,
-              timing: SubscriptionAdjustmentTiming.Immediately,
-              prorateCurrentBillingPeriod: true,
-            },
-          },
-          transaction
-        )
-
-        const result =
-          await selectSubscriptionItemsAndSubscriptionBySubscriptionId(
-            subscription.id,
-            transaction
-          )
-        expect(result).not.toBeNull()
-        if (!result) {
-          throw new Error('Result is null')
-        }
-        expect(result.subscriptionItems.length).toBe(2)
-        const item1FromResult = result.subscriptionItems.find(
-          (item) => item.id === item1.id
-        )
-        expect(item1FromResult).toBeDefined()
-        expect(item1FromResult!.quantity).toBe(2)
-
-        const item2FromResult = result.subscriptionItems.find(
-          (item) => item.id === item2.id
-        )
-        expect(item2FromResult).toBeDefined()
-        expect(item2FromResult!.quantity).toBe(1)
-
-        // Verify fields of subscriptionItems match newItems
-        expectSubscriptionItemsToMatch(
-          newItems,
-          result.subscriptionItems,
-          subscription
-        )
-
-        const bpItems = await selectBillingPeriodItems(
-          { billingPeriodId: billingPeriod.id },
-          transaction
-        )
-        // Expect two proration adjustments: one for each item whose quantity changed
-        // but this fails as it's not handled in adjustSubscription yet
-        // expect(bpItems.length - bpItemsBefore.length).toBe(2)
-        // TODO: check bpItems fields
-      })
-    })
-  })
-
-  // A: Add test for usage type items
-  /* ==========================================================================
-     Adjustments Involving Usage type Items
-  ========================================================================== */
-  describe('adjustmentsWithUsageBasedItems', () => {
-    it('should update subscription items for usage-based items but not create proration adjustments for them', async () => {
-      const staticItem = await setupSubscriptionItem({
-        subscriptionId: subscription.id,
-        name: 'Static Item',
-        quantity: 1,
-        unitPrice: 100,
-      })
-      const usageMeter = await setupUsageMeter({
-        organizationId: organization.id,
-        name: 'Test Usage Meter',
-        livemode: subscription.livemode,
-        pricingModelId: pricingModel.id,
-      })
-
-      await adminTransaction(async ({ transaction }) => {
-        await updateBillingPeriod(
-          {
-            id: billingPeriod.id,
-            startDate: Date.now() - 10 * 60 * 1000,
-            endDate: Date.now() + 10 * 60 * 1000,
-            status: BillingPeriodStatus.Active,
-          },
-          transaction
-        )
-        const bpItemsBefore = await selectBillingPeriodItems(
-          { billingPeriodId: billingPeriod.id },
-          transaction
-        )
-        const billingRunsBefore = await selectBillingRuns(
-          { billingPeriodId: billingPeriod.id },
-          transaction
-        )
-        const newItems: SubscriptionItem.Upsert[] = [
-          { ...staticItem },
-          {
-            ...subscriptionItemCore,
-            name: 'Static Item 2',
-            quantity: 2,
-            unitPrice: 200,
-            livemode: subscription.livemode,
-            externalId: null,
-            expiredAt: null,
-            type: SubscriptionItemType.Static,
-            usageMeterId: null,
-            usageEventsPerUnit: null,
-          },
-          {
-            ...subscriptionItemCore,
-            name: 'Usage Item',
-            quantity: 1,
-            unitPrice: 100,
-            livemode: subscription.livemode,
-            externalId: null,
-            expiredAt: null,
-            type: SubscriptionItemType.Usage,
-            usageMeterId: usageMeter.id,
-            usageEventsPerUnit: 1000,
-          },
-        ]
-        await adjustSubscription(
-          {
-            id: subscription.id,
-            adjustment: {
-              newSubscriptionItems: newItems,
-              timing: SubscriptionAdjustmentTiming.Immediately,
-              prorateCurrentBillingPeriod: true,
-            },
-          },
-          transaction
-        )
-
-        const result =
-          await selectSubscriptionItemsAndSubscriptionBySubscriptionId(
-            subscription.id,
-            transaction
-          )
-        expect(result).not.toBeNull()
-        if (!result) {
-          throw new Error('Result is null')
-        }
-        expect(result.subscriptionItems.length).toBe(3)
-
-        // Verify fields of subscriptionItems match newItems
-        expectSubscriptionItemsToMatch(
-          newItems,
-          result.subscriptionItems,
-          subscription
-        )
-
-        const bpItems = await selectBillingPeriodItems(
-          { billingPeriodId: billingPeriod.id },
-          transaction
-        )
-        // Expect only one new billing period item for the static item added
-        // this fails now because adjustSubscription doesn't skip usage items when making prorationAdjustments
-        // expect(bpItems.length - bpItemsBefore.length).toBe(1)
-        expect(
-          bpItems.filter((adj) =>
-            adj.name.includes(
-              'Proration: Addition of Static Item 2 x 2'
-            )
-          ).length
-        ).toBe(1)
-
-        // Verify that a billing run was executed, only for the static item addition
-        const billingRuns = await selectBillingRuns(
-          { billingPeriodId: billingPeriod.id },
-          transaction
-        )
-        expect(billingRuns.length - billingRunsBefore.length).toBe(1)
-      })
-    })
-  })
-
-  /* ==========================================================================
-     Calculation Helper Function
-  ========================================================================== */
-  describe('calculateSplitInBillingPeriodBasedOnAdjustmentDate', () => {
-    it('should return correct percentages when adjustment date is at start, middle, and end', () => {
-      let adjustmentDateMs = toMs(billingPeriod.startDate)!
-      let split = calculateSplitInBillingPeriodBasedOnAdjustmentDate(
-        adjustmentDateMs,
-        billingPeriod
-      )
-      expect(split.beforePercentage).toBe(0)
-      expect(split.afterPercentage).toBe(1)
-
-      adjustmentDateMs = toMs(billingPeriod.endDate)!
-      split = calculateSplitInBillingPeriodBasedOnAdjustmentDate(
-        adjustmentDateMs,
-        billingPeriod
-      )
-      expect(split.beforePercentage).toBe(1)
-      expect(split.afterPercentage).toBe(0)
-
-      adjustmentDateMs =
-        toMs(billingPeriod.startDate)! +
-        (toMs(billingPeriod.endDate)! -
-          toMs(billingPeriod.startDate)!) /
-          2
-      split = calculateSplitInBillingPeriodBasedOnAdjustmentDate(
-        adjustmentDateMs,
-        billingPeriod
-      )
-      expect(split.beforePercentage).toBeCloseTo(0.5, 1)
-      expect(split.afterPercentage).toBeCloseTo(0.5, 1)
-    })
-
-    it('should throw an error if the adjustment date is outside the billing period', () => {
-      const tooEarlyAdjustmentDate =
-        toMs(billingPeriod.startDate)! - 1000
-      expect(() => {
-        calculateSplitInBillingPeriodBasedOnAdjustmentDate(
-          tooEarlyAdjustmentDate,
-          billingPeriod
-        )
-      }).toThrow()
-      const tooLateAdjustmentDate =
-        toMs(billingPeriod.endDate)! + 1000
-      expect(() => {
-        calculateSplitInBillingPeriodBasedOnAdjustmentDate(
-          tooLateAdjustmentDate,
-          billingPeriod
-        )
-      }).toThrow()
-    })
-  })
-
-  /* ==========================================================================
-     Edge Cases and Error Handling
-  ========================================================================== */
-  describe('Edge Cases and Error Handling', () => {
-    it('should handle a zero-duration billing period', async () => {
-      const zeroDurationBillingPeriod = await setupBillingPeriod({
-        subscriptionId: subscription.id,
-        startDate: Date.parse('2025-01-01T00:00:00Z'),
-        endDate: Date.parse('2025-01-01T00:00:00Z'),
-        status: BillingPeriodStatus.Active,
-      })
-      const item = await setupSubscriptionItem({
-        subscriptionId: subscription.id,
-        name: 'Item Zero',
-        quantity: 1,
-        unitPrice: 100,
-      })
-      await adminTransaction(async ({ transaction }) => {
-        const newItems: SubscriptionItem.Upsert[] = [
-          {
-            id: item.id,
-            name: 'Item Zero',
-            quantity: 1,
-            unitPrice: 100,
-            livemode: subscription.livemode,
-            createdAt: Date.now(),
-            updatedAt: Date.now(),
-            metadata: null,
-            addedDate: Date.now(),
-            subscriptionId: subscription.id,
-            priceId: price.id,
-            externalId: null,
-            expiredAt: null,
-            type: SubscriptionItemType.Static,
-            usageMeterId: null,
-            usageEventsPerUnit: null,
-          },
-        ]
-
-        await expect(
-          adjustSubscription(
-            {
-              id: subscription.id,
-              adjustment: {
-                newSubscriptionItems: newItems,
-                timing: SubscriptionAdjustmentTiming.Immediately,
-                prorateCurrentBillingPeriod: true,
-              },
-            },
-            transaction
-          )
-        ).rejects.toThrow()
-      })
-    })
-
-    // A: add check for negative-duration billing period
-    it('should handle a negative-duration billing period', async () => {
-      const item = await setupSubscriptionItem({
-        subscriptionId: subscription.id,
-        name: 'Item Zero',
-        quantity: 1,
-        unitPrice: 100,
-      })
-      await adminTransaction(async ({ transaction }) => {
-        await updateBillingPeriod(
-          {
-            id: billingPeriod.id,
-            startDate: Date.parse('2025-01-01T00:00:00Z'),
-            endDate: Date.parse('2024-12-01T00:00:00Z'),
-            status: BillingPeriodStatus.Active,
-          },
-          transaction
-        )
-        const newItems: SubscriptionItem.Upsert[] = [
-          {
-            id: item.id,
-            name: 'Item Zero',
-            quantity: 1,
-            unitPrice: 100,
-            livemode: subscription.livemode,
-            createdAt: Date.now(),
-            updatedAt: Date.now(),
-            metadata: null,
-            addedDate: Date.now(),
-            subscriptionId: subscription.id,
-            priceId: price.id,
-            externalId: null,
-            expiredAt: null,
-            type: SubscriptionItemType.Static,
-            usageMeterId: null,
-            usageEventsPerUnit: null,
-          },
-        ]
-
-        await expect(
-          adjustSubscription(
-            {
-              id: subscription.id,
-              adjustment: {
-                newSubscriptionItems: newItems,
-                timing: SubscriptionAdjustmentTiming.Immediately,
-                prorateCurrentBillingPeriod: true,
-              },
-            },
-            transaction
-          )
-        ).rejects.toThrow()
-      })
-    })
-
-    it('should handle the case where there are no existing subscription items', async () => {
-      await adminTransaction(async ({ transaction }) => {
-        await updateBillingPeriod(
-          {
-            id: billingPeriod.id,
-            startDate: Date.now() - 3600000,
-            endDate: Date.now() + 3600000,
-            status: BillingPeriodStatus.Active,
-          },
-          transaction
-        )
-
-        // No subscription items are set up.
-        const newItems: SubscriptionItem.Upsert[] = [
-          {
-            ...subscriptionItemCore,
-            name: 'New Item 1',
-            quantity: 2,
-            unitPrice: 150,
-            expiredAt: null,
-            type: SubscriptionItemType.Static,
-            usageMeterId: null,
-            usageEventsPerUnit: null,
-          },
-        ]
-
-        await adjustSubscription(
-          {
-            id: subscription.id,
-            adjustment: {
-              newSubscriptionItems: newItems,
-              timing: SubscriptionAdjustmentTiming.Immediately,
-              prorateCurrentBillingPeriod: false,
-            },
-          },
-          transaction
-        )
-
-        const result =
-          await selectSubscriptionItemsAndSubscriptionBySubscriptionId(
-            subscription.id,
-            transaction
-          )
-        expect(result).not.toBeNull()
-        if (!result) {
-          throw new Error('Result is null')
-        }
-        expect(result.subscriptionItems.length).toBe(newItems.length)
-      })
-    })
-
-    it('should throw an error when subscription items have zero quantity', async () => {
-      await setupBillingPeriod({
-        subscriptionId: subscription.id,
-        startDate: Date.now() - 3600000,
-        endDate: Date.now() + 3600000,
-        status: BillingPeriodStatus.Active,
-      })
-
-      await adminTransaction(async ({ transaction }) => {
-        const newItems: SubscriptionItem.Upsert[] = [
-          {
-            ...subscriptionItemCore,
-            name: 'Zero Quantity Item',
-            quantity: 0, // Invalid quantity
-            unitPrice: 100,
-            livemode: false,
-            expiredAt: null,
-            type: SubscriptionItemType.Static,
-            usageMeterId: null,
-            usageEventsPerUnit: null,
-          },
-        ]
-
-        await expect(
-          adjustSubscription(
-            {
-              id: subscription.id,
-              adjustment: {
-                newSubscriptionItems: newItems,
-                timing: SubscriptionAdjustmentTiming.Immediately,
-                prorateCurrentBillingPeriod: true,
-              },
-            },
-            transaction
-          )
-        ).rejects.toThrow()
-      })
-    })
-
-    it('should handle subscription items with zero unit price', async () => {
-      await setupBillingPeriod({
-        subscriptionId: subscription.id,
-        startDate: Date.now() - 3600000,
-        endDate: Date.now() + 3600000,
-        status: BillingPeriodStatus.Active,
-      })
-      await adminTransaction(async ({ transaction }) => {
-        const newItems: SubscriptionItem.Upsert[] = [
-          {
-            ...subscriptionItemCore,
-            name: 'Free Item',
-            quantity: 1,
-            unitPrice: 0,
-            livemode: false,
-            expiredAt: null,
-            type: SubscriptionItemType.Static,
-            usageMeterId: null,
-            usageEventsPerUnit: null,
-          },
-        ]
-
-        await adjustSubscription(
-          {
-            id: subscription.id,
-            adjustment: {
-              newSubscriptionItems: newItems,
-              timing: SubscriptionAdjustmentTiming.Immediately,
-              prorateCurrentBillingPeriod: true,
-            },
-          },
-          transaction
-        )
-
-        const bp = await selectCurrentBillingPeriodForSubscription(
-          subscription.id,
-          transaction
-        )
-        if (!bp) {
-          throw new Error('Billing period is null')
-        }
-        const bpItems = await selectBillingPeriodItems(
-          { billingPeriodId: bp.id },
-          transaction
-        )
-        expect(bpItems.length).toBeGreaterThan(0)
-      })
-    })
-
-    it('should handle subscription items with negative unit price or quantity', async () => {
-      const negativeItem = await setupSubscriptionItem({
-        subscriptionId: subscription.id,
-        name: 'Negative Item',
-        quantity: 1,
-        unitPrice: 100,
-      })
-      await expect(
-        adminTransaction(async ({ transaction }) => {
-          await updateBillingPeriod(
-            {
-              id: billingPeriod.id,
-              startDate: Date.now() - 3600000,
-              endDate: Date.now() + 3600000,
-            },
-            transaction
-          )
-
-          const newItems = [
-            {
-              ...negativeItem,
-              name: 'Negative Item',
-              quantity: -1,
-              unitPrice: -100,
-            },
-          ]
-
-          await adjustSubscription(
-            {
-              id: subscription.id,
-              adjustment: {
-                newSubscriptionItems: newItems,
-                timing: SubscriptionAdjustmentTiming.Immediately,
-                prorateCurrentBillingPeriod: true,
-              },
-            },
-            transaction
-          )
-        })
-      ).rejects.toThrow()
-    })
-
-    it('should handle billing periods in the past appropriately', async () => {
-      await adminTransaction(async ({ transaction }) => {
-        // Create a past billing period.
-        const pastBP = await updateBillingPeriod(
-          {
-            id: billingPeriod.id,
-            subscriptionId: subscription.id,
-            startDate: Date.now() - 7200000,
-            endDate: Date.now() - 3600000,
-            status: BillingPeriodStatus.Active,
-          },
-          transaction
-        )
-        const pastItem = await setupSubscriptionItem({
-          subscriptionId: subscription.id,
-          name: 'Past Item',
-          quantity: 1,
-          unitPrice: 100,
-        })
-        const newPastItems = [
-          {
-            ...pastItem,
-            name: 'Past Item',
-            quantity: 1,
-            unitPrice: 100,
-            livemode: false,
-          },
-        ]
-        await expect(
-          adjustSubscription(
-            {
-              id: subscription.id,
-              adjustment: {
-                newSubscriptionItems: newPastItems,
-                timing: SubscriptionAdjustmentTiming.Immediately,
-                prorateCurrentBillingPeriod: true,
-              },
-            },
-            transaction
-          )
-        ).rejects.toThrow()
-      })
-    })
-
-    // A: add test for future billing periods
-    it('should handle billing periods in the future appropriately', async () => {
-      await adminTransaction(async ({ transaction }) => {
-        await updateBillingPeriod(
-          {
-            id: billingPeriod.id,
-            subscriptionId: subscription.id,
-            startDate: Date.now() + 3600000,
-            endDate: Date.now() + 7200000,
-            status: BillingPeriodStatus.Active,
-          },
-          transaction
-        )
-        const futureItem = await setupSubscriptionItem({
-          subscriptionId: subscription.id,
-          name: 'Future Item',
-          quantity: 1,
-          unitPrice: 100,
-        })
-        const newFutureItems = [
-          {
-            ...futureItem,
-            name: 'Future Item',
-            quantity: 1,
-            unitPrice: 100,
-            livemode: false,
-          },
-        ]
-        await expect(
-          adjustSubscription(
-            {
-              id: subscription.id,
-              adjustment: {
-                newSubscriptionItems: newFutureItems,
-                timing: SubscriptionAdjustmentTiming.Immediately,
-                prorateCurrentBillingPeriod: true,
-              },
-            },
-            transaction
-          )
-        ).rejects.toThrow()
-      })
-    })
-  })
-
-  /* ==========================================================================
-     Bulk Operations
-  ========================================================================== */
-  describe('Bulk Operations', () => {
-    it('should correctly bulk update subscription items and insert proration adjustments', async () => {
-      await adminTransaction(async ({ transaction }) => {
-        const item1 = await setupSubscriptionItem({
-          subscriptionId: subscription.id,
-          name: 'Item 1',
-          quantity: 1,
-          unitPrice: 100,
-        })
-        billingPeriod = await updateBillingPeriod(
-          {
-            id: billingPeriod.id,
-            startDate: Date.now() - 3600000,
-            endDate: Date.now() + 3600000,
-            status: BillingPeriodStatus.Active,
-          },
-          transaction
-        )
-        const newItems: SubscriptionItem.Upsert[] = [
-          {
-            ...item1,
-            name: 'Item 1',
-            quantity: 1,
-            unitPrice: 100,
-            expiredAt: null,
-          },
-          {
-            ...subscriptionItemCore,
-            name: 'Item 2',
-            quantity: 2,
-            unitPrice: 200,
-            expiredAt: null,
-            type: SubscriptionItemType.Static,
-            usageMeterId: null,
-            usageEventsPerUnit: null,
-          },
-        ]
-        await adjustSubscription(
-          {
-            id: subscription.id,
-            adjustment: {
-              newSubscriptionItems: newItems,
-              timing: SubscriptionAdjustmentTiming.Immediately,
-              prorateCurrentBillingPeriod: true,
-            },
-          },
-          transaction
-        )
-        const result =
-          await selectSubscriptionItemsAndSubscriptionBySubscriptionId(
-            subscription.id,
-            transaction
-          )
-        if (!result) {
-          throw new Error('Result is null')
-        }
-        expect(result.subscriptionItems.length).toBe(2)
-        const bpItems = await selectBillingPeriodItems(
-          { billingPeriodId: billingPeriod.id },
-          transaction
-        )
-        expect(bpItems.length).toBeGreaterThan(0)
-      })
-    })
-
-    it('should handle errors during bulk operations gracefully and rollback', async () => {
-      const item = await setupSubscriptionItem({
-        subscriptionId: subscription.id,
-        name: 'Item',
-        quantity: 1,
-        unitPrice: 100,
-      })
-      await adminTransaction(async ({ transaction }) => {
-        await updateBillingPeriod(
-          {
-            id: billingPeriod.id,
-            startDate: Date.now() - 3600000,
-            endDate: Date.now() + 3600000,
-            status: BillingPeriodStatus.Active,
-          },
-          transaction
-        )
-        await expect(
-          adminTransaction(async ({ transaction }) => {
-            // Pass invalid data (e.g. unitPrice is null) to simulate an error.
-            const invalidItems: SubscriptionItem.Upsert[] = [
-              {
-                ...subscriptionItemCore,
-                id: item.id,
-                name: 'Item',
-                quantity: 1,
-                unitPrice: 100,
-                priceId: 'invalid_price_id',
-                expiredAt: null,
-                type: SubscriptionItemType.Static,
-                usageMeterId: null,
-                usageEventsPerUnit: null,
-              },
-            ]
-            await adjustSubscription(
-              {
-                id: subscription.id,
-                adjustment: {
-                  newSubscriptionItems: invalidItems,
-                  timing: SubscriptionAdjustmentTiming.Immediately,
-                  prorateCurrentBillingPeriod: false,
+          await expect(
+            adminTransaction(async ({ transaction }) => {
+              // Pass invalid data (e.g. unitPrice is null) to simulate an error.
+              const invalidItems: SubscriptionItem.Upsert[] = [
+                {
+                  ...subscriptionItemCore,
+                  id: item.id,
+                  name: 'Item',
+                  quantity: 1,
+                  unitPrice: 100,
+                  priceId: 'invalid_price_id',
+                  expiredAt: null,
+                  type: SubscriptionItemType.Static,
+                  usageMeterId: null,
+                  usageEventsPerUnit: null,
                 },
-              },
-              transaction
-            )
-          })
-        ).rejects.toThrow()
+              ]
+              await adjustSubscription(
+                {
+                  id: subscription.id,
+                  adjustment: {
+                    newSubscriptionItems: invalidItems,
+                    timing: SubscriptionAdjustmentTiming.Immediately,
+                    prorateCurrentBillingPeriod: false,
+                  },
+                },
+                transaction
+              )
+            })
+          ).rejects.toThrow()
+        })
       })
     })
   })
