import { Customer } from '@/db/schema/customers'
import { Organization } from '@/db/schema/organizations'
import { Product } from '@/db/schema/products'
import { Subscription } from '@/db/schema/subscriptions'
import { Price } from '@/db/schema/prices'
import {
  currentSubscriptionStatuses,
  insertSubscription,
  selectSubscriptions,
} from '@/db/tableMethods/subscriptionMethods'
import {
  FlowgladEventType,
  EventNoun,
  IntervalUnit,
  PriceType,
  SubscriptionStatus,
} from '@/types'
import { DbTransaction } from '@/db/types'
import { generateNextBillingPeriod } from './billingIntervalHelpers'
import { SubscriptionItem } from '@/db/schema/subscriptionItems'
import {
  bulkInsertSubscriptionItems,
  selectSubscriptionAndItems,
} from '@/db/tableMethods/subscriptionItemMethods'
import { PaymentMethod } from '@/db/schema/paymentMethods'
import { createBillingPeriodAndItems } from './billingPeriodHelpers'
import { createBillingRun } from './billingRunHelpers'
import { attemptBillingRunTask } from '@/trigger/attempt-billing-run'
import core, { isNil } from '@/utils/core'
import { selectBillingPeriodAndItemsByBillingPeriodWhere } from '@/db/tableMethods/billingPeriodItemMethods'
import { selectBillingRuns } from '@/db/tableMethods/billingRunMethods'
import { selectOrganizationById } from '@/db/tableMethods/organizationMethods'
import { isPriceTypeSubscription } from '@/db/tableMethods/priceMethods'
import { BillingRun } from '@/db/schema/billingRuns'
import { selectPaymentMethods } from '@/db/tableMethods/paymentMethodMethods'
import { idempotentSendOrganizationSubscriptionCreatedNotification } from '@/trigger/notifications/send-organization-subscription-created-notification'
import { Event } from '@/db/schema/events'
import { BillingPeriod } from '@/db/schema/billingPeriods'
import { BillingPeriodItem } from '@/db/schema/billingPeriodItems'
import { constructSubscriptionCreatedEventHash } from '@/utils/eventHelpers'
<<<<<<< HEAD
import { bulkInsertLedgerAccountsBySubscriptionIdAndUsageMeterId } from '@/db/tableMethods/ledgerAccountMethods'
=======
import { createSubscriptionFeatureItems } from './subscriptionItemFeatureHelpers'
>>>>>>> 66a42dcc

export interface CreateSubscriptionParams {
  organization: Organization.Record
  customer: Pick<
    Customer.Record,
    'id' | 'stripeCustomerId' | 'livemode' | 'organizationId'
  >
  product: Product.Record
  price: Price.Record
  quantity: number
  livemode: boolean
  startDate: Date
  interval: IntervalUnit
  intervalCount: number
  trialEnd?: Date
  stripeSetupIntentId?: string
  metadata?: Subscription.ClientRecord['metadata']
  name?: string
  defaultPaymentMethod?: PaymentMethod.Record
  backupPaymentMethod?: PaymentMethod.Record
  autoStart?: boolean
}

const deriveSubscriptionStatus = ({
  autoStart,
  trialEnd,
  defaultPaymentMethodId,
}: {
  autoStart: boolean
  trialEnd?: Date
  defaultPaymentMethodId?: string
}): SubscriptionStatus => {
  if (trialEnd) {
    return SubscriptionStatus.Trialing
  }
  if (autoStart && defaultPaymentMethodId) {
    return SubscriptionStatus.Active
  }
  return SubscriptionStatus.Incomplete
}

export const insertSubscriptionAndItems = async (
  {
    organization,
    customer,
    price,
    product,
    quantity,
    livemode,
    startDate,
    interval,
    intervalCount,
    defaultPaymentMethod,
    backupPaymentMethod,
    trialEnd,
    name: subscriptionName,
    stripeSetupIntentId,
    metadata,
    autoStart = false,
  }: CreateSubscriptionParams,
  transaction: DbTransaction
) => {
  const currentBillingPeriod = generateNextBillingPeriod({
    billingCycleAnchorDate: startDate,
    interval,
    intervalCount,
    lastBillingPeriodEndDate: null,
    trialEnd,
  })
  if (!isPriceTypeSubscription(price.type)) {
    throw new Error('Price is not a subscription')
  }
  const subscriptionInsert: Subscription.Insert = {
    organizationId: organization.id,
    customerId: customer.id,
    priceId: price.id,
    livemode,
    status: deriveSubscriptionStatus({
      autoStart,
      trialEnd,
      defaultPaymentMethodId: defaultPaymentMethod?.id,
    }),
    defaultPaymentMethodId: defaultPaymentMethod?.id ?? null,
    backupPaymentMethodId: backupPaymentMethod?.id ?? null,
    cancelScheduledAt: null,
    canceledAt: null,
    metadata: metadata ?? null,
    trialEnd: trialEnd ?? null,
    /**
     * For subscription prices, billing runs at the start of each period
     * For usage-based prices, billing runs at the end of each period after usage is collected
     */
    runBillingAtPeriodStart:
      price.type === PriceType.Subscription ? true : false,
    name:
      subscriptionName ??
      `${product.name}${price.name ? ` - ${price.name}` : ''}`,
    currentBillingPeriodStart: currentBillingPeriod.startDate,
    currentBillingPeriodEnd: currentBillingPeriod.endDate,
    billingCycleAnchorDate: startDate,
    interval,
    intervalCount,
    stripeSetupIntentId: stripeSetupIntentId ?? null,
    externalId: null,
    startDate,
  }

  const subscription = await insertSubscription(
    subscriptionInsert,
    transaction
  )

  const subscriptionItemInsert: SubscriptionItem.Insert = {
    name: `${price.name}${quantity > 1 ? ` x ${quantity}` : ''}`,
    subscriptionId: subscription.id,
    priceId: price.id,
    addedDate: startDate,
    quantity,
    livemode,
    unitPrice: price.unitPrice,
    metadata: null,
    externalId: null,
    expiredAt: null,
  }

  const subscriptionItems = await bulkInsertSubscriptionItems(
    [subscriptionItemInsert],
    transaction
  )

  return { subscription, subscriptionItems }
}

const safelyProcessCreationForExistingSubscription = async (
  params: CreateSubscriptionParams,
  subscription: Subscription.Record,
  subscriptionItems: SubscriptionItem.Record[],
  transaction: DbTransaction
): Promise<Event.EventfulResult<CreateSubscriptionResult>> => {
  const billingPeriodAndItems =
    await selectBillingPeriodAndItemsByBillingPeriodWhere(
      {
        subscriptionId: subscription.id,
      },
      transaction
    )
  if (!billingPeriodAndItems) {
    throw new Error('Billing period and items not found')
  }
  const { billingPeriod } = billingPeriodAndItems
  const [existingBillingRun] = await selectBillingRuns(
    {
      billingPeriodId: billingPeriod.id,
    },
    transaction
  )
  /**
   * If the subscription is set to run billing at period start,
   * we schedule the billing run for the start of the billing period.
   * Otherwise, we schedule the billing run for the end of the billing period.
   */
  const scheduledFor = subscription.runBillingAtPeriodStart
    ? subscription.currentBillingPeriodStart
    : subscription.currentBillingPeriodEnd

  const billingRun: BillingRun.Record | undefined =
    existingBillingRun ??
    (params.defaultPaymentMethod
      ? await createBillingRun(
          {
            billingPeriod,
            paymentMethod: params.defaultPaymentMethod,
            scheduledFor,
          },
          transaction
        )
      : undefined)
  /**
   * Billing timing depends on the price type:
   * - For subscription prices: billing runs at period start
   * - For usage-based prices: billing runs at period end
   */
  if (subscription.runBillingAtPeriodStart && !core.IS_TEST) {
    await attemptBillingRunTask.trigger({
      billingRun,
    })
  }
  return [
    {
      subscription,
      subscriptionItems,
      billingPeriod: billingPeriodAndItems.billingPeriod,
      billingPeriodItems: billingPeriodAndItems.billingPeriodItems,
      billingRun,
    },
    [],
  ]
}

const verifyCanCreateSubscription = async (
  params: CreateSubscriptionParams,
  transaction: DbTransaction
) => {
  const { customer, defaultPaymentMethod, backupPaymentMethod } =
    params
  const currentSubscriptionsForCustomer = await selectSubscriptions(
    {
      customerId: customer.id,
      status: currentSubscriptionStatuses,
    },
    transaction
  )
  // if (
  //   stripeSetupIntentId &&
  //   currentSubscriptionsForCustomer.some(
  //     (subscription) => subscription.setupIntent === stripeSetupIntentId
  //   )
  // ) {
  //   return false
  // }
  if (currentSubscriptionsForCustomer.length > 0) {
    const organization = await selectOrganizationById(
      customer.organizationId,
      transaction
    )
    if (!organization.allowMultipleSubscriptionsPerCustomer) {
      throw new Error(
        `Customer ${customer.id} already has an active subscription. Please cancel the existing subscription before creating a new one.`
      )
    }
  }
  if (
    defaultPaymentMethod &&
    customer.id !== defaultPaymentMethod.customerId
  ) {
    throw new Error(
      `Customer ${customer.id} does not match default payment method ${defaultPaymentMethod.customerId}`
    )
  }
  if (
    backupPaymentMethod &&
    customer.id !== backupPaymentMethod.customerId
  ) {
    throw new Error(
      `Customer ${customer.id} does not match backup payment method ${backupPaymentMethod.customerId}`
    )
  }
}

const maybeDefaultPaymentMethodForSubscription = async (
  params: {
    customerId: string
    defaultPaymentMethod?: PaymentMethod.Record | null
  },
  transaction: DbTransaction
) => {
  if (params.defaultPaymentMethod) {
    return params.defaultPaymentMethod
  }
  const paymentMethods = await selectPaymentMethods(
    {
      customerId: params.customerId,
    },
    transaction
  )
  if (paymentMethods.length === 0) {
    return null
  }
  const defaultPaymentMethod = paymentMethods.find(
    (paymentMethod) => paymentMethod.default
  )
  return defaultPaymentMethod
    ? defaultPaymentMethod
    : paymentMethods[0]
}

interface CreateSubscriptionResult {
  subscription: Subscription.Record
  subscriptionItems: SubscriptionItem.Record[]
  billingPeriod: BillingPeriod.Record
  billingPeriodItems: BillingPeriodItem.Record[]
  billingRun: BillingRun.Record | null
}

<<<<<<< HEAD
const setupLedgerAccounts = async (
  params: {
    subscription: Subscription.Record
    subscriptionItems: SubscriptionItem.Record[]
    price: Price.Record
  },
  transaction: DbTransaction
) => {
  const { subscription, price } = params
  await bulkInsertLedgerAccountsBySubscriptionIdAndUsageMeterId(
    [
      {
        subscriptionId: subscription.id,
        usageMeterId: price.usageMeterId,
        livemode: subscription.livemode,
        organizationId: subscription.organizationId,
      },
    ],
    transaction
  )
}

=======
/**
 * NOTE: as a matter of safety, we do not create a billing run if autoStart is not provided.
 * This is because the subscription will not be active until the organization has started it,
 * and we do not want to create a billing run if the organization has not explicitly opted to start the subscription.
 * @param params
 * @param transaction
 * @returns
 */
>>>>>>> 66a42dcc
export const createSubscriptionWorkflow = async (
  params: CreateSubscriptionParams,
  transaction: DbTransaction
): Promise<Event.EventfulResult<CreateSubscriptionResult>> => {
  if (params.stripeSetupIntentId) {
    const existingSubscription = await selectSubscriptionAndItems(
      {
        stripeSetupIntentId: params.stripeSetupIntentId,
      },
      transaction
    )

    if (existingSubscription) {
      return safelyProcessCreationForExistingSubscription(
        params,
        existingSubscription.subscription,
        existingSubscription.subscriptionItems,
        transaction
      )
    }
  }
  await verifyCanCreateSubscription(params, transaction)
  const defaultPaymentMethod =
    await maybeDefaultPaymentMethodForSubscription(
      {
        customerId: params.customer.id,
        defaultPaymentMethod: params.defaultPaymentMethod,
      },
      transaction
    )
  const { subscription, subscriptionItems } =
    await insertSubscriptionAndItems(params, transaction)
<<<<<<< HEAD

  const { price } = params
  if (price.type === PriceType.Usage) {
    await setupLedgerAccounts(
      {
        subscription,
        subscriptionItems,
        price,
      },
      transaction
    )
  }

=======
  await createSubscriptionFeatureItems(subscriptionItems, transaction)
>>>>>>> 66a42dcc
  const scheduledFor = subscription.runBillingAtPeriodStart
    ? subscription.currentBillingPeriodStart
    : subscription.currentBillingPeriodEnd
  const { billingPeriod, billingPeriodItems } =
    await createBillingPeriodAndItems(
      {
        subscription,
        subscriptionItems,
        trialPeriod: !!subscription.trialEnd,
        isInitialBillingPeriod: true,
      },
      transaction
    )
  const shouldCreateBillingRun =
    defaultPaymentMethod &&
    subscription.runBillingAtPeriodStart &&
    params.autoStart

  /**
   * create a billing run, set to to execute
   */
  const billingRun = shouldCreateBillingRun
    ? await createBillingRun(
        {
          billingPeriod,
          paymentMethod: defaultPaymentMethod,
          scheduledFor,
        },
        transaction
      )
    : null

  await idempotentSendOrganizationSubscriptionCreatedNotification(
    subscription
  )
  const timestamp = new Date()
  const eventInserts: Event.Insert[] = [
    {
      type: FlowgladEventType.SubscriptionCreated,
      occurredAt: timestamp,
      organizationId: subscription.organizationId,
      livemode: subscription.livemode,
      payload: {
        object: EventNoun.Subscription,
        id: subscription.id,
      },
      submittedAt: timestamp,
      hash: constructSubscriptionCreatedEventHash(subscription),
      metadata: {},
      processedAt: null,
    },
  ]
  return [
    {
      subscription,
      subscriptionItems,
      billingPeriod,
      billingPeriodItems,
      billingRun,
    },
    eventInserts,
  ]
}<|MERGE_RESOLUTION|>--- conflicted
+++ resolved
@@ -38,11 +38,8 @@
 import { BillingPeriod } from '@/db/schema/billingPeriods'
 import { BillingPeriodItem } from '@/db/schema/billingPeriodItems'
 import { constructSubscriptionCreatedEventHash } from '@/utils/eventHelpers'
-<<<<<<< HEAD
 import { bulkInsertLedgerAccountsBySubscriptionIdAndUsageMeterId } from '@/db/tableMethods/ledgerAccountMethods'
-=======
 import { createSubscriptionFeatureItems } from './subscriptionItemFeatureHelpers'
->>>>>>> 66a42dcc
 
 export interface CreateSubscriptionParams {
   organization: Organization.Record
@@ -327,7 +324,6 @@
   billingRun: BillingRun.Record | null
 }
 
-<<<<<<< HEAD
 const setupLedgerAccounts = async (
   params: {
     subscription: Subscription.Record
@@ -350,7 +346,6 @@
   )
 }
 
-=======
 /**
  * NOTE: as a matter of safety, we do not create a billing run if autoStart is not provided.
  * This is because the subscription will not be active until the organization has started it,
@@ -359,7 +354,6 @@
  * @param transaction
  * @returns
  */
->>>>>>> 66a42dcc
 export const createSubscriptionWorkflow = async (
   params: CreateSubscriptionParams,
   transaction: DbTransaction
@@ -392,7 +386,6 @@
     )
   const { subscription, subscriptionItems } =
     await insertSubscriptionAndItems(params, transaction)
-<<<<<<< HEAD
 
   const { price } = params
   if (price.type === PriceType.Usage) {
@@ -406,9 +399,7 @@
     )
   }
 
-=======
   await createSubscriptionFeatureItems(subscriptionItems, transaction)
->>>>>>> 66a42dcc
   const scheduledFor = subscription.runBillingAtPeriodStart
     ? subscription.currentBillingPeriodStart
     : subscription.currentBillingPeriodEnd
