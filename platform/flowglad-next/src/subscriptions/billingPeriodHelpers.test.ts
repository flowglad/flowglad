--- conflicted
+++ resolved
@@ -611,7 +611,6 @@
     })
   })
 
-<<<<<<< HEAD
   it('should exclude manual subscription items from billing period items', async () => {
     await adminTransaction(async ({ transaction }) => {
       // Create a regular subscription item
@@ -653,7 +652,9 @@
       expect(billingPeriodItemInserts.length).toBe(1)
       expect(billingPeriodItemInserts[0].name).toBe('Regular Plan')
       expect(billingPeriodItemInserts[0].unitPrice).toBe(1000)
-=======
+    })
+  })
+  
   describe('doNotCharge subscriptions', () => {
     it('should stay Active when transitioning billing periods without payment method', async () => {
       await adminTransaction(async ({ transaction }) => {
@@ -741,7 +742,6 @@
           billingPeriod.startDate
         )
       })
->>>>>>> 85c8bcd1
     })
   })
 })
