--- conflicted
+++ resolved
@@ -8,12 +8,9 @@
   setupSubscriptionItem,
   setupBillingPeriod,
   setupBillingPeriodItems,
-<<<<<<< HEAD
   setupUsageMeter,
   setupPrice,
-=======
   setupTestFeaturesAndProductFeatures,
->>>>>>> 66a42dcc
 } from '../../seedDatabase'
 import { createSubscriptionWorkflow } from './createSubscription'
 import {
@@ -28,7 +25,6 @@
 import { updateSubscription } from '@/db/tableMethods/subscriptionMethods'
 import { selectBillingPeriodItems } from '@/db/tableMethods/billingPeriodItemMethods'
 import { core } from '@/utils/core'
-<<<<<<< HEAD
 import { selectLedgerAccounts } from '@/db/tableMethods/ledgerAccountMethods'
 import { updatePrice } from '@/db/tableMethods/priceMethods'
 import { Organization } from '@/db/schema/organizations'
@@ -39,10 +35,8 @@
 import { SubscriptionItem } from '@/db/schema/subscriptionItems'
 import { BillingPeriod } from '@/db/schema/billingPeriods'
 import { BillingRun } from '@/db/schema/billingRuns'
-=======
 import { selectSubscriptionItemFeatures } from '@/db/tableMethods/subscriptionItemFeatureMethods'
 import { FeatureType, FeatureUsageGrantFrequency } from '@/types'
->>>>>>> 66a42dcc
 
 describe('createSubscription', async () => {
   let organization: Organization.Record
@@ -849,61 +843,6 @@
   })
 })
 
-<<<<<<< HEAD
-describe('createSubscriptionWorkflow ledger account creation', async () => {
-  let organization: Organization.Record
-  let defaultProduct: Product.Record
-  let defaultSubscriptionPrice: Price.Record
-  let customer: Customer.Record
-  let paymentMethod: PaymentMethod.Record
-
-  beforeEach(async () => {
-    const orgData = await setupOrg()
-    organization = orgData.organization
-    defaultProduct = orgData.product
-    defaultSubscriptionPrice = orgData.price
-
-    customer = await setupCustomer({
-      organizationId: organization.id,
-    })
-    paymentMethod = await setupPaymentMethod({
-      organizationId: organization.id,
-      customerId: customer.id,
-    })
-  })
-
-  it('creates ledger accounts when the price is a usage price', async () => {
-    const usageMeter = await setupUsageMeter({
-      organizationId: organization.id,
-      catalogId: defaultProduct.catalogId,
-      name: 'Test Usage Meter for Ledger Account',
-    })
-
-    const [{ subscription }] = await adminTransaction(
-      async ({ transaction }) => {
-        const usagePriceUpdatePayload: Price.Update = {
-          ...defaultSubscriptionPrice,
-          id: defaultSubscriptionPrice.id,
-          type: PriceType.Usage,
-          usageMeterId: usageMeter.id,
-          name: `${defaultSubscriptionPrice.name} (Usage)`,
-          trialPeriodDays: null,
-          setupFeeAmount: null,
-          intervalUnit: undefined,
-          intervalCount: undefined,
-        }
-
-        const usagePrice = await updatePrice(
-          usagePriceUpdatePayload,
-          transaction
-        )
-        const stripeSetupIntentId = `setupintent_ledger_usage_${core.nanoid()}`
-        return createSubscriptionWorkflow(
-          {
-            organization,
-            product: defaultProduct,
-            price: usagePrice,
-=======
 describe('createSubscriptionWorkflow with SubscriptionItemFeatures', async () => {
   it('should create SubscriptionItemFeatures when a subscription is created for a product with features', async () => {
     const { organization, product, price, catalog } = await setupOrg()
@@ -947,7 +886,6 @@
             organization,
             product, // This product now has features linked via createdFeaturesAndPfs
             price,
->>>>>>> 66a42dcc
             quantity: 1,
             livemode: true,
             startDate: new Date(),
@@ -960,15 +898,6 @@
           },
           transaction
         )
-<<<<<<< HEAD
-      }
-    )
-
-    const ledgerAccounts = await adminTransaction(
-      async ({ transaction }) => {
-        return selectLedgerAccounts(
-          { subscriptionId: subscription.id },
-=======
       })
 
     expect(subscription).toBeDefined()
@@ -1079,35 +1008,11 @@
       async ({ transaction }) => {
         return selectSubscriptionItemFeatures(
           { subscriptionItemId: [subItem.id] },
->>>>>>> 66a42dcc
-          transaction
-        )
-      }
-    )
-
-<<<<<<< HEAD
-    expect(ledgerAccounts.length).toBeGreaterThan(0)
-    const accountForMeter = ledgerAccounts.find(
-      (acc) => acc.usageMeterId === usageMeter.id
-    )
-    expect(accountForMeter).toBeDefined()
-    expect(accountForMeter?.subscriptionId).toBe(subscription.id)
-  })
-
-  it('does NOT create ledger accounts when the price is not a usage price (e.g., subscription type)', async () => {
-    // Pre-condition check for the default price from setupOrg (now from beforeEach)
-    expect(defaultSubscriptionPrice.type).not.toBe(PriceType.Usage)
-    expect(defaultSubscriptionPrice.usageMeterId).toBeNull()
-
-    const [{ subscription }] = await adminTransaction(
-      async ({ transaction }) => {
-        const stripeSetupIntentId = `setupintent_ledger_nonusage_${core.nanoid()}`
-        return createSubscriptionWorkflow(
-          {
-            organization,
-            product: defaultProduct,
-            price: defaultSubscriptionPrice,
-=======
+          transaction
+        )
+      }
+    )
+
     expect(createdSifs.length).toBe(1)
     const sif = createdSifs[0]
     expect(sif).toBeDefined()
@@ -1134,7 +1039,6 @@
             organization,
             product, // This product has no features
             price,
->>>>>>> 66a42dcc
             quantity: 1,
             livemode: true,
             startDate: new Date(),
@@ -1150,12 +1054,6 @@
       }
     )
 
-<<<<<<< HEAD
-    const ledgerAccounts = await adminTransaction(
-      async ({ transaction }) => {
-        return selectLedgerAccounts(
-          { subscriptionId: subscription.id },
-=======
     expect(subscriptionItems.length).toBe(1)
     const subItem = subscriptionItems[0]
 
@@ -1163,16 +1061,10 @@
       async ({ transaction }) => {
         return selectSubscriptionItemFeatures(
           { subscriptionItemId: [subItem.id] },
->>>>>>> 66a42dcc
-          transaction
-        )
-      }
-    )
-<<<<<<< HEAD
-
-    expect(ledgerAccounts.length).toBe(0)
-=======
+          transaction
+        )
+      }
+    )
     expect(queriedSifs.length).toBe(0)
->>>>>>> 66a42dcc
   })
 })