--- conflicted
+++ resolved
@@ -135,10 +135,7 @@
     )
   }
 
-<<<<<<< HEAD
   const timestamp = Date.now()
-=======
-  const timestamp = new Date()
   const customer = await selectCustomerById(
     updatedSubscription.customerId,
     transaction
@@ -150,7 +147,6 @@
     )
   }
 
->>>>>>> 76e98165
   const eventInserts: Event.Insert[] = [
     {
       type: FlowgladEventType.SubscriptionCreated,
