--- conflicted
+++ resolved
@@ -3,6 +3,7 @@
 import type { Subscription } from '@/db/schema/subscriptions'
 import { selectCustomerById } from '@/db/tableMethods/customerMethods'
 import { updateDiscountRedemption } from '@/db/tableMethods/discountRedemptionMethods'
+import { selectPriceById } from '@/db/tableMethods/priceMethods'
 import { selectSubscriptionAndItems } from '@/db/tableMethods/subscriptionItemMethods'
 import {
   selectSubscriptions,
@@ -22,8 +23,8 @@
   PriceType,
   SubscriptionStatus,
 } from '@/types'
+import { calculateTrialEligibility } from '@/utils/checkoutHelpers'
 import { constructSubscriptionCreatedEventHash } from '@/utils/eventHelpers'
-<<<<<<< HEAD
 import { logger } from '@/utils/logger'
 import { hasFeatureFlag } from '@/utils/organizationHelpers'
 import { createSubscriptionFeatureItems } from '../subscriptionItemFeatureHelpers'
@@ -40,16 +41,6 @@
   NonRenewingCreateSubscriptionResult,
   StandardCreateSubscriptionResult,
 } from './types'
-=======
-import { TransactionOutput } from '@/db/transactionEnhacementTypes'
-import { BillingPeriodTransitionLedgerCommand } from '@/db/ledgerManager/ledgerManagerTypes'
-import { updateDiscountRedemption } from '@/db/tableMethods/discountRedemptionMethods'
-import { selectCustomerById } from '@/db/tableMethods/customerMethods'
-import { selectPriceById } from '@/db/tableMethods/priceMethods'
-import { hasFeatureFlag } from '@/utils/organizationHelpers'
-import { logger } from '@/utils/logger'
-import { calculateTrialEligibility } from '@/utils/checkoutHelpers'
->>>>>>> 6cd04672
 
 /**
  * NOTE: as a matter of safety, we do not create a billing run if autoStart is not provided.
