--- conflicted
+++ resolved
@@ -32,14 +32,11 @@
   backupPaymentMethod?: PaymentMethod.Record
   autoStart?: boolean
   discountRedemption?: DiscountRedemption.Record | null
-<<<<<<< HEAD
   previousSubscriptionId?: string // ID of canceled free subscription when upgrading
-=======
   billingCycleAnchorDate?: Date
   preservedBillingPeriodEnd?: Date
   preservedBillingPeriodStart?: Date
   prorateFirstPeriod?: boolean
->>>>>>> 5c622b15
 }
 
 export interface StandardCreateSubscriptionResult {
