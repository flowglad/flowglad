import { describe, it, expect, beforeEach, vi } from 'vitest'
import {
  cancelSubscriptionImmediately,
  scheduleSubscriptionCancellation,
  abortScheduledBillingRuns,
  reassignDefaultSubscription,
  cancelSubscriptionProcedureTransaction,
} from '@/subscriptions/cancelSubscription'
import { ScheduleSubscriptionCancellationParams } from '@/subscriptions/schemas'
import {
  SubscriptionCancellationArrangement,
  SubscriptionStatus,
  BillingPeriodStatus,
  BillingRunStatus,
  EventNoun,
  FlowgladEventType,
} from '@/types'
import { adminTransaction } from '@/db/adminTransaction'
import {
  setupSubscription,
  setupBillingRun,
  setupBillingPeriod,
  setupBillingPeriodItem,
  setupCustomer,
  setupPaymentMethod,
  setupOrg,
  setupProduct,
  setupPrice,
  setupSubscriptionItem,
  setupUsageMeter,
  setupUsageCreditGrantFeature,
  setupSubscriptionItemFeature,
  setupProductFeature,
} from '@/../seedDatabase'
import { selectBillingPeriodById } from '@/db/tableMethods/billingPeriodMethods'
import { selectBillingRunById } from '@/db/tableMethods/billingRunMethods'
import { Subscription } from '@/db/schema/subscriptions'
import { BillingPeriodItem } from '@/db/schema/billingPeriodItems'
import { BillingRun } from '@/db/schema/billingRuns'
import { BillingPeriod } from '@/db/schema/billingPeriods'
import { PaymentMethod } from '@/db/schema/paymentMethods'
import { Customer } from '@/db/schema/customers'
import {
  currentSubscriptionStatuses,
  safelyUpdateSubscriptionStatus,
  selectSubscriptions,
} from '@/db/tableMethods/subscriptionMethods'
import { selectSubscriptionItems } from '@/db/tableMethods/subscriptionItemMethods'
import { selectSubscriptionItemFeatures } from '@/db/tableMethods/subscriptionItemFeatureMethods'
import { updatePrice } from '@/db/tableMethods/priceMethods'
import { updateOrganization } from '@/db/tableMethods/organizationMethods'
import {
  PriceType,
  IntervalUnit,
  SubscriptionItemType,
  FeatureType,
  FeatureUsageGrantFrequency,
} from '@/types'
import { updateProduct } from '@/db/tableMethods/productMethods'
import * as subscriptionCancellationNotifications from '@/trigger/notifications/send-organization-subscription-canceled-notification'
import { eq } from 'drizzle-orm'
import { prices } from '@/db/schema/prices'

describe('Subscription Cancellation Test Suite', async () => {
  const { organization, price } = await setupOrg()
  let customer: Customer.Record
  let paymentMethod: PaymentMethod.Record
  let billingPeriod: BillingPeriod.Record
  let billingRun: BillingRun.Record
  let billingPeriodItem: BillingPeriodItem.Record
  let subscription: Subscription.Record
  beforeEach(async () => {
    customer = await setupCustomer({
      organizationId: organization.id,
    })
    paymentMethod = await setupPaymentMethod({
      organizationId: organization.id,
      customerId: customer.id,
    })

    subscription = await setupSubscription({
      organizationId: organization.id,
      customerId: customer.id,
      priceId: price.id,
      paymentMethodId: paymentMethod.id,
    })

    billingPeriod = await setupBillingPeriod({
      subscriptionId: subscription.id,
      startDate: subscription.currentBillingPeriodStart!,
      endDate: subscription.currentBillingPeriodEnd!,
      status: BillingPeriodStatus.Active,
    })
    billingRun = await setupBillingRun({
      billingPeriodId: billingPeriod.id,
      paymentMethodId: paymentMethod.id,
      subscriptionId: subscription.id,
      status: BillingRunStatus.Scheduled,
    })
    billingPeriodItem = await setupBillingPeriodItem({
      billingPeriodId: billingPeriod.id,
      quantity: 1,
      unitPrice: 100,
    })
  })

  describe('reassignDefaultSubscription', () => {
    it('creates a default subscription when customer has no current subscriptions', async () => {
      const {
        organization,
        price: defaultPrice,
        pricingModel,
      } = await setupOrg()
      const customer = await setupCustomer({
        organizationId: organization.id,
        pricingModelId: pricingModel.id,
      })
      const paidProduct = await setupProduct({
        organizationId: organization.id,
        pricingModelId: pricingModel.id,
        name: 'Paid Plan',
      })
      const paidPrice = await setupPrice({
        productId: paidProduct.id,
        name: 'Paid Plan Price',
        type: PriceType.Subscription,
        unitPrice: 5000,
        intervalUnit: IntervalUnit.Month,
        intervalCount: 1,
        livemode: true,
        isDefault: true,
      })
      const canceledSubscription = await setupSubscription({
        organizationId: organization.id,
        customerId: customer.id,
        priceId: paidPrice.id,
        status: SubscriptionStatus.Canceled,
        isFreePlan: false,
      })

      await adminTransaction(async ({ transaction }) => {
        // need to update defaultPrice as setupOrg create default price at $10
        await updatePrice(
          {
            id: defaultPrice.id,
            unitPrice: 0,
            type: PriceType.Subscription,
          },
          transaction
        )

        await reassignDefaultSubscription(
          canceledSubscription,
          transaction
        )

        const subscriptions = await selectSubscriptions(
          { customerId: customer.id },
          transaction
        )
        const defaultSubscriptions = subscriptions.filter(
          (sub) => sub.priceId === defaultPrice.id
        )

        expect(defaultSubscriptions).toHaveLength(1)
        expect(defaultSubscriptions[0].status).toBe(
          SubscriptionStatus.Active
        )
      })
    })

    it('does not create a duplicate default subscription when one already exists', async () => {
      const {
        organization,
        price: defaultPrice,
        pricingModel,
      } = await setupOrg()
      const customer = await setupCustomer({
        organizationId: organization.id,
        pricingModelId: pricingModel.id,
      })
      const paidProduct = await setupProduct({
        organizationId: organization.id,
        pricingModelId: pricingModel.id,
        name: 'Paid Plan',
      })
      const paidPrice = await setupPrice({
        productId: paidProduct.id,
        name: 'Paid Plan Price',
        type: PriceType.Subscription,
        unitPrice: 5000,
        intervalUnit: IntervalUnit.Month,
        intervalCount: 1,
        livemode: true,
        isDefault: true,
      })
      const existingDefaultSubscription = await setupSubscription({
        organizationId: organization.id,
        customerId: customer.id,
        priceId: defaultPrice.id,
        status: SubscriptionStatus.Active,
        isFreePlan: true,
      })
      const canceledSubscription = await setupSubscription({
        organizationId: organization.id,
        customerId: customer.id,
        priceId: paidPrice.id,
        status: SubscriptionStatus.Canceled,
        isFreePlan: false,
      })

      await adminTransaction(async ({ transaction }) => {
        // need to update defaultPrice as setupOrg create default price at $10
        await updatePrice(
          {
            id: defaultPrice.id,
            unitPrice: 0,
            type: PriceType.Subscription,
          },
          transaction
        )

        await reassignDefaultSubscription(
          canceledSubscription,
          transaction
        )

        const subscriptions = await selectSubscriptions(
          { customerId: customer.id },
          transaction
        )
        const defaultSubscriptions = subscriptions.filter(
          (sub) => sub.priceId === defaultPrice.id
        )

        expect(defaultSubscriptions).toHaveLength(1)
        expect(defaultSubscriptions[0].id).toBe(
          existingDefaultSubscription.id
        )
      })
    })

    it('does not create a default subscription when other active subscriptions remain for multi-sub organizations', async () => {
      const {
        organization,
        price: defaultPrice,
        pricingModel,
      } = await setupOrg()
      const customer = await setupCustomer({
        organizationId: organization.id,
        pricingModelId: pricingModel.id,
      })
      const paidProduct = await setupProduct({
        organizationId: organization.id,
        pricingModelId: pricingModel.id,
        name: 'Paid Plan',
      })
      const paidPrice = await setupPrice({
        productId: paidProduct.id,
        name: 'Paid Plan Price',
        type: PriceType.Subscription,
        unitPrice: 5000,
        intervalUnit: IntervalUnit.Month,
        intervalCount: 1,
        livemode: true,
        isDefault: true,
      })
      await setupSubscription({
        organizationId: organization.id,
        customerId: customer.id,
        priceId: paidPrice.id,
        status: SubscriptionStatus.Active,
        isFreePlan: false,
      })
      const canceledSubscription = await setupSubscription({
        organizationId: organization.id,
        customerId: customer.id,
        priceId: paidPrice.id,
        status: SubscriptionStatus.Canceled,
        isFreePlan: false,
      })

      await adminTransaction(async ({ transaction }) => {
        await updateOrganization(
          {
            id: organization.id,
            allowMultipleSubscriptionsPerCustomer: true,
          },
          transaction
        )

        await reassignDefaultSubscription(
          canceledSubscription,
          transaction
        )

        const subscriptions = await selectSubscriptions(
          { customerId: customer.id },
          transaction
        )
        const defaultSubscriptions = subscriptions.filter(
          (sub) => sub.priceId === defaultPrice.id
        )

        expect(defaultSubscriptions).toHaveLength(0)
      })
    })

    it('skips reassignment when the canceled subscription is already a free plan', async () => {
      const {
        organization,
        price: defaultPrice,
        pricingModel,
      } = await setupOrg()
      const customer = await setupCustomer({
        organizationId: organization.id,
        pricingModelId: pricingModel.id,
      })
      const canceledSubscription = await setupSubscription({
        organizationId: organization.id,
        customerId: customer.id,
        priceId: defaultPrice.id,
        status: SubscriptionStatus.Canceled,
        isFreePlan: true,
      })

      await adminTransaction(async ({ transaction }) => {
        await reassignDefaultSubscription(
          canceledSubscription,
          transaction
        )

        const subscriptions = await selectSubscriptions(
          { customerId: customer.id },
          transaction
        )
        const additionalSubscriptions = subscriptions.filter(
          (sub) => sub.id !== canceledSubscription.id
        )

        expect(additionalSubscriptions).toHaveLength(0)
      })
    })

    it('falls back to the organization default pricing model when the customer lacks one', async () => {
      const {
        organization,
        price: defaultPrice,
        pricingModel,
      } = await setupOrg()
      const customer = await setupCustomer({
        organizationId: organization.id,
      })
      const paidProduct = await setupProduct({
        organizationId: organization.id,
        pricingModelId: pricingModel.id,
        name: 'Paid Plan',
      })
      const paidPrice = await setupPrice({
        productId: paidProduct.id,
        name: 'Paid Plan Price',
        type: PriceType.Subscription,
        unitPrice: 2500,
        intervalUnit: IntervalUnit.Month,
        intervalCount: 1,
        livemode: true,
        isDefault: true,
      })
      const canceledSubscription = await setupSubscription({
        organizationId: organization.id,
        customerId: customer.id,
        priceId: paidPrice.id,
        status: SubscriptionStatus.Canceled,
        isFreePlan: false,
      })

      await adminTransaction(async ({ transaction }) => {
        await reassignDefaultSubscription(
          canceledSubscription,
          transaction
        )

        const subscriptions = await selectSubscriptions(
          { customerId: customer.id },
          transaction
        )
        const defaultSubscriptions = subscriptions.filter(
          (sub) =>
            sub.id !== canceledSubscription.id &&
            sub.priceId === defaultPrice.id
        )

        expect(defaultSubscriptions).toHaveLength(1)
        expect(defaultSubscriptions[0].priceId).toBe(defaultPrice.id)
      })
    })

    it('does not create a subscription when no default product is active', async () => {
      const {
        organization,
        price: defaultPrice,
        product,
        pricingModel,
      } = await setupOrg()
      const customer = await setupCustomer({
        organizationId: organization.id,
        pricingModelId: pricingModel.id,
      })
      const paidProduct = await setupProduct({
        organizationId: organization.id,
        pricingModelId: pricingModel.id,
        name: 'Paid Plan',
      })
      const paidPrice = await setupPrice({
        productId: paidProduct.id,
        name: 'Paid Plan Price',
        type: PriceType.Subscription,
        unitPrice: 5000,
        intervalUnit: IntervalUnit.Month,
        intervalCount: 1,
        livemode: true,
        isDefault: true,
      })
      const canceledSubscription = await setupSubscription({
        organizationId: organization.id,
        customerId: customer.id,
        priceId: paidPrice.id,
        status: SubscriptionStatus.Canceled,
        isFreePlan: false,
      })

      await adminTransaction(async ({ transaction }) => {
        await updateProduct(
          {
            id: product.id,
            active: false,
          },
          transaction
        )

        await reassignDefaultSubscription(
          canceledSubscription,
          transaction
        )

        const subscriptions = await selectSubscriptions(
          { customerId: customer.id },
          transaction
        )
        const defaultSubscriptions = subscriptions.filter(
          (sub) => sub.priceId === defaultPrice.id
        )
        expect(defaultSubscriptions).toHaveLength(0)
      })
    })

    it('does not create a subscription when the default product has no prices', async () => {
      const {
        organization,
        price: defaultPrice,
        product,
        pricingModel,
      } = await setupOrg()
      const customer = await setupCustomer({
        organizationId: organization.id,
        pricingModelId: pricingModel.id,
      })
      const paidProduct = await setupProduct({
        organizationId: organization.id,
        pricingModelId: pricingModel.id,
        name: 'Paid Plan',
      })
      const paidPrice = await setupPrice({
        productId: paidProduct.id,
        name: 'Paid Plan Price',
        type: PriceType.Subscription,
        unitPrice: 5000,
        intervalUnit: IntervalUnit.Month,
        intervalCount: 1,
        livemode: true,
        isDefault: true,
      })
      const canceledSubscription = await setupSubscription({
        organizationId: organization.id,
        customerId: customer.id,
        priceId: paidPrice.id,
        status: SubscriptionStatus.Canceled,
        isFreePlan: false,
      })

      await adminTransaction(async ({ transaction }) => {
        await transaction
          .delete(prices)
          .where(eq(prices.productId, product.id))

        await reassignDefaultSubscription(
          canceledSubscription,
          transaction
        )

        const subscriptions = await selectSubscriptions(
          { customerId: customer.id },
          transaction
        )
        const defaultSubscriptions = subscriptions.filter(
          (sub) => sub.priceId === defaultPrice.id
        )
        expect(defaultSubscriptions).toHaveLength(0)
      })
    })
  })

  describe('cancelSubscriptionImmediately', () => {
    it('should create a default subscription when customer has none after cancellation', async () => {
      const {
        organization,
        price: defaultPrice,
        pricingModel,
      } = await setupOrg()
      const customer = await setupCustomer({
        organizationId: organization.id,
        pricingModelId: pricingModel.id,
      })
      const paymentMethod = await setupPaymentMethod({
        organizationId: organization.id,
        customerId: customer.id,
      })
      const paidProduct = await setupProduct({
        organizationId: organization.id,
        pricingModelId: pricingModel.id,
        name: 'Paid Plan',
      })
      const paidPrice = await setupPrice({
        productId: paidProduct.id,
        name: 'Paid Plan Price',
        type: PriceType.Subscription,
        unitPrice: 5000,
        intervalUnit: IntervalUnit.Month,
        intervalCount: 1,
        livemode: true,
        isDefault: true,
      })
      const periodStart = Date.now() - 60 * 60 * 1000
      const periodEnd = Date.now() + 60 * 60 * 1000
      const subscription = await setupSubscription({
        organizationId: organization.id,
        customerId: customer.id,
        priceId: paidPrice.id,
        paymentMethodId: paymentMethod.id,
      })
      await setupBillingPeriod({
        subscriptionId: subscription.id,
        startDate: periodStart,
        endDate: periodEnd,
      })

      await adminTransaction(async ({ transaction }) => {
        // need to update defaultPrice as setupOrg create default price at $10
        await updatePrice(
          {
            id: defaultPrice.id,
            unitPrice: 0,
            type: PriceType.Subscription,
          },
          transaction
        )

        const { result: canceledSubscription } =
          await cancelSubscriptionImmediately(
            subscription,
            transaction
          )

        expect(canceledSubscription.status).toBe(
          SubscriptionStatus.Canceled
        )

        const subscriptions = await selectSubscriptions(
          { customerId: customer.id },
          transaction
        )
        const defaultSubscriptions = subscriptions.filter(
          (sub) => sub.priceId === defaultPrice.id
        )

        expect(defaultSubscriptions).toHaveLength(1)
        expect(defaultSubscriptions[0].status).toBe(
          SubscriptionStatus.Active
        )
      })
    })

    it('should not create a default subscription when other active subscriptions remain and multiple are allowed', async () => {
      const {
        organization,
        price: defaultPrice,
        pricingModel,
      } = await setupOrg()
      const customer = await setupCustomer({
        organizationId: organization.id,
        pricingModelId: pricingModel.id,
      })
      const paymentMethod = await setupPaymentMethod({
        organizationId: organization.id,
        customerId: customer.id,
      })
      const paidProduct = await setupProduct({
        organizationId: organization.id,
        pricingModelId: pricingModel.id,
        name: 'Primary Paid Plan',
      })
      const paidPrice = await setupPrice({
        productId: paidProduct.id,
        name: 'Primary Paid Plan Price',
        type: PriceType.Subscription,
        unitPrice: 5000,
        intervalUnit: IntervalUnit.Month,
        intervalCount: 1,
        livemode: true,
        isDefault: true,
      })
      const secondProduct = await setupProduct({
        organizationId: organization.id,
        pricingModelId: pricingModel.id,
        name: 'Secondary Paid Plan',
      })
      const secondPrice = await setupPrice({
        productId: secondProduct.id,
        name: 'Secondary Paid Plan Price',
        type: PriceType.Subscription,
        unitPrice: 7000,
        intervalUnit: IntervalUnit.Month,
        intervalCount: 1,
        livemode: true,
        isDefault: true,
      })
      const periodStart = Date.now() - 60 * 60 * 1000
      const periodEnd = Date.now() + 60 * 60 * 1000
      const subscriptionToCancel = await setupSubscription({
        organizationId: organization.id,
        customerId: customer.id,
        priceId: paidPrice.id,
        paymentMethodId: paymentMethod.id,
      })
      await setupBillingPeriod({
        subscriptionId: subscriptionToCancel.id,
        startDate: periodStart,
        endDate: periodEnd,
      })
      await setupSubscription({
        organizationId: organization.id,
        customerId: customer.id,
        priceId: secondPrice.id,
        status: SubscriptionStatus.Active,
      })

      await adminTransaction(async ({ transaction }) => {
        await updateOrganization(
          {
            id: organization.id,
            allowMultipleSubscriptionsPerCustomer: true,
          },
          transaction
        )

        const preCancelActiveSubscriptions =
          await selectSubscriptions(
            {
              customerId: customer.id,
              status: currentSubscriptionStatuses,
            },
            transaction
          )

        await cancelSubscriptionImmediately(
          subscriptionToCancel,
          transaction
        )

        const subscriptions = await selectSubscriptions(
          { customerId: customer.id },
          transaction
        )
        const postCancelActiveSubscriptions =
          await selectSubscriptions(
            {
              customerId: customer.id,
              status: currentSubscriptionStatuses,
            },
            transaction
          )
        const defaultSubscriptions = subscriptions.filter(
          (sub) => sub.priceId === defaultPrice.id
        )

        // the test setup does not create a default subscription for the customer in setupCustomer, so we expect 0 here
        expect(defaultSubscriptions).toHaveLength(0)
        expect(postCancelActiveSubscriptions).toHaveLength(
          preCancelActiveSubscriptions.length - 1
        )
        expect(
          subscriptions.some(
            (sub) =>
              sub.priceId === secondPrice.id &&
              sub.status === SubscriptionStatus.Active
          )
        ).toBe(true)
      })
    })

    it('should cancel an active subscription and update billing periods', async () => {
      await adminTransaction(async ({ transaction }) => {
        // Set up a subscription and two billing periods:
        // – one currently active (cancellation time lies between its start and end)
        // – one that starts in the future.
        const now = new Date()
        const subscription = await setupSubscription({
          organizationId: organization.id,
          customerId: customer.id,
          paymentMethodId: paymentMethod.id,
          priceId: price.id,
        })
        const activeBP = await setupBillingPeriod({
          subscriptionId: subscription.id,
          startDate: new Date(now.getTime() - 60 * 60 * 1000), // 1 hour ago
          endDate: new Date(now.getTime() + 60 * 60 * 1000), // 1 hour later
        })
        const futureBP = await setupBillingPeriod({
          subscriptionId: subscription.id,
          startDate: new Date(now.getTime() + 2 * 60 * 60 * 1000), // 2 hours later
          endDate: new Date(now.getTime() + 3 * 60 * 60 * 1000), // 3 hours later
        })

        // Call the function under test.
        const { result: updatedSubscription } =
          await cancelSubscriptionImmediately(
            subscription,
            transaction
          )

        // Verify subscription fields.
        expect(updatedSubscription.status).toBe(
          SubscriptionStatus.Canceled
        )
        expect(updatedSubscription.canceledAt).toBeDefined()
        expect(updatedSubscription.cancelScheduledAt).toEqual(
          updatedSubscription.canceledAt
        )

        // Verify billing period updates.
        const updatedActiveBP = await selectBillingPeriodById(
          activeBP.id,
          transaction
        )
        const updatedFutureBP = await selectBillingPeriodById(
          futureBP.id,
          transaction
        )
        expect(updatedActiveBP.status).toBe(
          BillingPeriodStatus.Completed
        )
        expect(updatedActiveBP.endDate).toBe(
          updatedSubscription.canceledAt
        )
        expect(updatedFutureBP.status).toBe(
          BillingPeriodStatus.Canceled
        )
      })
    })

    it('should not modify a subscription already in a terminal state', async () => {
      await adminTransaction(async ({ transaction }) => {
        const subscription = await setupSubscription({
          organizationId: organization.id,
          customerId: customer.id,
          paymentMethodId: paymentMethod.id,
          priceId: price.id,
          status: SubscriptionStatus.Canceled,
        })
        const { result, eventsToInsert } =
          await cancelSubscriptionImmediately(
            subscription,
            transaction
          )
        expect(result.status).toBe(SubscriptionStatus.Canceled)
        expect(eventsToInsert).toHaveLength(1)
        if (!eventsToInsert) {
          throw new Error('No events to insert')
        }
        expect(eventsToInsert[0]).toMatchObject({
          type: FlowgladEventType.SubscriptionCanceled,
          payload: {
            object: EventNoun.Subscription,
            id: subscription.id,
          },
        })
      })
    })

    it('normalizes subscriptions that already have a canceledAt timestamp but non-terminal status', async () => {
      await adminTransaction(async ({ transaction }) => {
        const canceledAt = Date.now()
        const subscriptionWithTimestamp = await setupSubscription({
          organizationId: organization.id,
          customerId: customer.id,
          paymentMethodId: paymentMethod.id,
          priceId: price.id,
          canceledAt,
          status: SubscriptionStatus.Active,
        })
        const { result, eventsToInsert } =
          await cancelSubscriptionImmediately(
            subscriptionWithTimestamp,
            transaction
          )
        expect(result.status).toBe(SubscriptionStatus.Canceled)
        expect(result.canceledAt).toBe(canceledAt)
        expect(eventsToInsert).toHaveLength(1)
      })
    })

    it('should throw an error if the cancellation date is before the subscription start date', async () => {
      await adminTransaction(async ({ transaction }) => {
        // Create a subscription whose billing period starts in the future.
        const now = new Date()
        const futureStart = new Date(now.getTime() + 60 * 60 * 1000) // 1 hour later
        const subscription = await setupSubscription({
          organizationId: organization.id,
          customerId: customer.id,
          paymentMethodId: paymentMethod.id,
          priceId: price.id,
        })
        await setupBillingPeriod({
          subscriptionId: subscription.id,
          startDate: futureStart,
          endDate: new Date(futureStart.getTime() + 60 * 60 * 1000),
        })
        // Because the current time is before the billing period start, expect an error.
        await expect(
          cancelSubscriptionImmediately(subscription, transaction)
        ).rejects.toThrow(
          /Cannot end a subscription before its start date/
        )
      })
    })

    it('should handle subscriptions with no billing periods gracefully', async () => {
      await adminTransaction(async ({ transaction }) => {
        // Create a subscription without billing periods.
        const subscription = await setupSubscription({
          organizationId: organization.id,
          customerId: customer.id,
          paymentMethodId: paymentMethod.id,
          priceId: price.id,
        })
        // Depending on your design, the function may update the subscription even if there
        // are no billing periods. Here we verify that no error is thrown.
        let result
        try {
          const output = await cancelSubscriptionImmediately(
            subscription,
            transaction
          )
          result = output.result
        } catch (error) {
          result = null
        }
        expect(result).toBeDefined()
      })
    })

    it('should correctly handle boundary conditions for billing period dates', async () => {
      await adminTransaction(async ({ transaction }) => {
        // To test boundaries, we force a known "current" time.
        const fixedNow = new Date('2025-02-02T12:00:00Z')
        const subscription = await setupSubscription({
          organizationId: organization.id,
          customerId: customer.id,
          paymentMethodId: paymentMethod.id,
          priceId: price.id,
        })
        // Create a billing period that starts exactly at fixedNow.
        const bp = await setupBillingPeriod({
          subscriptionId: subscription.id,
          startDate: fixedNow,
          endDate: new Date(fixedNow.getTime() + 60 * 60 * 1000),
        })

        // Temporarily override Date.now() so that the cancellation date equals fixedNow.
        const originalDateNow = Date.now
        Date.now = () => fixedNow.getTime()

        const { result: updatedSubscription } =
          await cancelSubscriptionImmediately(
            subscription,
            transaction
          )
        expect(updatedSubscription.status).toBe(
          SubscriptionStatus.Canceled
        )
        // Since our logic checks "if (billingPeriod.startDate < endDate)" (and not <=),
        // a cancellation exactly at the start may not trigger the "active period" update.
        const updatedBP = await selectBillingPeriodById(
          bp.id,
          transaction
        )
        expect(updatedBP.status).not.toBe(
          BillingPeriodStatus.Completed
        )

        // Restore the original Date.now.
        Date.now = originalDateNow
      })
    })

    it('should set PastDue billing periods to Canceled when subscription is canceled', async () => {
      await adminTransaction(async ({ transaction }) => {
        // Create a subscription with multiple billing periods:
        // - one PastDue billing period (e.g., from 2 months ago)
        // - one active billing period (current)
        // - one future billing period
        const now = new Date()
        const subscription = await setupSubscription({
          organizationId: organization.id,
          customerId: customer.id,
          paymentMethodId: paymentMethod.id,
          priceId: price.id,
        })

        // Create a PastDue billing period from 2 months ago
        const pastDueBP = await setupBillingPeriod({
          subscriptionId: subscription.id,
          startDate: new Date(
            now.getTime() - 60 * 24 * 60 * 60 * 1000
          ), // 60 days ago
          endDate: new Date(now.getTime() - 30 * 24 * 60 * 60 * 1000), // 30 days ago
          status: BillingPeriodStatus.PastDue,
        })

        // Create an active billing period
        const activeBP = await setupBillingPeriod({
          subscriptionId: subscription.id,
          startDate: new Date(now.getTime() - 1 * 60 * 60 * 1000), // 1 hour ago
          endDate: new Date(now.getTime() + 1 * 60 * 60 * 1000), // 1 hour from now
          status: BillingPeriodStatus.Active,
        })

        // Create a future billing period
        const futureBP = await setupBillingPeriod({
          subscriptionId: subscription.id,
          startDate: new Date(now.getTime() + 2 * 60 * 60 * 1000), // 2 hours from now
          endDate: new Date(now.getTime() + 3 * 60 * 60 * 1000), // 3 hours from now
          status: BillingPeriodStatus.Upcoming,
        })

        // Cancel the subscription
        const { result: updatedSubscription } =
          await cancelSubscriptionImmediately(
            subscription,
            transaction
          )

        // Verify subscription is canceled
        expect(updatedSubscription.status).toBe(
          SubscriptionStatus.Canceled
        )

        // Verify the PastDue billing period is now Canceled
        const updatedPastDueBP = await selectBillingPeriodById(
          pastDueBP.id,
          transaction
        )
        expect(updatedPastDueBP.status).toBe(
          BillingPeriodStatus.Canceled
        )

        // Verify the active billing period is Completed
        const updatedActiveBP = await selectBillingPeriodById(
          activeBP.id,
          transaction
        )
        expect(updatedActiveBP.status).toBe(
          BillingPeriodStatus.Completed
        )

        // Verify the future billing period is Canceled
        const updatedFutureBP = await selectBillingPeriodById(
          futureBP.id,
          transaction
        )
        expect(updatedFutureBP.status).toBe(
          BillingPeriodStatus.Canceled
        )
      })
    })

    it('should handle multiple PastDue billing periods when subscription is canceled', async () => {
      await adminTransaction(async ({ transaction }) => {
        // Create a subscription with multiple PastDue billing periods
        const now = new Date()
        const subscription = await setupSubscription({
          organizationId: organization.id,
          customerId: customer.id,
          paymentMethodId: paymentMethod.id,
          priceId: price.id,
        })

        // Create three PastDue billing periods
        const pastDueBP1 = await setupBillingPeriod({
          subscriptionId: subscription.id,
          startDate: new Date(
            now.getTime() - 90 * 24 * 60 * 60 * 1000
          ), // 90 days ago
          endDate: new Date(now.getTime() - 60 * 24 * 60 * 60 * 1000), // 60 days ago
          status: BillingPeriodStatus.PastDue,
        })

        const pastDueBP2 = await setupBillingPeriod({
          subscriptionId: subscription.id,
          startDate: new Date(
            now.getTime() - 60 * 24 * 60 * 60 * 1000
          ), // 60 days ago
          endDate: new Date(now.getTime() - 30 * 24 * 60 * 60 * 1000), // 30 days ago
          status: BillingPeriodStatus.PastDue,
        })

        const pastDueBP3 = await setupBillingPeriod({
          subscriptionId: subscription.id,
          startDate: new Date(
            now.getTime() - 30 * 24 * 60 * 60 * 1000
          ), // 30 days ago
          endDate: new Date(now.getTime() - 1 * 24 * 60 * 60 * 1000), // 1 day ago
          status: BillingPeriodStatus.PastDue,
        })

        // Cancel the subscription
        await cancelSubscriptionImmediately(subscription, transaction)

        // Verify all PastDue billing periods are now Canceled
        const updatedPastDueBP1 = await selectBillingPeriodById(
          pastDueBP1.id,
          transaction
        )
        const updatedPastDueBP2 = await selectBillingPeriodById(
          pastDueBP2.id,
          transaction
        )
        const updatedPastDueBP3 = await selectBillingPeriodById(
          pastDueBP3.id,
          transaction
        )

        expect(updatedPastDueBP1.status).toBe(
          BillingPeriodStatus.Canceled
        )
        expect(updatedPastDueBP2.status).toBe(
          BillingPeriodStatus.Canceled
        )
        expect(updatedPastDueBP3.status).toBe(
          BillingPeriodStatus.Canceled
        )
      })
    })

    it('should abort all scheduled billing runs when subscription is canceled immediately', async () => {
      await adminTransaction(async ({ transaction }) => {
        const now = new Date()
        const subscription = await setupSubscription({
          organizationId: organization.id,
          customerId: customer.id,
          paymentMethodId: paymentMethod.id,
          priceId: price.id,
        })

        const billingPeriod = await setupBillingPeriod({
          subscriptionId: subscription.id,
          startDate: new Date(now.getTime() - 60 * 60 * 1000), // 1 hour ago
          endDate: new Date(now.getTime() + 60 * 60 * 1000), // 1 hour later
        })

        // Create scheduled billing runs
        const billingRun1 = await setupBillingRun({
          billingPeriodId: billingPeriod.id,
          subscriptionId: subscription.id,
          paymentMethodId: paymentMethod.id,
          status: BillingRunStatus.Scheduled,
          scheduledFor: now.getTime() + 30 * 60 * 1000,
        })

        const billingRun2 = await setupBillingRun({
          billingPeriodId: billingPeriod.id,
          subscriptionId: subscription.id,
          paymentMethodId: paymentMethod.id,
          status: BillingRunStatus.Scheduled,
          scheduledFor: now.getTime() + 45 * 60 * 1000,
        })

        // Cancel the subscription
        await cancelSubscriptionImmediately(subscription, transaction)

        // Verify all scheduled billing runs are now aborted
        const updatedBillingRun1 = await selectBillingRunById(
          billingRun1.id,
          transaction
        )
        const updatedBillingRun2 = await selectBillingRunById(
          billingRun2.id,
          transaction
        )

        expect(updatedBillingRun1.status).toBe(
          BillingRunStatus.Aborted
        )
        expect(updatedBillingRun2.status).toBe(
          BillingRunStatus.Aborted
        )
      })
    })

    it('should only abort scheduled billing runs and not affect other statuses', async () => {
      await adminTransaction(async ({ transaction }) => {
        const now = new Date()
        const subscription = await setupSubscription({
          organizationId: organization.id,
          customerId: customer.id,
          paymentMethodId: paymentMethod.id,
          priceId: price.id,
        })

        const billingPeriod = await setupBillingPeriod({
          subscriptionId: subscription.id,
          startDate: new Date(now.getTime() - 60 * 60 * 1000),
          endDate: new Date(now.getTime() + 60 * 60 * 1000),
        })

        // Create billing runs with different statuses
        const scheduledRun = await setupBillingRun({
          billingPeriodId: billingPeriod.id,
          subscriptionId: subscription.id,
          paymentMethodId: paymentMethod.id,
          status: BillingRunStatus.Scheduled,
          scheduledFor: now.getTime() + 30 * 60 * 1000,
        })

        const succeededRun = await setupBillingRun({
          billingPeriodId: billingPeriod.id,
          subscriptionId: subscription.id,
          paymentMethodId: paymentMethod.id,
          status: BillingRunStatus.Succeeded,
          scheduledFor: now.getTime() - 30 * 60 * 1000,
        })

        const failedRun = await setupBillingRun({
          billingPeriodId: billingPeriod.id,
          subscriptionId: subscription.id,
          paymentMethodId: paymentMethod.id,
          status: BillingRunStatus.Failed,
          scheduledFor: now.getTime() - 15 * 60 * 1000,
        })

        // Cancel the subscription
        await cancelSubscriptionImmediately(subscription, transaction)

        // Verify only scheduled billing run is aborted
        const updatedScheduledRun = await selectBillingRunById(
          scheduledRun.id,
          transaction
        )
        const updatedSucceededRun = await selectBillingRunById(
          succeededRun.id,
          transaction
        )
        const updatedFailedRun = await selectBillingRunById(
          failedRun.id,
          transaction
        )

        expect(updatedScheduledRun.status).toBe(
          BillingRunStatus.Aborted
        )
        expect(updatedSucceededRun.status).toBe(
          BillingRunStatus.Succeeded
        )
        expect(updatedFailedRun.status).toBe(BillingRunStatus.Failed)
      })
    })
  })

  /* --------------------------------------------------------------------------
     scheduleSubscriptionCancellation Tests
  --------------------------------------------------------------------------- */
  describe('scheduleSubscriptionCancellation', () => {
    it('should schedule cancellation at the end of the current billing period', async () => {
      await adminTransaction(async ({ transaction }) => {
        const now = Date.now()
        const subscription = await setupSubscription({
          organizationId: organization.id,
          customerId: customer.id,
          paymentMethodId: paymentMethod.id,
          priceId: price.id,
        })
        // Create a current billing period.
        const currentBP = await setupBillingPeriod({
          subscriptionId: subscription.id,
          startDate: now - 60 * 60 * 1000,
          endDate: now + 60 * 60 * 1000,
        })
        // Create a future billing period.
        const futureBP = await setupBillingPeriod({
          subscriptionId: subscription.id,
          startDate: now + 2 * 60 * 60 * 1000,
          endDate: now + 3 * 60 * 60 * 1000,
        })

        const params: ScheduleSubscriptionCancellationParams = {
          id: subscription.id,
          cancellation: {
            timing:
              SubscriptionCancellationArrangement.AtEndOfCurrentBillingPeriod,
          },
        }
        const updatedSubscription =
          await scheduleSubscriptionCancellation(params, transaction)
        expect(updatedSubscription.status).toBe(
          SubscriptionStatus.CancellationScheduled
        )
        expect(updatedSubscription.cancelScheduledAt).toBe(
          currentBP.endDate
        )
        // Verify that any billing period starting after the cancellation date is updated.
        const updatedFutureBP = await selectBillingPeriodById(
          futureBP.id,
          transaction
        )
        expect(updatedFutureBP.status).toBe(
          BillingPeriodStatus.ScheduledToCancel
        )
      })
    })

    it('throws when future-date timing omits an end date', async () => {
      await adminTransaction(async ({ transaction }) => {
        const subscription = await setupSubscription({
          organizationId: organization.id,
          customerId: customer.id,
          paymentMethodId: paymentMethod.id,
          priceId: price.id,
        })
        await setupBillingPeriod({
          subscriptionId: subscription.id,
          startDate: Date.now() - 60 * 60 * 1000,
          endDate: Date.now() + 60 * 60 * 1000,
        })
        const params: ScheduleSubscriptionCancellationParams = {
          id: subscription.id,
          cancellation: {
            timing: SubscriptionCancellationArrangement.AtFutureDate,
            endDate: 0,
          },
        }

        await expect(
          scheduleSubscriptionCancellation(params, transaction)
        ).rejects.toThrow(
          'End date is required for future date cancellation'
        )
      })
    })

    it('should schedule cancellation at a specified future date', async () => {
      await adminTransaction(async ({ transaction }) => {
        const now = new Date()
        const futureCancellationDate = new Date(
          now.getTime() + 2 * 60 * 60 * 1000
        )
        const subscription = await setupSubscription({
          organizationId: organization.id,
          customerId: customer.id,
          paymentMethodId: paymentMethod.id,
          priceId: price.id,
        })
        // Create a billing period that is active now.
        await setupBillingPeriod({
          subscriptionId: subscription.id,
          startDate: now.getTime() - 60 * 60 * 1000,
          endDate: now.getTime() + 3 * 60 * 60 * 1000,
        })
        // Create a future billing period.
        const futureBP = await setupBillingPeriod({
          subscriptionId: subscription.id,
          startDate: now.getTime() + 4 * 60 * 60 * 1000,
          endDate: now.getTime() + 5 * 60 * 60 * 1000,
        })

        const params: ScheduleSubscriptionCancellationParams = {
          id: subscription.id,
          cancellation: {
            timing: SubscriptionCancellationArrangement.AtFutureDate,
            endDate: futureCancellationDate.getTime(),
          },
        }
        const updatedSubscription =
          await scheduleSubscriptionCancellation(params, transaction)
        expect(updatedSubscription.status).toBe(
          SubscriptionStatus.CancellationScheduled
        )
        // For AtFutureDate, per our logic, cancelScheduledAt remains null.
        expect(updatedSubscription.cancelScheduledAt).toBeNull()

        const updatedFutureBP = await selectBillingPeriodById(
          futureBP.id,
          transaction
        )
        expect(updatedFutureBP.status).toBe(
          BillingPeriodStatus.ScheduledToCancel
        )
      })
    })

    it('should make no update if the subscription is already in a terminal state', async () => {
      await adminTransaction(async ({ transaction }) => {
        const subscription = await setupSubscription({
          organizationId: organization.id,
          customerId: customer.id,
          paymentMethodId: paymentMethod.id,
          priceId: price.id,
        })
        // Mark the subscription as terminal.
        await safelyUpdateSubscriptionStatus(
          subscription,
          SubscriptionStatus.Canceled,
          transaction
        )
        const params: ScheduleSubscriptionCancellationParams = {
          id: subscription.id,
          cancellation: {
            timing: SubscriptionCancellationArrangement.AtFutureDate,
            endDate: Date.now() + 60 * 60 * 1000,
          },
        }
        const result = await scheduleSubscriptionCancellation(
          params,
          transaction
        )
        expect(result.status).toBe(SubscriptionStatus.Canceled)
      })
    })

    it('throws when scheduling cancellation for a non-renewing subscription', async () => {
      await adminTransaction(async ({ transaction }) => {
        const nonRenewing = await setupSubscription({
          organizationId: organization.id,
          customerId: customer.id,
          priceId: price.id,
          renews: false,
        })
        await setupBillingPeriod({
          subscriptionId: nonRenewing.id,
          startDate: Date.now() - 60 * 60 * 1000,
          endDate: Date.now() + 60 * 60 * 1000,
        })
        const params: ScheduleSubscriptionCancellationParams = {
          id: nonRenewing.id,
          cancellation: {
            timing:
              SubscriptionCancellationArrangement.AtEndOfCurrentBillingPeriod,
          },
        }
        await expect(
          scheduleSubscriptionCancellation(params, transaction)
        ).rejects.toThrow(/non-renewing subscription/)
      })
    })

    it('should throw an error if no current billing period exists for `AtEndOfCurrentBillingPeriod`', async () => {
      await adminTransaction(async ({ transaction }) => {
        const subscription = await setupSubscription({
          organizationId: organization.id,
          customerId: customer.id,
          paymentMethodId: paymentMethod.id,
          priceId: price.id,
        })
        // Do not create any billing period so that the helper returns null.
        const params: ScheduleSubscriptionCancellationParams = {
          id: subscription.id,
          cancellation: {
            timing:
              SubscriptionCancellationArrangement.AtEndOfCurrentBillingPeriod,
          },
        }
        await expect(
          scheduleSubscriptionCancellation(params, transaction)
        ).rejects.toThrow('No current billing period found')
      })
    })

    it('should throw an error if the cancellation date is before the subscription start date', async () => {
      await adminTransaction(async ({ transaction }) => {
        const now = new Date()
        const futureStart = new Date(now.getTime() + 60 * 60 * 1000)
        const subscription = await setupSubscription({
          organizationId: organization.id,
          customerId: customer.id,
          paymentMethodId: paymentMethod.id,
          priceId: price.id,
        })
        // Create a billing period that starts in the future.
        await setupBillingPeriod({
          subscriptionId: subscription.id,
          startDate: futureStart,
          endDate: new Date(futureStart.getTime() + 60 * 60 * 1000),
        })
        const params: ScheduleSubscriptionCancellationParams = {
          id: subscription.id,
          cancellation: {
            timing: SubscriptionCancellationArrangement.AtFutureDate,
            endDate: Date.now(), // current time is before the billing period start
          },
        }
        await expect(
          scheduleSubscriptionCancellation(params, transaction)
        ).rejects.toThrow(
          /Cannot end a subscription before its start date/
        )
      })
    })

    it('should handle boundary conditions for billing period dates correctly', async () => {
      await adminTransaction(async ({ transaction }) => {
        // Use a fixed cancellation time.
        const fixedNow = new Date()
        const subscription = await setupSubscription({
          organizationId: organization.id,
          customerId: customer.id,
          paymentMethodId: paymentMethod.id,
          priceId: price.id,
        })
        // Create a billing period that starts exactly at fixedNow.
        const bp = await setupBillingPeriod({
          subscriptionId: subscription.id,
          startDate: fixedNow,
          endDate: new Date(fixedNow.getTime() + 60 * 60 * 1000),
        })
        const originalDateNow = Date.now
        Date.now = () => fixedNow.getTime()
        const params: ScheduleSubscriptionCancellationParams = {
          id: subscription.id,
          cancellation: {
            timing:
              SubscriptionCancellationArrangement.AtEndOfCurrentBillingPeriod,
          },
        }
        const updatedSubscription =
          await scheduleSubscriptionCancellation(params, transaction)
        expect(updatedSubscription.status).toBe(
          SubscriptionStatus.CancellationScheduled
        )
        // Verify that if the cancellation time equals the billing period start, the billing period is not updated as scheduled.
        const updatedBP = await selectBillingPeriodById(
          bp.id,
          transaction
        )
        expect(updatedBP.status).not.toBe(
          BillingPeriodStatus.ScheduledToCancel
        )
        Date.now = originalDateNow
      })
    })

    it('only marks billing periods that start after the cancellation date when scheduling a future date', async () => {
      await adminTransaction(async ({ transaction }) => {
        const now = Date.now()
        const subscription = await setupSubscription({
          organizationId: organization.id,
          customerId: customer.id,
          paymentMethodId: paymentMethod.id,
          priceId: price.id,
        })
        const anchor = now + 2 * 60 * 60 * 1000
        const equalStart = await setupBillingPeriod({
          subscriptionId: subscription.id,
          startDate: anchor,
          endDate: anchor + 60 * 60 * 1000,
        })
        const lateStart = await setupBillingPeriod({
          subscriptionId: subscription.id,
          startDate: anchor + 2 * 60 * 60 * 1000,
          endDate: anchor + 3 * 60 * 60 * 1000,
        })
        const params: ScheduleSubscriptionCancellationParams = {
          id: subscription.id,
          cancellation: {
            timing: SubscriptionCancellationArrangement.AtFutureDate,
            endDate: anchor,
          },
        }
        await scheduleSubscriptionCancellation(params, transaction)

        const unchanged = await selectBillingPeriodById(
          equalStart.id,
          transaction
        )
        const scheduled = await selectBillingPeriodById(
          lateStart.id,
          transaction
        )
        expect(unchanged.status).not.toBe(
          BillingPeriodStatus.ScheduledToCancel
        )
        expect(scheduled.status).toBe(
          BillingPeriodStatus.ScheduledToCancel
        )
      })
    })

    it('should abort all scheduled billing runs when subscription cancellation is scheduled', async () => {
      await adminTransaction(async ({ transaction }) => {
        const now = new Date()
        const subscription = await setupSubscription({
          organizationId: organization.id,
          customerId: customer.id,
          paymentMethodId: paymentMethod.id,
          priceId: price.id,
        })

        const currentBP = await setupBillingPeriod({
          subscriptionId: subscription.id,
          startDate: new Date(now.getTime() - 60 * 60 * 1000),
          endDate: new Date(now.getTime() + 60 * 60 * 1000),
        })

        // Create scheduled billing runs
        const billingRun1 = await setupBillingRun({
          billingPeriodId: currentBP.id,
          subscriptionId: subscription.id,
          paymentMethodId: paymentMethod.id,
          status: BillingRunStatus.Scheduled,
          scheduledFor: now.getTime() + 30 * 60 * 1000,
        })

        const billingRun2 = await setupBillingRun({
          billingPeriodId: currentBP.id,
          subscriptionId: subscription.id,
          paymentMethodId: paymentMethod.id,
          status: BillingRunStatus.Scheduled,
          scheduledFor: now.getTime() + 45 * 60 * 1000,
        })

        const params: ScheduleSubscriptionCancellationParams = {
          id: subscription.id,
          cancellation: {
            timing:
              SubscriptionCancellationArrangement.AtEndOfCurrentBillingPeriod,
          },
        }

        // Schedule cancellation
        await scheduleSubscriptionCancellation(params, transaction)

        // Verify all scheduled billing runs are now aborted
        const updatedBillingRun1 = await selectBillingRunById(
          billingRun1.id,
          transaction
        )
        const updatedBillingRun2 = await selectBillingRunById(
          billingRun2.id,
          transaction
        )

        expect(updatedBillingRun1.status).toBe(
          BillingRunStatus.Aborted
        )
        expect(updatedBillingRun2.status).toBe(
          BillingRunStatus.Aborted
        )
      })
    })

    it('handles immediate timing by canceling future billing periods and aborting scheduled runs', async () => {
      await adminTransaction(async ({ transaction }) => {
        const now = Date.now()
        const subscription = await setupSubscription({
          organizationId: organization.id,
          customerId: customer.id,
          paymentMethodId: paymentMethod.id,
          priceId: price.id,
        })
        const currentPeriod = await setupBillingPeriod({
          subscriptionId: subscription.id,
          startDate: now - 60 * 60 * 1000,
          endDate: now + 30 * 60 * 1000,
        })
        const futurePeriod = await setupBillingPeriod({
          subscriptionId: subscription.id,
          startDate: now + 2 * 60 * 60 * 1000,
          endDate: now + 3 * 60 * 60 * 1000,
        })
        const billingRunRecord = await setupBillingRun({
          billingPeriodId: futurePeriod.id,
          subscriptionId: subscription.id,
          paymentMethodId: paymentMethod.id,
          status: BillingRunStatus.Scheduled,
          scheduledFor: now + 2.5 * 60 * 60 * 1000,
        })
        const params: ScheduleSubscriptionCancellationParams = {
          id: subscription.id,
          cancellation: {
            timing: SubscriptionCancellationArrangement.Immediately,
          },
        }
        const updatedSubscription =
          await scheduleSubscriptionCancellation(params, transaction)

        expect(updatedSubscription.status).toBe(
          SubscriptionStatus.CancellationScheduled
        )
        expect(updatedSubscription.cancelScheduledAt).toBeNull()

        const updatedFuturePeriod = await selectBillingPeriodById(
          futurePeriod.id,
          transaction
        )
        expect(updatedFuturePeriod.status).toBe(
          BillingPeriodStatus.ScheduledToCancel
        )
        const currentPeriodAfter = await selectBillingPeriodById(
          currentPeriod.id,
          transaction
        )
        expect(currentPeriodAfter.status).not.toBe(
          BillingPeriodStatus.ScheduledToCancel
        )
        const updatedBillingRun = await selectBillingRunById(
          billingRunRecord.id,
          transaction
        )
        expect(updatedBillingRun.status).toBe(
          BillingRunStatus.Aborted
        )
      })
    })

    it('invokes the subscription-canceled notification exactly once per schedule call', async () => {
      const notificationSpy = vi
        .spyOn(
          subscriptionCancellationNotifications,
          'idempotentSendOrganizationSubscriptionCanceledNotification'
        )
        .mockResolvedValue(undefined as any)
      try {
        await adminTransaction(async ({ transaction }) => {
          const subscription = await setupSubscription({
            organizationId: organization.id,
            customerId: customer.id,
            paymentMethodId: paymentMethod.id,
            priceId: price.id,
          })
          await setupBillingPeriod({
            subscriptionId: subscription.id,
            startDate: Date.now() - 60 * 60 * 1000,
            endDate: Date.now() + 60 * 60 * 1000,
          })
          const params: ScheduleSubscriptionCancellationParams = {
            id: subscription.id,
            cancellation: {
              timing:
                SubscriptionCancellationArrangement.AtEndOfCurrentBillingPeriod,
            },
          }
          await scheduleSubscriptionCancellation(params, transaction)
        })
        expect(notificationSpy).toHaveBeenCalledTimes(1)
      } finally {
        notificationSpy.mockRestore()
      }
    })
  })

  describe('cancelSubscriptionProcedureTransaction', () => {
    it('returns the updated subscription and events for immediate cancellations', async () => {
      await adminTransaction(async ({ transaction }) => {
        const immediateSubscription = await setupSubscription({
          organizationId: organization.id,
          customerId: customer.id,
          paymentMethodId: paymentMethod.id,
          priceId: price.id,
        })
        await setupBillingPeriod({
          subscriptionId: immediateSubscription.id,
          startDate: Date.now() - 60 * 60 * 1000,
          endDate: Date.now() + 60 * 60 * 1000,
        })
        const response = await cancelSubscriptionProcedureTransaction(
          {
            input: {
              id: immediateSubscription.id,
              cancellation: {
                timing:
                  SubscriptionCancellationArrangement.Immediately,
              },
            },
            transaction,
            ctx: { apiKey: undefined },
            livemode: true,
            userId: '1',
            organizationId: organization.id,
          }
        )

        expect(response.result.subscription.id).toBe(
          immediateSubscription.id
        )
        expect(response.result.subscription.current).toBe(false)
        expect(response.eventsToInsert).toHaveLength(1)
      })
    })

    it('returns scheduled cancellations without events for non-immediate timing', async () => {
      await adminTransaction(async ({ transaction }) => {
        const scheduledSubscription = await setupSubscription({
          organizationId: organization.id,
          customerId: customer.id,
          paymentMethodId: paymentMethod.id,
          priceId: price.id,
        })
        const now = Date.now()
        await setupBillingPeriod({
          subscriptionId: scheduledSubscription.id,
          startDate: now - 60 * 60 * 1000,
          endDate: now + 60 * 60 * 1000,
        })
        const response = await cancelSubscriptionProcedureTransaction(
          {
            input: {
              id: scheduledSubscription.id,
              cancellation: {
                timing:
                  SubscriptionCancellationArrangement.AtFutureDate,
                endDate: now + 2 * 60 * 60 * 1000,
              },
            },
            transaction,
            ctx: {
              apiKey: undefined,
            },
            livemode: true,
            userId: '1',
            organizationId: organization.id,
          }
        )

        expect(response.result.subscription.status).toBe(
          SubscriptionStatus.CancellationScheduled
        )
        expect(response.eventsToInsert).toHaveLength(0)
        expect(
          response.result.subscription.cancelScheduledAt
        ).toBeNull()
      })
    })
  })

  /* --------------------------------------------------------------------------
     Edge Cases and Error Handling
  --------------------------------------------------------------------------- */
  describe('Edge Cases and Error Handling', () => {
    it('should handle subscriptions with no billing periods gracefully', async () => {
      await adminTransaction(async ({ transaction }) => {
        // Test with a subscription that has no billing periods.
        const subscription = await setupSubscription({
          organizationId: organization.id,
          customerId: customer.id,
          paymentMethodId: paymentMethod.id,
          priceId: price.id,
        })
        let result
        try {
          const output = await cancelSubscriptionImmediately(
            subscription,
            transaction
          )
          result = output.result
        } catch (error) {
          result = null
        }
        expect(result).toBeDefined()
      })
    })

    it('should handle overlapping billing periods correctly', async () => {
      await adminTransaction(async ({ transaction }) => {
        const now = new Date()
        const subscription = await setupSubscription({
          organizationId: organization.id,
          customerId: customer.id,
          paymentMethodId: paymentMethod.id,
          priceId: price.id,
        })
        // Create two billing periods that overlap.
        const bp1 = await setupBillingPeriod({
          subscriptionId: subscription.id,
          startDate: new Date(now.getTime() - 2 * 60 * 60 * 1000),
          endDate: new Date(now.getTime() + 2 * 60 * 60 * 1000),
        })
        const bp2 = await setupBillingPeriod({
          subscriptionId: subscription.id,
          startDate: new Date(now.getTime() - 60 * 60 * 1000),
          endDate: new Date(now.getTime() + 3 * 60 * 60 * 1000),
        })
        const { result: updatedSubscription } =
          await cancelSubscriptionImmediately(
            subscription,
            transaction
          )
        expect(updatedSubscription.status).toBe(
          SubscriptionStatus.Canceled
        )
        const updatedBP1 = await selectBillingPeriodById(
          bp1.id,
          transaction
        )
        const updatedBP2 = await selectBillingPeriodById(
          bp2.id,
          transaction
        )
        // At least one of the billing periods should be updated appropriately.
        expect([
          BillingPeriodStatus.Completed,
          BillingPeriodStatus.Canceled,
        ]).toContain(updatedBP1.status)
        expect([
          BillingPeriodStatus.Completed,
          BillingPeriodStatus.Canceled,
        ]).toContain(updatedBP2.status)
      })
    })

    it('should handle concurrent cancellation requests without data inconsistencies', async () => {
      await adminTransaction(async ({ transaction }) => {
        const subscription = await setupSubscription({
          organizationId: organization.id,
          customerId: customer.id,
          paymentMethodId: paymentMethod.id,
          priceId: price.id,
        })
        await setupBillingPeriod({
          subscriptionId: subscription.id,
          startDate: new Date(Date.now() - 60 * 60 * 1000),
          endDate: new Date(Date.now() + 60 * 60 * 1000),
        })
        // Fire off two concurrent cancellation calls.
        const [{ result: result1 }, { result: result2 }] =
          await Promise.all([
            cancelSubscriptionImmediately(subscription, transaction),
            cancelSubscriptionImmediately(subscription, transaction),
          ])
        expect(result1.status).toBe(SubscriptionStatus.Canceled)
        expect(result2.status).toBe(SubscriptionStatus.Canceled)
      })
    })

    it('should throw an error for invalid subscription input', async () => {
      await adminTransaction(async ({ transaction }) => {
        // Passing a null subscription should result in an error.
        await expect(
          cancelSubscriptionImmediately(null as any, transaction)
        ).rejects.toThrow()
      })
    })
  })

  /* --------------------------------------------------------------------------
     Integration Tests (Partial Scope)
  --------------------------------------------------------------------------- */
  describe('Integration Tests (Partial Scope)', () => {
    it('should integrate correctly with subscription lifecycle operations', async () => {
      await adminTransaction(async ({ transaction }) => {
        // Simulate an activation phase followed by an immediate cancellation.
        const subscription = await setupSubscription({
          organizationId: organization.id,
          customerId: customer.id,
          paymentMethodId: paymentMethod.id,
          priceId: price.id,
        })
        await setupBillingPeriod({
          subscriptionId: subscription.id,
          startDate: new Date(Date.now() - 60 * 60 * 1000),
          endDate: new Date(Date.now() + 60 * 60 * 1000),
        })
        const { result: updatedSubscription } =
          await cancelSubscriptionImmediately(
            subscription,
            transaction
          )
        expect(updatedSubscription.status).toBe(
          SubscriptionStatus.Canceled
        )
      })
    })

    // it('should not trigger unintended payment processing', async () => {
    //   // Since payment processing is out-of-scope for cancellation, we can simply mark this as a placeholder.
    //   expect(true).toBe(true)
    // })

    // it('should trigger appropriate user notifications', async () => {
    //   // If a notification system is integrated, you might spy on the notification function.
    //   // Here we simply verify a placeholder expectation.
    //   expect(true).toBe(true)
    // })
  })

  /* --------------------------------------------------------------------------
     abortScheduledBillingRuns Function Tests
  --------------------------------------------------------------------------- */
  describe('abortScheduledBillingRuns', () => {
    it('should be idempotent when called multiple times', async () => {
      await adminTransaction(async ({ transaction }) => {
        const now = new Date()
        const subscription = await setupSubscription({
          organizationId: organization.id,
          customerId: customer.id,
          paymentMethodId: paymentMethod.id,
          priceId: price.id,
        })

        const billingPeriod = await setupBillingPeriod({
          subscriptionId: subscription.id,
          startDate: new Date(now.getTime() - 60 * 60 * 1000),
          endDate: new Date(now.getTime() + 60 * 60 * 1000),
        })

        // Create scheduled billing runs
        const billingRun1 = await setupBillingRun({
          billingPeriodId: billingPeriod.id,
          subscriptionId: subscription.id,
          paymentMethodId: paymentMethod.id,
          status: BillingRunStatus.Scheduled,
          scheduledFor: now.getTime() + 30 * 60 * 1000,
        })

        const billingRun2 = await setupBillingRun({
          billingPeriodId: billingPeriod.id,
          subscriptionId: subscription.id,
          paymentMethodId: paymentMethod.id,
          status: BillingRunStatus.Scheduled,
          scheduledFor: now.getTime() + 45 * 60 * 1000,
        })

        // Call the function twice
        await abortScheduledBillingRuns(subscription.id, transaction)
        await abortScheduledBillingRuns(subscription.id, transaction)

        // Verify billing runs are still aborted (not double-aborted or in error state)
        const updatedBillingRun1 = await selectBillingRunById(
          billingRun1.id,
          transaction
        )
        const updatedBillingRun2 = await selectBillingRunById(
          billingRun2.id,
          transaction
        )

        expect(updatedBillingRun1.status).toBe(
          BillingRunStatus.Aborted
        )
        expect(updatedBillingRun2.status).toBe(
          BillingRunStatus.Aborted
        )
      })
    })
  })

  /* --------------------------------------------------------------------------
<<<<<<< HEAD
     Subscription Item Expiration Tests
  --------------------------------------------------------------------------- */
  describe('Subscription Item Expiration on Cancellation', () => {
    it('should expire subscription items and their features when canceling immediately', async () => {
      // Setup
      const { organization, pricingModel } = await setupOrg()
      const paidProduct = await setupProduct({
        organizationId: organization.id,
        pricingModelId: pricingModel.id,
        name: 'Paid Plan',
      })
      const paidPrice = await setupPrice({
        productId: paidProduct.id,
        name: 'Paid Plan Price',
        type: PriceType.Subscription,
        unitPrice: 5000,
        intervalUnit: IntervalUnit.Month,
        intervalCount: 1,
        livemode: true,
        isDefault: true,
      })
      const customer = await setupCustomer({
        organizationId: organization.id,
=======
     Free Plan Protection
  --------------------------------------------------------------------------- */
  describe('Free Plan Protection', () => {
    it('should throw an error when attempting to cancel a free plan subscription', async () => {
      const { organization, price: freePrice, pricingModel } = await setupOrg()
      const customer = await setupCustomer({
        organizationId: organization.id,
        pricingModelId: pricingModel.id,
>>>>>>> 29e1a031
      })
      const paymentMethod = await setupPaymentMethod({
        organizationId: organization.id,
        customerId: customer.id,
      })
<<<<<<< HEAD

      const subscription = await setupSubscription({
        organizationId: organization.id,
        customerId: customer.id,
        priceId: paidPrice.id,
        paymentMethodId: paymentMethod.id,
        isFreePlan: false,
        status: SubscriptionStatus.Active,
      })

      const subscriptionItem = await setupSubscriptionItem({
        subscriptionId: subscription.id,
        priceId: paidPrice.id,
        name: paidPrice.name ?? 'Test Item',
        quantity: 1,
        unitPrice: paidPrice.unitPrice,
        type: SubscriptionItemType.Static,
      })

      // Create a feature on the subscription item
      const usageMeter = await setupUsageMeter({
        organizationId: organization.id,
        pricingModelId: pricingModel.id,
        name: 'Test Meter',
      })

      const feature = await setupUsageCreditGrantFeature({
        organizationId: organization.id,
        name: 'Test Feature',
        usageMeterId: usageMeter.id,
        amount: 1000,
        renewalFrequency: FeatureUsageGrantFrequency.Once,
        livemode: true,
      })
      const productFeature = await setupProductFeature({
        organizationId: organization.id,
        productId: paidProduct.id,
        featureId: feature.id,
        livemode: true,
      })

      await setupSubscriptionItemFeature({
        subscriptionItemId: subscriptionItem.id,
        featureId: feature.id,
        type: FeatureType.UsageCreditGrant,
        usageMeterId: usageMeter.id,
        productFeatureId: productFeature.id,
      })

      await setupBillingPeriod({
        subscriptionId: subscription.id,
=======
      // Ensure the price is free (unitPrice = 0)
      await adminTransaction(async ({ transaction }) => {
        await updatePrice(
          { id: freePrice.id, unitPrice: 0, type: PriceType.Subscription },
          transaction
        )
      })
      const freeSubscription = await setupSubscription({
        organizationId: organization.id,
        customerId: customer.id,
        priceId: freePrice.id,
        paymentMethodId: paymentMethod.id,
        isFreePlan: true,
        status: SubscriptionStatus.Active,
      })
      await setupBillingPeriod({
        subscriptionId: freeSubscription.id,
>>>>>>> 29e1a031
        startDate: Date.now() - 60 * 60 * 1000,
        endDate: Date.now() + 60 * 60 * 1000,
      })

<<<<<<< HEAD
      // Cancel subscription
      const canceledAt = await adminTransaction(
        async ({ transaction }) => {
          const { result } = await cancelSubscriptionImmediately(
            subscription,
            transaction
          )
          return result.canceledAt
        }
      )

      // Verify subscription items are expired
      await adminTransaction(async ({ transaction }) => {
        const items = await selectSubscriptionItems(
          { subscriptionId: subscription.id },
          transaction
        )
        expect(items).toHaveLength(1)
        expect(items[0].expiredAt).toBe(canceledAt)

        // Verify features are expired
        const features = await selectSubscriptionItemFeatures(
          { subscriptionItemId: subscriptionItem.id },
          transaction
        )
        expect(features).toHaveLength(1)
        expect(features[0].expiredAt).toBe(canceledAt)
      })
    })

    it('should expire multiple subscription items and features when canceling immediately', async () => {
      // Setup
=======
      await expect(
        adminTransaction(async ({ transaction }) => {
          return cancelSubscriptionProcedureTransaction({
            input: {
              id: freeSubscription.id,
              cancellation: {
                timing: SubscriptionCancellationArrangement.Immediately,
              },
            },
            transaction,
            ctx: { apiKey: undefined },
            livemode: true,
            userId: '1',
            organizationId: organization.id,
          })
        })
      ).rejects.toThrow(/Cannot cancel the default free plan/)
    })

    it('should allow cancellation of paid plan subscriptions', async () => {
>>>>>>> 29e1a031
      const { organization, pricingModel } = await setupOrg()
      const paidProduct = await setupProduct({
        organizationId: organization.id,
        pricingModelId: pricingModel.id,
        name: 'Paid Plan',
      })
<<<<<<< HEAD
      const paidPrice1 = await setupPrice({
        productId: paidProduct.id,
        name: 'Paid Plan Price 1',
=======
      const paidPrice = await setupPrice({
        productId: paidProduct.id,
        name: 'Paid Plan Price',
>>>>>>> 29e1a031
        type: PriceType.Subscription,
        unitPrice: 5000,
        intervalUnit: IntervalUnit.Month,
        intervalCount: 1,
        livemode: true,
        isDefault: true,
      })
<<<<<<< HEAD
      const paidPrice2 = await setupPrice({
        productId: paidProduct.id,
        name: 'Paid Plan Price 2',
        type: PriceType.Subscription,
        unitPrice: 3000,
        intervalUnit: IntervalUnit.Month,
        intervalCount: 1,
        livemode: true,
        isDefault: false,
      })
=======
>>>>>>> 29e1a031
      const customer = await setupCustomer({
        organizationId: organization.id,
      })
      const paymentMethod = await setupPaymentMethod({
        organizationId: organization.id,
        customerId: customer.id,
      })
<<<<<<< HEAD

      const subscription = await setupSubscription({
        organizationId: organization.id,
        customerId: customer.id,
        priceId: paidPrice1.id,
=======
      const paidSubscription = await setupSubscription({
        organizationId: organization.id,
        customerId: customer.id,
        priceId: paidPrice.id,
>>>>>>> 29e1a031
        paymentMethodId: paymentMethod.id,
        isFreePlan: false,
        status: SubscriptionStatus.Active,
      })
<<<<<<< HEAD

      // Create multiple subscription items
      const subscriptionItem1 = await setupSubscriptionItem({
        subscriptionId: subscription.id,
        priceId: paidPrice1.id,
        name: paidPrice1.name ?? 'Test Item 1',
        quantity: 1,
        unitPrice: paidPrice1.unitPrice,
        type: SubscriptionItemType.Static,
      })

      const subscriptionItem2 = await setupSubscriptionItem({
        subscriptionId: subscription.id,
        priceId: paidPrice2.id,
        name: paidPrice2.name ?? 'Test Item 2',
        quantity: 2,
        unitPrice: paidPrice2.unitPrice,
        type: SubscriptionItemType.Static,
      })

      // Create features on the subscription items
      const usageMeter1 = await setupUsageMeter({
        organizationId: organization.id,
        pricingModelId: pricingModel.id,
        name: 'Test Meter 1',
      })

      const usageMeter2 = await setupUsageMeter({
        organizationId: organization.id,
        pricingModelId: pricingModel.id,
        name: 'Test Meter 2',
      })

      const feature1 = await setupUsageCreditGrantFeature({
        organizationId: organization.id,
        name: 'Test Feature 1',
        usageMeterId: usageMeter1.id,
        amount: 1000,
        renewalFrequency: FeatureUsageGrantFrequency.Once,
        livemode: true,
      })

      const feature2 = await setupUsageCreditGrantFeature({
        organizationId: organization.id,
        name: 'Test Feature 2',
        usageMeterId: usageMeter2.id,
        amount: 2000,
        renewalFrequency: FeatureUsageGrantFrequency.Once,
        livemode: true,
      })
      const productFeature1 = await setupProductFeature({
        organizationId: organization.id,
        productId: paidProduct.id,
        featureId: feature1.id,
        livemode: true,
      })
      const productFeature2 = await setupProductFeature({
        organizationId: organization.id,
        productId: paidProduct.id,
        featureId: feature2.id,
        livemode: true,
      })
      await setupSubscriptionItemFeature({
        subscriptionItemId: subscriptionItem1.id,
        featureId: feature1.id,
        type: FeatureType.UsageCreditGrant,
        usageMeterId: usageMeter1.id,
        productFeatureId: productFeature1.id,
      })

      await setupSubscriptionItemFeature({
        subscriptionItemId: subscriptionItem2.id,
        featureId: feature2.id,
        type: FeatureType.UsageCreditGrant,
        usageMeterId: usageMeter2.id,
        productFeatureId: productFeature2.id,
      })

      await setupBillingPeriod({
        subscriptionId: subscription.id,
=======
      await setupBillingPeriod({
        subscriptionId: paidSubscription.id,
        startDate: Date.now() - 60 * 60 * 1000,
        endDate: Date.now() + 60 * 60 * 1000,
      })

      const response = await adminTransaction(async ({ transaction }) => {
        return cancelSubscriptionProcedureTransaction({
          input: {
            id: paidSubscription.id,
            cancellation: {
              timing: SubscriptionCancellationArrangement.Immediately,
            },
          },
          transaction,
          ctx: { apiKey: undefined },
          livemode: true,
          userId: '1',
          organizationId: organization.id,
        })
      })

      expect(response.result.subscription.status).toBe(SubscriptionStatus.Canceled)
    })

    it('should throw an error when attempting to schedule cancellation of a free plan', async () => {
      const { organization, price: freePrice, pricingModel } = await setupOrg()
      const customer = await setupCustomer({
        organizationId: organization.id,
        pricingModelId: pricingModel.id,
      })
      const paymentMethod = await setupPaymentMethod({
        organizationId: organization.id,
        customerId: customer.id,
      })
      await adminTransaction(async ({ transaction }) => {
        await updatePrice(
          { id: freePrice.id, unitPrice: 0, type: PriceType.Subscription },
          transaction
        )
      })
      const freeSubscription = await setupSubscription({
        organizationId: organization.id,
        customerId: customer.id,
        priceId: freePrice.id,
        paymentMethodId: paymentMethod.id,
        isFreePlan: true,
        status: SubscriptionStatus.Active,
      })
      await setupBillingPeriod({
        subscriptionId: freeSubscription.id,
>>>>>>> 29e1a031
        startDate: Date.now() - 60 * 60 * 1000,
        endDate: Date.now() + 60 * 60 * 1000,
      })

<<<<<<< HEAD
      // Cancel subscription
      const canceledAt = await adminTransaction(
        async ({ transaction }) => {
          const { result } = await cancelSubscriptionImmediately(
            subscription,
            transaction
          )
          return result.canceledAt
        }
      )

      // Verify all subscription items are expired
      await adminTransaction(async ({ transaction }) => {
        const items = await selectSubscriptionItems(
          { subscriptionId: subscription.id },
          transaction
        )
        expect(items).toHaveLength(2)
        expect(items[0].expiredAt).toBe(canceledAt)
        expect(items[1].expiredAt).toBe(canceledAt)

        // Verify all features are expired
        const features1 = await selectSubscriptionItemFeatures(
          { subscriptionItemId: subscriptionItem1.id },
          transaction
        )
        expect(features1).toHaveLength(1)
        expect(features1[0].expiredAt).toBe(canceledAt)

        const features2 = await selectSubscriptionItemFeatures(
          { subscriptionItemId: subscriptionItem2.id },
          transaction
        )
        expect(features2).toHaveLength(1)
        expect(features2[0].expiredAt).toBe(canceledAt)
      })
=======
      await expect(
        adminTransaction(async ({ transaction }) => {
          return cancelSubscriptionProcedureTransaction({
            input: {
              id: freeSubscription.id,
              cancellation: {
                timing: SubscriptionCancellationArrangement.AtEndOfCurrentBillingPeriod,
              },
            },
            transaction,
            ctx: { apiKey: undefined },
            livemode: true,
            userId: '1',
            organizationId: organization.id,
          })
        })
      ).rejects.toThrow(/Cannot cancel the default free plan/)
>>>>>>> 29e1a031
    })
  })
})<|MERGE_RESOLUTION|>--- conflicted
+++ resolved
@@ -1972,7 +1972,6 @@
   })
 
   /* --------------------------------------------------------------------------
-<<<<<<< HEAD
      Subscription Item Expiration Tests
   --------------------------------------------------------------------------- */
   describe('Subscription Item Expiration on Cancellation', () => {
@@ -1996,22 +1995,11 @@
       })
       const customer = await setupCustomer({
         organizationId: organization.id,
-=======
-     Free Plan Protection
-  --------------------------------------------------------------------------- */
-  describe('Free Plan Protection', () => {
-    it('should throw an error when attempting to cancel a free plan subscription', async () => {
-      const { organization, price: freePrice, pricingModel } = await setupOrg()
-      const customer = await setupCustomer({
-        organizationId: organization.id,
-        pricingModelId: pricingModel.id,
->>>>>>> 29e1a031
       })
       const paymentMethod = await setupPaymentMethod({
         organizationId: organization.id,
         customerId: customer.id,
       })
-<<<<<<< HEAD
 
       const subscription = await setupSubscription({
         organizationId: organization.id,
@@ -2063,30 +2051,10 @@
 
       await setupBillingPeriod({
         subscriptionId: subscription.id,
-=======
-      // Ensure the price is free (unitPrice = 0)
-      await adminTransaction(async ({ transaction }) => {
-        await updatePrice(
-          { id: freePrice.id, unitPrice: 0, type: PriceType.Subscription },
-          transaction
-        )
-      })
-      const freeSubscription = await setupSubscription({
-        organizationId: organization.id,
-        customerId: customer.id,
-        priceId: freePrice.id,
-        paymentMethodId: paymentMethod.id,
-        isFreePlan: true,
-        status: SubscriptionStatus.Active,
-      })
-      await setupBillingPeriod({
-        subscriptionId: freeSubscription.id,
->>>>>>> 29e1a031
         startDate: Date.now() - 60 * 60 * 1000,
         endDate: Date.now() + 60 * 60 * 1000,
       })
 
-<<<<<<< HEAD
       // Cancel subscription
       const canceledAt = await adminTransaction(
         async ({ transaction }) => {
@@ -2119,43 +2087,15 @@
 
     it('should expire multiple subscription items and features when canceling immediately', async () => {
       // Setup
-=======
-      await expect(
-        adminTransaction(async ({ transaction }) => {
-          return cancelSubscriptionProcedureTransaction({
-            input: {
-              id: freeSubscription.id,
-              cancellation: {
-                timing: SubscriptionCancellationArrangement.Immediately,
-              },
-            },
-            transaction,
-            ctx: { apiKey: undefined },
-            livemode: true,
-            userId: '1',
-            organizationId: organization.id,
-          })
-        })
-      ).rejects.toThrow(/Cannot cancel the default free plan/)
-    })
-
-    it('should allow cancellation of paid plan subscriptions', async () => {
->>>>>>> 29e1a031
       const { organization, pricingModel } = await setupOrg()
       const paidProduct = await setupProduct({
         organizationId: organization.id,
         pricingModelId: pricingModel.id,
         name: 'Paid Plan',
       })
-<<<<<<< HEAD
       const paidPrice1 = await setupPrice({
         productId: paidProduct.id,
         name: 'Paid Plan Price 1',
-=======
-      const paidPrice = await setupPrice({
-        productId: paidProduct.id,
-        name: 'Paid Plan Price',
->>>>>>> 29e1a031
         type: PriceType.Subscription,
         unitPrice: 5000,
         intervalUnit: IntervalUnit.Month,
@@ -2163,7 +2103,6 @@
         livemode: true,
         isDefault: true,
       })
-<<<<<<< HEAD
       const paidPrice2 = await setupPrice({
         productId: paidProduct.id,
         name: 'Paid Plan Price 2',
@@ -2174,8 +2113,6 @@
         livemode: true,
         isDefault: false,
       })
-=======
->>>>>>> 29e1a031
       const customer = await setupCustomer({
         organizationId: organization.id,
       })
@@ -2183,23 +2120,15 @@
         organizationId: organization.id,
         customerId: customer.id,
       })
-<<<<<<< HEAD
 
       const subscription = await setupSubscription({
         organizationId: organization.id,
         customerId: customer.id,
         priceId: paidPrice1.id,
-=======
-      const paidSubscription = await setupSubscription({
-        organizationId: organization.id,
-        customerId: customer.id,
-        priceId: paidPrice.id,
->>>>>>> 29e1a031
         paymentMethodId: paymentMethod.id,
         isFreePlan: false,
         status: SubscriptionStatus.Active,
       })
-<<<<<<< HEAD
 
       // Create multiple subscription items
       const subscriptionItem1 = await setupSubscriptionItem({
@@ -2280,64 +2209,10 @@
 
       await setupBillingPeriod({
         subscriptionId: subscription.id,
-=======
-      await setupBillingPeriod({
-        subscriptionId: paidSubscription.id,
         startDate: Date.now() - 60 * 60 * 1000,
         endDate: Date.now() + 60 * 60 * 1000,
       })
 
-      const response = await adminTransaction(async ({ transaction }) => {
-        return cancelSubscriptionProcedureTransaction({
-          input: {
-            id: paidSubscription.id,
-            cancellation: {
-              timing: SubscriptionCancellationArrangement.Immediately,
-            },
-          },
-          transaction,
-          ctx: { apiKey: undefined },
-          livemode: true,
-          userId: '1',
-          organizationId: organization.id,
-        })
-      })
-
-      expect(response.result.subscription.status).toBe(SubscriptionStatus.Canceled)
-    })
-
-    it('should throw an error when attempting to schedule cancellation of a free plan', async () => {
-      const { organization, price: freePrice, pricingModel } = await setupOrg()
-      const customer = await setupCustomer({
-        organizationId: organization.id,
-        pricingModelId: pricingModel.id,
-      })
-      const paymentMethod = await setupPaymentMethod({
-        organizationId: organization.id,
-        customerId: customer.id,
-      })
-      await adminTransaction(async ({ transaction }) => {
-        await updatePrice(
-          { id: freePrice.id, unitPrice: 0, type: PriceType.Subscription },
-          transaction
-        )
-      })
-      const freeSubscription = await setupSubscription({
-        organizationId: organization.id,
-        customerId: customer.id,
-        priceId: freePrice.id,
-        paymentMethodId: paymentMethod.id,
-        isFreePlan: true,
-        status: SubscriptionStatus.Active,
-      })
-      await setupBillingPeriod({
-        subscriptionId: freeSubscription.id,
->>>>>>> 29e1a031
-        startDate: Date.now() - 60 * 60 * 1000,
-        endDate: Date.now() + 60 * 60 * 1000,
-      })
-
-<<<<<<< HEAD
       // Cancel subscription
       const canceledAt = await adminTransaction(
         async ({ transaction }) => {
@@ -2374,14 +2249,60 @@
         expect(features2).toHaveLength(1)
         expect(features2[0].expiredAt).toBe(canceledAt)
       })
-=======
+    })
+  })
+
+  /* --------------------------------------------------------------------------
+     Free Plan Protection
+  --------------------------------------------------------------------------- */
+  describe('Free Plan Protection', () => {
+    it('should throw an error when attempting to cancel a free plan subscription', async () => {
+      const {
+        organization,
+        price: freePrice,
+        pricingModel,
+      } = await setupOrg()
+      const customer = await setupCustomer({
+        organizationId: organization.id,
+        pricingModelId: pricingModel.id,
+      })
+      const paymentMethod = await setupPaymentMethod({
+        organizationId: organization.id,
+        customerId: customer.id,
+      })
+      // Ensure the price is free (unitPrice = 0)
+      await adminTransaction(async ({ transaction }) => {
+        await updatePrice(
+          {
+            id: freePrice.id,
+            unitPrice: 0,
+            type: PriceType.Subscription,
+          },
+          transaction
+        )
+      })
+      const freeSubscription = await setupSubscription({
+        organizationId: organization.id,
+        customerId: customer.id,
+        priceId: freePrice.id,
+        paymentMethodId: paymentMethod.id,
+        isFreePlan: true,
+        status: SubscriptionStatus.Active,
+      })
+      await setupBillingPeriod({
+        subscriptionId: freeSubscription.id,
+        startDate: Date.now() - 60 * 60 * 1000,
+        endDate: Date.now() + 60 * 60 * 1000,
+      })
+
       await expect(
         adminTransaction(async ({ transaction }) => {
           return cancelSubscriptionProcedureTransaction({
             input: {
               id: freeSubscription.id,
               cancellation: {
-                timing: SubscriptionCancellationArrangement.AtEndOfCurrentBillingPeriod,
+                timing:
+                  SubscriptionCancellationArrangement.Immediately,
               },
             },
             transaction,
@@ -2392,7 +2313,126 @@
           })
         })
       ).rejects.toThrow(/Cannot cancel the default free plan/)
->>>>>>> 29e1a031
+    })
+
+    it('should allow cancellation of paid plan subscriptions', async () => {
+      const { organization, pricingModel } = await setupOrg()
+      const paidProduct = await setupProduct({
+        organizationId: organization.id,
+        pricingModelId: pricingModel.id,
+        name: 'Paid Plan',
+      })
+      const paidPrice = await setupPrice({
+        productId: paidProduct.id,
+        name: 'Paid Plan Price',
+        type: PriceType.Subscription,
+        unitPrice: 5000,
+        intervalUnit: IntervalUnit.Month,
+        intervalCount: 1,
+        livemode: true,
+        isDefault: true,
+      })
+      const customer = await setupCustomer({
+        organizationId: organization.id,
+      })
+      const paymentMethod = await setupPaymentMethod({
+        organizationId: organization.id,
+        customerId: customer.id,
+      })
+      const paidSubscription = await setupSubscription({
+        organizationId: organization.id,
+        customerId: customer.id,
+        priceId: paidPrice.id,
+        paymentMethodId: paymentMethod.id,
+        isFreePlan: false,
+        status: SubscriptionStatus.Active,
+      })
+      await setupBillingPeriod({
+        subscriptionId: paidSubscription.id,
+        startDate: Date.now() - 60 * 60 * 1000,
+        endDate: Date.now() + 60 * 60 * 1000,
+      })
+
+      const response = await adminTransaction(
+        async ({ transaction }) => {
+          return cancelSubscriptionProcedureTransaction({
+            input: {
+              id: paidSubscription.id,
+              cancellation: {
+                timing:
+                  SubscriptionCancellationArrangement.Immediately,
+              },
+            },
+            transaction,
+            ctx: { apiKey: undefined },
+            livemode: true,
+            userId: '1',
+            organizationId: organization.id,
+          })
+        }
+      )
+
+      expect(response.result.subscription.status).toBe(
+        SubscriptionStatus.Canceled
+      )
+    })
+
+    it('should throw an error when attempting to schedule cancellation of a free plan', async () => {
+      const {
+        organization,
+        price: freePrice,
+        pricingModel,
+      } = await setupOrg()
+      const customer = await setupCustomer({
+        organizationId: organization.id,
+        pricingModelId: pricingModel.id,
+      })
+      const paymentMethod = await setupPaymentMethod({
+        organizationId: organization.id,
+        customerId: customer.id,
+      })
+      await adminTransaction(async ({ transaction }) => {
+        await updatePrice(
+          {
+            id: freePrice.id,
+            unitPrice: 0,
+            type: PriceType.Subscription,
+          },
+          transaction
+        )
+      })
+      const freeSubscription = await setupSubscription({
+        organizationId: organization.id,
+        customerId: customer.id,
+        priceId: freePrice.id,
+        paymentMethodId: paymentMethod.id,
+        isFreePlan: true,
+        status: SubscriptionStatus.Active,
+      })
+      await setupBillingPeriod({
+        subscriptionId: freeSubscription.id,
+        startDate: Date.now() - 60 * 60 * 1000,
+        endDate: Date.now() + 60 * 60 * 1000,
+      })
+
+      await expect(
+        adminTransaction(async ({ transaction }) => {
+          return cancelSubscriptionProcedureTransaction({
+            input: {
+              id: freeSubscription.id,
+              cancellation: {
+                timing:
+                  SubscriptionCancellationArrangement.AtEndOfCurrentBillingPeriod,
+              },
+            },
+            transaction,
+            ctx: { apiKey: undefined },
+            livemode: true,
+            userId: '1',
+            organizationId: organization.id,
+          })
+        })
+      ).rejects.toThrow(/Cannot cancel the default free plan/)
     })
   })
 })