// Generated with Ion on 9/24/2024, 7:45:21 PM
// Figma Link: https://www.figma.com/design/3fYHKpBnD7eYSAmfSvPhvr?node-id=430:1834
// ion/NumberInput: Migrated to use shadcn input directly
import { Minus, Plus } from 'lucide-react'
import clsx from 'clsx'
import React, {
  type Dispatch,
  type SetStateAction,
  useCallback,
  useEffect,
  useImperativeHandle,
  useRef,
  useState,
} from 'react'
import {
  type OnValueChange,
  NumericFormat,
} from 'react-number-format'
import { twMerge } from 'tailwind-merge'

<<<<<<< HEAD
import Hint from '@/components/ion/Hint'
import {
  inputClassNames,
  InputContainer,
} from '@/components/ion/Input'
import { cn } from '@/utils/core'
=======
import { Label } from '@/components/ui/label'
>>>>>>> 87d61b40
import { UseFormRegisterReturn } from 'react-hook-form'
import { cn } from '@/utils/core'

/** Credit to https://github.com/mantinedev/mantine/blob/master/packages/@mantine/core/src/components/NumberInput/NumberInput.tsx */

/* ---------------------------------- Util --------------------------------- */
// re for -0, -0., -0.0, -0.00, -0.000 ... strings
const partialNegativeNumberPattern = /^-0(.0*)?$/

// re for 01, 006, 0002 ... and negative counterparts
const leadingZerosPattern = /^-?0d+$/

export interface NumberInputControlHandlers {
  increment: () => void
  decrement: () => void
}

/**
 * Check if the value is a valid number
 * @param value - The value to check
 *  */
function isValidNumber(
  value: number | string | undefined | null
): value is number {
  return (
    (typeof value === 'number'
      ? value < Number.MAX_SAFE_INTEGER
      : !Number.isNaN(Number(value))) && !Number.isNaN(value)
  )
}
/**
 * Get the number of decimal places in a number
 */
function getDecimalPlaces(inputValue: number | string) {
  const match = String(inputValue).match(
    /(?:.(d+))?(?:[eE]([+-]?d+))?$/
  )
  if (!match) {
    return 0
  }
  return Math.max(
    0,
    (match[1] ? match[1].length : 0) - (match[2] ? +match[2] : 0)
  )
}

/**
 * Returns a valid value depending on the min and max values
 */
export function clamp(
  value: number,
  min: number | undefined,
  max: number | undefined
) {
  if (min === undefined && max === undefined) {
    return value
  }
  if (min !== undefined && max === undefined) {
    return Math.max(value, min)
  }
  if (min === undefined && max !== undefined) {
    return Math.min(value, max)
  }
  return Math.min(Math.max(value, min!), max!)
}

/**
 * Increment or decrement the value of the input
 */
function incrementOrDecrement({
  action,
  setValue,
  inputRef,
  value,
  startValue,
  step,
  min,
  max,
  onValueChange,
}: IncrementOrDecrementProps) {
  let val: number
  const currentValuePrecision = getDecimalPlaces(value ?? startValue)
  const incrementStep = action === 'increment' ? step : -step
  const stepPrecision = getDecimalPlaces(incrementStep)
  const maxPrecision = Math.max(currentValuePrecision, stepPrecision)
  const factor = 10 ** maxPrecision

  if (typeof value !== 'number' || Number.isNaN(value)) {
    val = clamp(startValue, min, max)
  } else {
    if (action === 'increment') {
      if (max !== undefined) {
        const incrementedValue =
          (Math.round(value * factor) +
            Math.round(incrementStep * factor)) /
          factor
        val = incrementedValue <= max ? incrementedValue : max
      } else {
        val =
          (Math.round(value * factor) +
            Math.round(incrementStep * factor)) /
          factor
      }
    } else {
      const decrementedValue =
        (Math.round(value * factor) - Math.round(step * factor)) /
        factor
      val =
        min !== undefined && decrementedValue < min
          ? min
          : decrementedValue
    }
  }

  const formattedValue = val.toFixed(maxPrecision)
  setValue(parseFloat(formattedValue))
  onValueChange?.(
    {
      floatValue: parseFloat(formattedValue),
      formattedValue,
      value: formattedValue,
    },
    { source: action as any }
  )
  setTimeout(() => {
    const position = inputRef.current?.value?.length
    if (inputRef.current && typeof position !== 'undefined') {
      inputRef.current.setSelectionRange(position, position)
    }
  }, 1)
}
/* ---------------------------------- Types --------------------------------- */

export interface NumberInputControlHandlers {
  increment: () => void
  decrement: () => void
}

interface IncrementOrDecrementProps {
  /** The action to perform. */
  action: 'increment' | 'decrement'
  /** The function to set the value. */
  setValue: Dispatch<SetStateAction<string | number | undefined>>
  /** The input element reference. */
  inputRef: React.RefObject<HTMLInputElement>
  /** The current value. */
  value: string | number | undefined
  /** The start value to increment or decrement from. */
  startValue: number
  /** The amount to increment or decrement the value by. */
  step: number
  /** The minimum value that the input can be set to. */
  min?: number
  /** The maximum value that the input can be set to. */
  max?: number
  /** The function to call when the value changes. */
  onValueChange?: NumberInputProps['onValueChange']
}

/** Checkout the react-number-format documentation for more functionality. @see {@link https://s-yadav.github.io/react-number-format/docs/numeric_format} */
export interface NumberInputProps
  extends React.ComponentPropsWithoutRef<typeof NumericFormat> {
  /** The maximum value that the input can be set to. */
  max?: number
  /** The minimum value that the input can be set to. */
  min?: number
  /** The start value to increment or decrement from. */
  startValue?: number
  /** The amount to increment or decrement the value by. */
  step?: number
  /** Whether to allow leading zeros. */
  allowLeadingZeros?: boolean
  /** Whether to show the controls. */
  showControls?: boolean
  /** Icon to the left of the input text */
  iconLeading?: React.ReactNode
  /** Icon to the right of the input text */
  iconTrailing?: React.ReactNode
  /** Label of the input */
  label?: string
  /** Helper text, to the right of the label */
  helper?: string
  /** Hint/description below the input  */
  hint?: string
  /** Display hint icon to the left of the hint
   * @default false
   */
  showHintIcon?: boolean
  /** Display required mark to the right of the label */
  required?: boolean
  /** Display the input with an error state */
  error?: boolean | string
  /** Classname of the container (use this to position the input) */
  className?: string
  /** The class name to apply to the input container. */
  inputClassName?: string
  /** Control ref to access the increment and decrement functions */
  controlsRef?: React.RefObject<NumberInputControlHandlers>
  register?: UseFormRegisterReturn
}
/* ---------------------------------- Component --------------------------------- */
const NumberInput = React.forwardRef<
  HTMLInputElement,
  NumberInputProps
>(
  (
    {
      label,
      hint,
      helper,
      required,
      showHintIcon,
      iconLeading,
      iconTrailing,
      error,
      min,
      max,
      value,
      defaultValue,
      startValue = 0,
      step = 1,
      onValueChange,
      onBlur,
      onKeyDown,
      allowLeadingZeros = false,
      showControls = true,
      className,
      inputClassName,
      controlsRef,
      ...props
    },
    passedRef
  ) => {
    const restProps = props.register ?? {}
    const generatedId = React.useId()
    const id = props.id ?? generatedId
    const ariaInvalid = props['aria-invalid'] ?? !!error

    const [_value, _setValue] = useState<string | number | undefined>(
      value ?? defaultValue ?? undefined
    )
    const inputRef = useRef<HTMLInputElement>(null)
    useImperativeHandle(
      passedRef,
      () => inputRef.current as HTMLInputElement
    )
    /**
     * Support imperative override of value
     */
    useEffect(() => {
      let newValue = value
      if (newValue === null) {
        newValue = undefined
      }
      _setValue(newValue)
    }, [value])
    const increment = useRef<() => void>()
    increment.current = () =>
      incrementOrDecrement({
        action: 'increment',
        inputRef,
        value: _value,
        setValue: _setValue,
        startValue,
        step,
        min,
        max,
        onValueChange,
      })

    const decrement = useRef<() => void>()
    decrement.current = () =>
      incrementOrDecrement({
        action: 'decrement',
        inputRef,
        value: _value,
        setValue: _setValue,
        startValue,
        step,
        min,
        max,
        onValueChange: onValueChange,
      })

    useImperativeHandle(controlsRef, () => ({
      increment: increment.current!,
      decrement: decrement.current!,
    }))

    const onIncrement = useCallback(() => {
      inputRef.current?.focus()
      increment.current!()
    }, [])
    const onDecrement = useCallback(() => {
      inputRef.current?.focus()
      decrement.current!()
    }, [])

    const handleValueChange: OnValueChange = (payload, event) => {
      if (event.source === 'event') {
        const value =
          isValidNumber(payload.floatValue) &&
          !partialNegativeNumberPattern.test(payload.value) &&
          !(allowLeadingZeros
            ? leadingZerosPattern.test(payload.value)
            : false)
            ? payload.floatValue
            : payload.value
        _setValue(value)
      }
      onValueChange?.(payload, event)
    }

    return (
      <div className={className}>
        {label && (
<<<<<<< HEAD
          <div className="mb-1">
            <label
              id={`${id}__label`}
              htmlFor={id}
              className={cn(
                "text-sm font-medium leading-none text-foreground",
                props.disabled && "opacity-50"
              )}
            >
              {label}
              {required && (
                <span className="text-destructive ml-1">*</span>
              )}
            </label>
            {helper && (
              <span
                className={cn(
                  "text-xs text-muted-foreground ml-2",
                  props.disabled && "opacity-50"
                )}
              >
                ({helper})
              </span>
            )}
          </div>
=======
          <Label htmlFor={id} className="mb-1">
            {label}
            {required && (
              <span className="text-destructive ml-1">*</span>
            )}
            {helper && (
              <span className="text-muted-foreground ml-2 text-sm">
                {helper}
              </span>
            )}
          </Label>
>>>>>>> 87d61b40
        )}

        <div className="relative">
          <div className="relative flex items-center">
            {iconLeading && (
              <div className="absolute left-3 flex items-center text-muted-foreground z-10">
                {iconLeading}
              </div>
            )}
            <NumericFormat
              id={id}
              aria-required={required}
              aria-invalid={ariaInvalid}
              aria-describedby={hint ? `${id}__hint` : undefined}
              value={_value}
              onValueChange={handleValueChange}
              getInputRef={inputRef}
              min={min}
              max={max}
              allowLeadingZeros={allowLeadingZeros}
              onKeyDown={(e) => {
                if (onKeyDown) {
                  onKeyDown(e)
                }
                if (e.key === 'ArrowDown') {
                  onDecrement()
                }
                if (e.key === 'ArrowUp') {
                  onIncrement()
                }
              }}
              onBlur={(e) => {
                if (onBlur) {
                  onBlur(e)
                }
                if (typeof _value === 'number') {
                  const clampedValue = clamp(_value, min, max)
                  if (clampedValue !== _value) {
                    _setValue(clampedValue)
                  }
                }
              }}
              className={cn(
                'flex h-9 w-full rounded-md border bg-input px-3 py-1 text-base shadow-sm transition-colors file:border-0 file:bg-transparent file:text-sm file:font-medium file:text-foreground placeholder:text-muted-foreground focus-visible:outline-none focus-visible:ring-1 focus-visible:ring-ring disabled:cursor-not-allowed disabled:opacity-50 md:text-sm',
                iconLeading && 'pl-10',
                iconTrailing && 'pr-10',
                error
                  ? 'border-destructive focus-visible:ring-destructive'
                  : 'border-transparent focus-visible:border-stroke-strong focus-visible:bg-transparent focus-visible:ring-0',
                inputClassName
              )}
              disabled={props.disabled}
              {...restProps}
            />
            {iconTrailing && (
              <div className="absolute right-3 flex items-center text-muted-foreground z-10">
                {iconTrailing}
              </div>
            )}
          </div>

          {showControls && (
            <div className="absolute right-3 top-1/2 -translate-y-1/2 flex gap-1 items-center">
              <button
                tabIndex={-1}
                onClick={(e) => {
                  e.preventDefault()
                  onDecrement()
                }}
                onTouchStart={(e) => {
                  if (e.cancelable) {
                    e.preventDefault()
                  }
                }}
<<<<<<< HEAD
                className="h-5 w-5 outline-none flex items-center justify-center text-muted-foreground hover:text-foreground transition-all bg-neutral-accent active:bg-neutral-container hover:bg-neutral-accent active:text-foreground rounded-full aria-disabled:pointer-events-none aria-disabled:text-on-disabled"
=======
                className="h-5 w-5 outline-none flex items-center justify-center text-muted-foreground hover:text-foreground transition-all bg-secondary hover:bg-secondary/80 active:bg-secondary/90 rounded-full aria-disabled:pointer-events-none aria-disabled:text-muted-foreground/50"
>>>>>>> 87d61b40
                aria-label="Decrement"
              >
                <Minus
                  strokeWidth={2}
                  className="w-[10px] h-[10px]"
                />
              </button>

              <button
                tabIndex={-1}
                onClick={(e) => {
                  e.preventDefault()
                  onIncrement()
                }}
                onTouchStart={(e) => {
                  if (e.cancelable) {
                    e.preventDefault()
                  }
                }}
<<<<<<< HEAD
                className="h-5 w-5 flex outline-none items-center justify-center text-muted-foreground hover:text-foreground transition-all bg-neutral-accent active:bg-neutral-container hover:bg-neutral-accent active:text-foreground rounded-full aria-disabled:pointer-events-none aria-disabled:text-on-disabled"
=======
                className="h-5 w-5 flex outline-none items-center justify-center text-muted-foreground hover:text-foreground transition-all bg-secondary hover:bg-secondary/80 active:bg-secondary/90 rounded-full aria-disabled:pointer-events-none aria-disabled:text-muted-foreground/50"
>>>>>>> 87d61b40
                aria-label="Increment"
              >
                <Plus strokeWidth={2} className="w-[10px] h-[10px]" />
              </button>
            </div>
          )}
        </div>

        {hint && (
          <p
            id={`${id}__hint`}
            className={clsx('mt-1 text-sm', {
              'text-destructive': error,
              'text-muted-foreground': !error,
              'text-muted-foreground/50': props.disabled,
            })}
          >
            {hint}
          </p>
        )}
        {error && (
          <p
            id={`${id}__error`}
            className="mt-1 text-sm text-destructive"
          >
            {error}
          </p>
        )}
      </div>
    )
  }
)
NumberInput.displayName = 'NumberInput'

export default NumberInput<|MERGE_RESOLUTION|>--- conflicted
+++ resolved
@@ -18,16 +18,7 @@
 } from 'react-number-format'
 import { twMerge } from 'tailwind-merge'
 
-<<<<<<< HEAD
-import Hint from '@/components/ion/Hint'
-import {
-  inputClassNames,
-  InputContainer,
-} from '@/components/ion/Input'
-import { cn } from '@/utils/core'
-=======
 import { Label } from '@/components/ui/label'
->>>>>>> 87d61b40
 import { UseFormRegisterReturn } from 'react-hook-form'
 import { cn } from '@/utils/core'
 
@@ -344,33 +335,6 @@
     return (
       <div className={className}>
         {label && (
-<<<<<<< HEAD
-          <div className="mb-1">
-            <label
-              id={`${id}__label`}
-              htmlFor={id}
-              className={cn(
-                "text-sm font-medium leading-none text-foreground",
-                props.disabled && "opacity-50"
-              )}
-            >
-              {label}
-              {required && (
-                <span className="text-destructive ml-1">*</span>
-              )}
-            </label>
-            {helper && (
-              <span
-                className={cn(
-                  "text-xs text-muted-foreground ml-2",
-                  props.disabled && "opacity-50"
-                )}
-              >
-                ({helper})
-              </span>
-            )}
-          </div>
-=======
           <Label htmlFor={id} className="mb-1">
             {label}
             {required && (
@@ -382,7 +346,6 @@
               </span>
             )}
           </Label>
->>>>>>> 87d61b40
         )}
 
         <div className="relative">
@@ -457,11 +420,7 @@
                     e.preventDefault()
                   }
                 }}
-<<<<<<< HEAD
-                className="h-5 w-5 outline-none flex items-center justify-center text-muted-foreground hover:text-foreground transition-all bg-neutral-accent active:bg-neutral-container hover:bg-neutral-accent active:text-foreground rounded-full aria-disabled:pointer-events-none aria-disabled:text-on-disabled"
-=======
                 className="h-5 w-5 outline-none flex items-center justify-center text-muted-foreground hover:text-foreground transition-all bg-secondary hover:bg-secondary/80 active:bg-secondary/90 rounded-full aria-disabled:pointer-events-none aria-disabled:text-muted-foreground/50"
->>>>>>> 87d61b40
                 aria-label="Decrement"
               >
                 <Minus
@@ -481,11 +440,7 @@
                     e.preventDefault()
                   }
                 }}
-<<<<<<< HEAD
-                className="h-5 w-5 flex outline-none items-center justify-center text-muted-foreground hover:text-foreground transition-all bg-neutral-accent active:bg-neutral-container hover:bg-neutral-accent active:text-foreground rounded-full aria-disabled:pointer-events-none aria-disabled:text-on-disabled"
-=======
                 className="h-5 w-5 flex outline-none items-center justify-center text-muted-foreground hover:text-foreground transition-all bg-secondary hover:bg-secondary/80 active:bg-secondary/90 rounded-full aria-disabled:pointer-events-none aria-disabled:text-muted-foreground/50"
->>>>>>> 87d61b40
                 aria-label="Increment"
               >
                 <Plus strokeWidth={2} className="w-[10px] h-[10px]" />
