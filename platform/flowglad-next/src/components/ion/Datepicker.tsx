// Generated with Ion on 10/11/2024, 4:12:37 AM
// Figma Link: https://www.figma.com/design/3fYHKpBnD7eYSAmfSvPhvr?node-id=3690:18567
// ion/DatePicker: Generated with Ion on 10/11/2024, 4:12:34 AM
import clsx from 'clsx'
import React, { useEffect, useRef } from 'react'
import {
  DateRange,
  Matcher,
  type UseInputOptions,
  useInput,
} from 'react-day-picker'
import { twMerge } from 'tailwind-merge'

import { Calendar } from './Calendar'
import Hint from '@/components/ion/Hint'
import {
  inputClassNames,
  inputContainerClasses,
} from '@/components/ion/Input'
import Label from '@/components/ion/Label'
import { Popover, PopoverContent, PopoverTrigger } from './Popover'
import Button from './Button'
import { Calendar as CalendarIcon, ChevronDown } from 'lucide-react'
import core from '@/utils/core'

/* ---------------------------------- Type --------------------------------- */

export interface DatePickerProps {
  /** HTML ID of the input */
  id?: string
  /** Selected date */
  value?: Date | undefined
  /** Icon to the left of the datepicker text */
  iconLeading?: React.ReactNode
  /** Icon to the right of the datepicker text */
  iconTrailing?: React.ReactNode
  /** Label of the datepicker */
  label?: string
  /** Helper text, to the right of the label */
  helper?: string
  /** Hint/description below the datepicker */
  hint?: string
  /** Display hint icon to the left of the hint
   * @default false
   */
  showHintIcon?: boolean
  /** Display the datepicker with an error state */
  error?: boolean
  /** Display required mark to the right of the label */
  required?: boolean
  /** Display the datepicker with a disabled state */
  disabled?: boolean
  /** Placeholder of the datepicker */
  placeholder?: string
  /** Classname of the datepicker container (use this to position the datepicker) */
  className?: string
  /** Classname of the datepicker input (use this to restyle the datepicker) */
  inputClassName?: string
  onSelect?: (date: Date | undefined) => void
  mode?: 'single' | 'range'
  minDate?: Date
  maxDate?: Date
}

/* ---------------------------------- Component --------------------------------- */

function Datepicker({
  error,
  value,
  onSelect,
  format = 'PP',
  iconLeading,
  iconTrailing,
  label,
  helper,
  required,
  hint,
  showHintIcon = false,
  className,
  placeholder,
  mode = 'single',
  minDate,
  maxDate,
  ...props
}: UseInputOptions & DatePickerProps) {
  const generatedId = React.useId()
  const id = props.id || generatedId
  const ariaInvalid = !!error
  const inputRef = useRef<HTMLInputElement>(null)
  const [inputFocused, setInputFocused] = React.useState(false)
  const [datePickerOpen, setDatePickerOpen] = React.useState(false)
  const { inputProps, dayPickerProps, setSelected } = useInput({
    ...props,
    format,
    defaultSelected: value ?? undefined,
  })
  const disabledMatchers: Matcher[] = []
  if (minDate) {
    disabledMatchers.push({ before: minDate })
  }
  if (maxDate) {
    disabledMatchers.push({ after: maxDate })
  }
  useEffect(() => {
    const selectedDate = dayPickerProps.selected as Date | undefined
<<<<<<< HEAD
=======
    // Check if dates are the same to prevent infinite loop:
    // - First check: same object reference (fast path)
    // - Second check: same date value (handles different Date objects for same date)
    // Without this, Date objects with same value but different references would
    // continuously trigger onSelect, causing infinite re-renders
>>>>>>> c2d0b9bb
    const isSameDate =
      selectedDate === value ||
      (!!selectedDate &&
        !!value &&
        selectedDate.getTime() === value.getTime())
    if (!isSameDate) {
      onSelect?.(selectedDate)
    }
  }, [dayPickerProps.selected, onSelect, value])

  return (
    <div className={className}>
      {label && (
        <Label
          id={`${id}__label`}
          htmlFor={id}
          required={required}
          helper={helper}
          disabled={props.disabled}
          className="mb-1"
        >
          {label}
        </Label>
      )}
      <Popover
        open={datePickerOpen}
        onOpenChange={(open) => {
          setDatePickerOpen(open)
          if (!open) {
            inputRef.current?.focus()
          }
        }}
      >
        <PopoverTrigger asChild>
          <span
            className={twMerge(
              clsx(
                inputContainerClasses({
                  error,
                  disabled: props.disabled,
                }),
                'bg-background-input group-focus-within:primary-focus group-focus:primary-focus',
                inputFocused && 'primary-focus'
              )
            )}
          >
            {iconLeading}
            <input
              id={id}
              aria-required={required}
              aria-invalid={ariaInvalid}
              aria-describedby={hint ? `${id}__hint` : undefined}
              aria-label={
                !label
                  ? inputProps.value
                    ? 'Change date'
                    : 'Choose date'
                  : undefined
              }
              className={inputClassNames}
              ref={inputRef}
              onChange={(e) => {
                inputProps.onChange?.(e)
                /**
                 * Hard assuming that if you provide an onSelect, you're
                 * going to handle date state yourself
                 */
                if (onSelect) {
                  onSelect(new Date(e.target.value))
                } else {
                  setSelected(new Date(e.target.value))
                }
              }}
              onFocus={() => setInputFocused(true)}
              onBlurCapture={() => setInputFocused(false)}
              onKeyDown={(e) => {
                if (e.key === 'Tab') {
                  setDatePickerOpen(false)
                }
                if (e.key === 'Enter') {
                  e.preventDefault()
                  setDatePickerOpen(true)
                }
              }}
              placeholder={placeholder}
              disabled={props.disabled}
              {...inputProps}
            />
            {iconTrailing}
          </span>
        </PopoverTrigger>
        <PopoverContent
          className="w-auto px-5 py-8 border border-stroke-strong"
          align="end"
          sideOffset={12}
        >
          {mode === 'single' ? (
            <Calendar
              mode="single"
              onDayFocus={() => setInputFocused(true)}
              onDayBlur={() => {
                setInputFocused(false)
              }}
              onSelect={(date) => {
                onSelect?.(date)
              }}
              disabled={disabledMatchers}
              className="group"
              initialFocus
              {...dayPickerProps}
            />
          ) : (
            <></>
          )}
        </PopoverContent>
      </Popover>
      {hint && (
        <Hint
          id={`${id}__hint`}
          error={error}
          className="mt-1"
          showIcon={showHintIcon}
          disabled={props.disabled}
        >
          {hint}
        </Hint>
      )}
    </div>
  )
}

interface DateRangePickerProps
  extends Omit<DatePickerProps, 'onSelect'> {
  fromDate: Date
  toDate?: Date
  onSelect: (range?: DateRange) => void
  mode: 'range'
}

export const DateRangePicker = ({
  error,
  value,
  onSelect,
  format = 'PP',
  iconLeading,
  iconTrailing,
  label,
  helper,
  required,
  hint,
  showHintIcon = false,
  className,
  placeholder,
  mode = 'range',
  fromDate,
  toDate,
  minDate,
  maxDate,
  ...props
}: UseInputOptions & DateRangePickerProps) => {
  const generatedId = React.useId()
  const id = props.id || generatedId
  const inputRef = useRef<HTMLInputElement>(null)
  const [datePickerOpen, setDatePickerOpen] = React.useState(false)
  const disabledMatchers: Matcher[] = []
  if (minDate) {
    disabledMatchers.push({ before: minDate })
  }
  if (maxDate) {
    disabledMatchers.push({ after: maxDate })
  }
  return (
    <div className={className}>
      {label && (
        <Label
          id={`${id}__label`}
          htmlFor={id}
          required={required}
          helper={helper}
          disabled={props.disabled}
          className="mb-1"
        >
          {label}
        </Label>
      )}
      <Popover
        open={datePickerOpen}
        onOpenChange={(open) => {
          setDatePickerOpen(open)
          if (!open) {
            inputRef.current?.focus()
          }
        }}
      >
        <PopoverTrigger asChild>
          <Button
            iconLeading={<CalendarIcon size={16} />}
            iconTrailing={<ChevronDown size={16} strokeWidth={2} />}
            variant="outline"
            color="primary"
            size="sm"
          >
            {core.formatDate(fromDate)} -{' '}
            {toDate ? core.formatDate(toDate) : 'Present'}
          </Button>
        </PopoverTrigger>
        <PopoverContent
          className="w-auto px-5 py-8 border border-stroke-strong"
          align="end"
          sideOffset={12}
        >
          <Calendar
            mode="range"
            selected={{ from: fromDate, to: toDate }}
            onSelect={(range) => {
              onSelect(range)
            }}
            disabled={disabledMatchers}
            className="group"
            initialFocus
          />
        </PopoverContent>
      </Popover>
      {hint && (
        <Hint
          id={`${id}__hint`}
          error={error}
          className="mt-1"
          showIcon={showHintIcon}
          disabled={props.disabled}
        >
          {hint}
        </Hint>
      )}
    </div>
  )
}

export default Datepicker<|MERGE_RESOLUTION|>--- conflicted
+++ resolved
@@ -103,14 +103,11 @@
   }
   useEffect(() => {
     const selectedDate = dayPickerProps.selected as Date | undefined
-<<<<<<< HEAD
-=======
     // Check if dates are the same to prevent infinite loop:
     // - First check: same object reference (fast path)
     // - Second check: same date value (handles different Date objects for same date)
     // Without this, Date objects with same value but different references would
     // continuously trigger onSelect, causing infinite re-renders
->>>>>>> c2d0b9bb
     const isSameDate =
       selectedDate === value ||
       (!!selectedDate &&
