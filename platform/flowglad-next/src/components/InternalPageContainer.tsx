import { cn } from '@/lib/utils'

<<<<<<< HEAD
=======
// TODO: Delete this file and replace with InnerPageContainerNew.tsx,
// then rename InnerPageContainerNew to InnerPageContainer.

>>>>>>> 6cd04672
const InnerPageContainer = ({
  children,
  className,
}: {
  children: React.ReactNode
  className?: string
}) => {
  return (
    <div
      className={cn(
        'h-full flex justify-between items-center gap-2.5',
        className
      )}
    >
      <div className=" h-full w-full max-w-[95rem] mx-auto flex gap-8 p-4 pb-10 md:p-10">
        <div className="h-full w-full flex flex-col">{children}</div>
      </div>
    </div>
  )
}

export default InnerPageContainer<|MERGE_RESOLUTION|>--- conflicted
+++ resolved
@@ -1,11 +1,8 @@
 import { cn } from '@/lib/utils'
 
-<<<<<<< HEAD
-=======
 // TODO: Delete this file and replace with InnerPageContainerNew.tsx,
 // then rename InnerPageContainerNew to InnerPageContainer.
 
->>>>>>> 6cd04672
 const InnerPageContainer = ({
   children,
   className,
