--- conflicted
+++ resolved
@@ -23,15 +23,11 @@
   type ReferralOption,
 } from '@/utils/referrals'
 import { trpc } from '@/app/_trpc/client'
-<<<<<<< HEAD
-=======
-import FileInput from '@/components/FileInput'
 import { Textarea } from '../ui/textarea'
 import { Button } from '../ui/button'
 import analyzeCodebasePrompt from '@/prompts/analyze-codebase.md'
 import { useCopyTextHandler } from '@/app/hooks/useCopyTextHandler'
 import { cursorDeepLink } from '@/utils/cursor'
->>>>>>> 6d1b0aae
 
 const OrganizationFormFields = ({
   setReferralSource,
@@ -71,10 +67,6 @@
           </FormItem>
         )}
       />
-<<<<<<< HEAD
-
-=======
->>>>>>> 6d1b0aae
       <FormField
         control={form.control}
         name="organization.countryId"
@@ -108,8 +100,6 @@
           </FormItem>
         )}
       />
-<<<<<<< HEAD
-=======
       <FormField
         control={form.control}
         name="codebaseMarkdown"
@@ -174,44 +164,7 @@
           </FormControl>
         </FormItem>
       )}
-
-      <FormField
-        control={form.control}
-        name="organization.logoURL"
-        render={({ field }) => (
-          <FormItem>
-            <FormLabel>Company logo</FormLabel>
-            <FormControl>
-              <FileInput
-                directory="organizations"
-                singleOnly
-                id="organization-logo-upload"
-                fileTypes={[
-                  'png',
-                  'jpeg',
-                  'jpg',
-                  'gif',
-                  'webp',
-                  'svg',
-                  'avif',
-                ]}
-                initialURL={field.value ?? undefined}
-                onUploadComplete={({ publicURL }) =>
-                  field.onChange(publicURL)
-                }
-                onUploadDeleted={() => field.onChange(undefined)}
-                hint="Recommended square image. Max size 2MB."
-              />
-            </FormControl>
-            <FormDescription>
-              This logo appears in your dashboard navigation and
-              customer-facing invoices.
-            </FormDescription>
-            <FormMessage />
-          </FormItem>
-        )}
-      />
->>>>>>> 6d1b0aae
+      {/* FIXME (FG-555): Readd logo upload field once we have a way to upload the logo during organization creation */}
     </div>
   )
 }
