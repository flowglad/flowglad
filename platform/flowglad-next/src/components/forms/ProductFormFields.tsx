import { Input } from '@/components/ui/input'
import { Textarea } from '@/components/ui/textarea'
import {
  FormField,
  FormItem,
  FormLabel,
  FormControl,
  FormMessage,
  FormDescription,
} from '@/components/ui/form'

import FileInput from '@/components/FileInput'
import PriceFormFields from '@/components/forms/PriceFormFields'
import { useFormContext } from 'react-hook-form'
import { CreateProductSchema } from '@/db/schema/prices'
import { Switch } from '@/components/ui/switch'
import StatusBadge from '../StatusBadge'
import { Accordion } from '../ion/Accordion'
import AIHoverModal from './AIHoverModal'
import CatalogSelect from './CatalogSelect'
import core from '@/utils/core'
import ProductFeatureMultiSelect from './ProductFeatureMultiSelect'

export const ProductFormFields = ({
  editProduct = false,
}: {
  editProduct?: boolean
}) => {
  const form = useFormContext<CreateProductSchema>()
  const product = form.watch('product')
  if (!core.IS_PROD && Object.keys(form.formState.errors).length > 0) {
    // eslint-disable-next-line no-console
    console.log('errors', form.formState.errors)
  }
  return (
    <div className="relative flex justify-between items-start gap-2.5 bg-background">
      <div className="flex-1 w-full max-w-[656px] min-w-[460px] relative flex flex-col rounded-radius-md">
<<<<<<< HEAD
        <div className="w-full relative flex items-start">
          <Accordion
            type="multiple"
            defaultValue={[
              'general',
              'pricing',
              'thumbnail',
              'offerings',
            ]}
            items={[
              {
                value: 'general',
                header: <div>General</div>,
                content: (
                  <div className="flex-1 w-full relative flex flex-col justify-center gap-6">
                    <FormField
                      control={form.control}
                      name="product.name"
                      render={({ field }) => (
                        <FormItem>
                          <FormLabel>Name</FormLabel>
                          <FormControl>
                            <Input
                              placeholder="Product"
                              className="w-full"
                              {...field}
                            />
                          </FormControl>
                          <FormMessage />
                        </FormItem>
                      )}
                    />
                    <FormField
                      control={form.control}
                      name="product.description"
                      render={({ field }) => (
                        <FormItem>
                          <div className="flex items-center justify-between">
                            <FormLabel>Description</FormLabel>
                            <AIHoverModal
                              productName={product.name}
                              triggerLabel="Generate"
                              onGenerateComplete={(result) => {
                                form.setValue('product.description', result)
                              }}
                            />
                          </div>
                          <FormControl>
                            <Textarea
                              placeholder="Product description"
                              className="w-full"
                              {...field}
                              value={field.value || ''}
                            />
                          </FormControl>
                          <FormDescription>
                            Details about your product that will be displayed on the purchase page.
                          </FormDescription>
                          <FormMessage />
                        </FormItem>
                      )}
                    />
                    {!editProduct && (
                      <div className="w-full relative flex flex-col gap-3">
                        <CatalogSelect
                          name="product.catalogId"
                          control={form.control}
                        />
                      </div>
                    )}
                    {editProduct && (
                      <FormField
                        control={form.control}
                        name="product.active"
                        render={({ field }) => (
                          <FormItem>
                            <FormLabel>Status</FormLabel>
                            <FormControl>
                              <Switch
                                checked={field.value}
                                onCheckedChange={field.onChange}
                                label={
                                  <div className="cursor-pointer w-full">
                                    {field.value ? (
                                      <StatusBadge active={true} />
                                    ) : (
                                      <StatusBadge active={false} />
                                    )}
                                  </div>
                                }
                              />
                            </FormControl>
                            <FormMessage />
                          </FormItem>
                        )}
                      />
                    )}
                  </div>
                ),
              },
              {
                value: 'pricing',
                header: <div>Pricing</div>,
                content: <PriceFormFields edit={editProduct} />,
              },
              {
                value: 'thumbnail',
                header: <div>Thumbnail</div>,
                content: (
                  <FileInput
                    directory="products"
                    onUploadComplete={({ publicURL }) => {
                      form.setValue('product.imageURL', publicURL)
                    }}
                    onUploadDeleted={() => {
                      form.setValue('product.imageURL', '')
                    }}
                    fileTypes={[
                      'png',
                      'jpeg',
                      'jpg',
                      'gif',
                      'webp',
                      'svg',
                      'avif',
                    ]}
                    singleOnly
                    initialURL={product.imageURL}
                    hint={`The image used on the purchase page. 760 : 420 aspect ratio.`}
                  />
                ),
              },
            ]}
          />
=======
        <div className="w-full relative flex flex-col items-start">
          <div className="flex-1 w-full relative flex flex-col justify-center gap-6">
            <Input
              placeholder="Product"
              label="Name"
              {...register('product.name')}
              className="w-full"
              error={errors.product?.name?.message}
            />
            <Input
              placeholder="product_slug"
              label="Product Slug"
              {...register('product.slug')}
              hint="Used to identify the product in its catalog. Must be unique per-catalog."
              className="w-full"
              error={errors.product?.slug?.message}
            />
            <Textarea
              placeholder="Product description"
              label="Description"
              className="w-full"
              {...register('product.description')}
              error={errors.product?.description?.message}
              rightLabelElement={
                <AIHoverModal
                  productName={product.name}
                  triggerLabel="Generate"
                  onGenerateComplete={(result) => {
                    setValue('product.description', result)
                  }}
                />
              }
              hint="Details about your product that will be displayed on the purchase page."
            />
            {!editProduct && (
              <div className="w-full relative flex flex-col gap-3">
                <CatalogSelect
                  name="product.catalogId"
                  control={control}
                />
              </div>
            )}
            <div className="w-full mt-4">
              <ProductFeatureMultiSelect
                catalogId={product.catalogId}
              />
            </div>
            {editProduct && (
              <div className="w-full relative flex flex-col gap-3">
                <Label>Status</Label>
                <Controller
                  name="product.active"
                  render={({ field }) => (
                    <Switch
                      checked={field.value}
                      onCheckedChange={field.onChange}
                      label={
                        <div className="cursor-pointer w-full">
                          {field.value ? (
                            <StatusBadge active={true} />
                          ) : (
                            <StatusBadge active={false} />
                          )}
                        </div>
                      }
                    />
                  )}
                />
              </div>
            )}
          </div>
          <div className="w-full mt-8">
            <PriceFormFields edit={editProduct} />
          </div>
          <div className="w-full mt-8">
            <FileInput
              directory="products"
              onUploadComplete={({ publicURL }) => {
                setValue('product.imageURL', publicURL)
              }}
              onUploadDeleted={() => {
                setValue('product.imageURL', '')
              }}
              fileTypes={[
                'png',
                'jpeg',
                'jpg',
                'gif',
                'webp',
                'svg',
                'avif',
              ]}
              singleOnly
              initialURL={product.imageURL}
              hint={`The image used on the purchase page. 760 : 420 aspect ratio.`}
            />
          </div>
>>>>>>> e4693c00
        </div>
      </div>
    </div>
  )
}<|MERGE_RESOLUTION|>--- conflicted
+++ resolved
@@ -15,7 +15,6 @@
 import { CreateProductSchema } from '@/db/schema/prices'
 import { Switch } from '@/components/ui/switch'
 import StatusBadge from '../StatusBadge'
-import { Accordion } from '../ion/Accordion'
 import AIHoverModal from './AIHoverModal'
 import CatalogSelect from './CatalogSelect'
 import core from '@/utils/core'
@@ -28,188 +27,96 @@
 }) => {
   const form = useFormContext<CreateProductSchema>()
   const product = form.watch('product')
-  if (!core.IS_PROD && Object.keys(form.formState.errors).length > 0) {
+  if (
+    !core.IS_PROD &&
+    Object.keys(form.formState.errors).length > 0
+  ) {
     // eslint-disable-next-line no-console
     console.log('errors', form.formState.errors)
   }
   return (
     <div className="relative flex justify-between items-start gap-2.5 bg-background">
       <div className="flex-1 w-full max-w-[656px] min-w-[460px] relative flex flex-col rounded-radius-md">
-<<<<<<< HEAD
-        <div className="w-full relative flex items-start">
-          <Accordion
-            type="multiple"
-            defaultValue={[
-              'general',
-              'pricing',
-              'thumbnail',
-              'offerings',
-            ]}
-            items={[
-              {
-                value: 'general',
-                header: <div>General</div>,
-                content: (
-                  <div className="flex-1 w-full relative flex flex-col justify-center gap-6">
-                    <FormField
-                      control={form.control}
-                      name="product.name"
-                      render={({ field }) => (
-                        <FormItem>
-                          <FormLabel>Name</FormLabel>
-                          <FormControl>
-                            <Input
-                              placeholder="Product"
-                              className="w-full"
-                              {...field}
-                            />
-                          </FormControl>
-                          <FormMessage />
-                        </FormItem>
-                      )}
-                    />
-                    <FormField
-                      control={form.control}
-                      name="product.description"
-                      render={({ field }) => (
-                        <FormItem>
-                          <div className="flex items-center justify-between">
-                            <FormLabel>Description</FormLabel>
-                            <AIHoverModal
-                              productName={product.name}
-                              triggerLabel="Generate"
-                              onGenerateComplete={(result) => {
-                                form.setValue('product.description', result)
-                              }}
-                            />
-                          </div>
-                          <FormControl>
-                            <Textarea
-                              placeholder="Product description"
-                              className="w-full"
-                              {...field}
-                              value={field.value || ''}
-                            />
-                          </FormControl>
-                          <FormDescription>
-                            Details about your product that will be displayed on the purchase page.
-                          </FormDescription>
-                          <FormMessage />
-                        </FormItem>
-                      )}
-                    />
-                    {!editProduct && (
-                      <div className="w-full relative flex flex-col gap-3">
-                        <CatalogSelect
-                          name="product.catalogId"
-                          control={form.control}
-                        />
-                      </div>
-                    )}
-                    {editProduct && (
-                      <FormField
-                        control={form.control}
-                        name="product.active"
-                        render={({ field }) => (
-                          <FormItem>
-                            <FormLabel>Status</FormLabel>
-                            <FormControl>
-                              <Switch
-                                checked={field.value}
-                                onCheckedChange={field.onChange}
-                                label={
-                                  <div className="cursor-pointer w-full">
-                                    {field.value ? (
-                                      <StatusBadge active={true} />
-                                    ) : (
-                                      <StatusBadge active={false} />
-                                    )}
-                                  </div>
-                                }
-                              />
-                            </FormControl>
-                            <FormMessage />
-                          </FormItem>
-                        )}
-                      />
-                    )}
-                  </div>
-                ),
-              },
-              {
-                value: 'pricing',
-                header: <div>Pricing</div>,
-                content: <PriceFormFields edit={editProduct} />,
-              },
-              {
-                value: 'thumbnail',
-                header: <div>Thumbnail</div>,
-                content: (
-                  <FileInput
-                    directory="products"
-                    onUploadComplete={({ publicURL }) => {
-                      form.setValue('product.imageURL', publicURL)
-                    }}
-                    onUploadDeleted={() => {
-                      form.setValue('product.imageURL', '')
-                    }}
-                    fileTypes={[
-                      'png',
-                      'jpeg',
-                      'jpg',
-                      'gif',
-                      'webp',
-                      'svg',
-                      'avif',
-                    ]}
-                    singleOnly
-                    initialURL={product.imageURL}
-                    hint={`The image used on the purchase page. 760 : 420 aspect ratio.`}
-                  />
-                ),
-              },
-            ]}
-          />
-=======
         <div className="w-full relative flex flex-col items-start">
           <div className="flex-1 w-full relative flex flex-col justify-center gap-6">
-            <Input
-              placeholder="Product"
-              label="Name"
-              {...register('product.name')}
-              className="w-full"
-              error={errors.product?.name?.message}
+            <FormField
+              control={form.control}
+              name="product.name"
+              render={({ field }) => (
+                <FormItem>
+                  <FormLabel>Name</FormLabel>
+                  <FormControl>
+                    <Input
+                      placeholder="Product"
+                      className="w-full"
+                      {...field}
+                    />
+                  </FormControl>
+                  <FormMessage />
+                </FormItem>
+              )}
             />
-            <Input
-              placeholder="product_slug"
-              label="Product Slug"
-              {...register('product.slug')}
-              hint="Used to identify the product in its catalog. Must be unique per-catalog."
-              className="w-full"
-              error={errors.product?.slug?.message}
+            <FormField
+              control={form.control}
+              name="product.slug"
+              render={({ field }) => {
+                const { value, ...rest } = field
+                return (
+                  <FormItem>
+                    <FormLabel>Product Slug</FormLabel>
+                    <FormControl>
+                      <Input
+                        placeholder="product_slug"
+                        className="w-full"
+                        {...rest}
+                        value={value || ''}
+                      />
+                    </FormControl>
+                    <FormDescription className="text-xs text-subtle mt-1">
+                      Used to identify the product in its catalog.
+                      Must be unique per-catalog.
+                    </FormDescription>
+                    <FormMessage />
+                  </FormItem>
+                )
+              }}
             />
-            <Textarea
-              placeholder="Product description"
-              label="Description"
-              className="w-full"
-              {...register('product.description')}
-              error={errors.product?.description?.message}
-              rightLabelElement={
-                <AIHoverModal
-                  productName={product.name}
-                  triggerLabel="Generate"
-                  onGenerateComplete={(result) => {
-                    setValue('product.description', result)
-                  }}
-                />
-              }
-              hint="Details about your product that will be displayed on the purchase page."
+            <FormField
+              control={form.control}
+              name="product.description"
+              render={({ field }) => (
+                <FormItem>
+                  <div className="flex items-center justify-between">
+                    <FormLabel>Description</FormLabel>
+                    <AIHoverModal
+                      productName={product.name}
+                      triggerLabel="Generate"
+                      onGenerateComplete={(result) => {
+                        form.setValue('product.description', result)
+                      }}
+                    />
+                  </div>
+                  <FormControl>
+                    <Textarea
+                      placeholder="Product description"
+                      className="w-full"
+                      {...field}
+                      value={field.value || ''}
+                    />
+                  </FormControl>
+                  <FormDescription className="text-xs text-subtle mt-1">
+                    Details about your product that will be displayed
+                    on the purchase page.
+                  </FormDescription>
+                  <FormMessage />
+                </FormItem>
+              )}
             />
             {!editProduct && (
               <div className="w-full relative flex flex-col gap-3">
                 <CatalogSelect
                   name="product.catalogId"
-                  control={control}
+                  control={form.control}
                 />
               </div>
             )}
@@ -219,27 +126,31 @@
               />
             </div>
             {editProduct && (
-              <div className="w-full relative flex flex-col gap-3">
-                <Label>Status</Label>
-                <Controller
-                  name="product.active"
-                  render={({ field }) => (
-                    <Switch
-                      checked={field.value}
-                      onCheckedChange={field.onChange}
-                      label={
-                        <div className="cursor-pointer w-full">
-                          {field.value ? (
-                            <StatusBadge active={true} />
-                          ) : (
-                            <StatusBadge active={false} />
-                          )}
-                        </div>
-                      }
-                    />
-                  )}
-                />
-              </div>
+              <FormField
+                control={form.control}
+                name="product.active"
+                render={({ field }) => (
+                  <FormItem>
+                    <FormLabel>Status</FormLabel>
+                    <FormControl>
+                      <Switch
+                        checked={field.value}
+                        onCheckedChange={field.onChange}
+                        label={
+                          <div className="cursor-pointer w-full">
+                            {field.value ? (
+                              <StatusBadge active={true} />
+                            ) : (
+                              <StatusBadge active={false} />
+                            )}
+                          </div>
+                        }
+                      />
+                    </FormControl>
+                    <FormMessage />
+                  </FormItem>
+                )}
+              />
             )}
           </div>
           <div className="w-full mt-8">
@@ -249,10 +160,10 @@
             <FileInput
               directory="products"
               onUploadComplete={({ publicURL }) => {
-                setValue('product.imageURL', publicURL)
+                form.setValue('product.imageURL', publicURL)
               }}
               onUploadDeleted={() => {
-                setValue('product.imageURL', '')
+                form.setValue('product.imageURL', '')
               }}
               fileTypes={[
                 'png',
@@ -268,7 +179,6 @@
               hint={`The image used on the purchase page. 760 : 420 aspect ratio.`}
             />
           </div>
->>>>>>> e4693c00
         </div>
       </div>
     </div>
