--- conflicted
+++ resolved
@@ -61,12 +61,12 @@
             <FormField
               control={form.control}
               name="product.slug"
-<<<<<<< HEAD
-              render={() => (
+              render={({ field }) => (
                 <FormItem>
                   <FormLabel>Product Slug</FormLabel>
                   <FormControl>
                     <AutoSlugInput
+                      {...field}
                       name="product.slug"
                       sourceName="product.name"
                       placeholder="product_slug"
@@ -75,42 +75,12 @@
                     />
                   </FormControl>
                   <FormDescription className="text-xs text-subtle mt-1">
-                    Used to identify the product in its pricing
-                    model. Must be unique per-pricing model.
+                    Used to identify the product via API. Must be
+                    unique per-pricing model.
                   </FormDescription>
                   <FormMessage />
                 </FormItem>
               )}
-=======
-              render={({ field }) => {
-                const { value, ...rest } = field
-                return (
-                  <FormItem>
-                    <FormLabel>Product Slug</FormLabel>
-                    <FormControl>
-                      <Input
-                        placeholder="product_slug"
-                        className="w-full"
-                        {...rest}
-                        value={value || ''}
-                        onFocus={() => {
-                          isSlugDirty.current = true
-                        }}
-                        onChange={(e) => {
-                          isSlugDirty.current = true
-                          field.onChange(e)
-                        }}
-                      />
-                    </FormControl>
-                    <FormDescription className="text-xs text-subtle mt-1">
-                      Used to identify the product via API. Must be
-                      unique per-pricing model.
-                    </FormDescription>
-                    <FormMessage />
-                  </FormItem>
-                )
-              }}
->>>>>>> 16bf9634
             />
             <FormField
               control={form.control}
