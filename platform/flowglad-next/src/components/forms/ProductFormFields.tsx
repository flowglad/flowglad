import { Input } from '@/components/ui/input'
import { Textarea } from '@/components/ui/textarea'
import {
  FormField,
  FormItem,
  FormLabel,
  FormControl,
  FormMessage,
  FormDescription,
} from '@/components/ui/form'

import FileInput from '@/components/FileInput'
import PriceFormFields from '@/components/forms/PriceFormFields'
import { useFormContext } from 'react-hook-form'
import { CreateProductSchema } from '@/db/schema/prices'
import { Switch } from '@/components/ui/switch'
import { Label } from '@/components/ui/label'
import StatusBadge from '../StatusBadge'
import PricingModelSelect from './PricingModelSelect'
import core from '@/utils/core'
import ProductFeatureMultiSelect from './ProductFeatureMultiSelect'
import { snakeCase } from 'change-case'
import { useRef } from 'react'
import { Product } from '@/db/schema/products'

export const ProductFormFields = ({
  editProduct = false,
}: {
  editProduct?: boolean
}) => {
  const form = useFormContext<CreateProductSchema>()
  const product = form.watch('product')
  const isSlugDirty = useRef(false)

  if (
    !core.IS_PROD &&
    Object.keys(form.formState.errors).length > 0
  ) {
    // eslint-disable-next-line no-console
    console.log('errors', form.formState.errors)
  }
  return (
    <div className="relative flex justify-between items-start gap-2.5 bg-background">
      <div className="flex-1 w-full max-w-[656px] min-w-[460px] relative flex flex-col rounded-lg-md">
        <div className="w-full relative flex flex-col items-start">
          <div className="flex-1 w-full relative flex flex-col justify-center gap-6">
            <FormField
              control={form.control}
              name="product.name"
              render={({ field }) => (
                <FormItem>
                  <FormLabel>Name</FormLabel>
                  <FormControl>
                    <Input
                      placeholder="Product"
                      className="w-full"
                      {...field}
                      onChange={(e) => {
                        // First, let the field handle its own onChange
                        field.onChange(e)

                        // Then handle our auto-slug logic
                        const newName = e.target.value

                        // Only auto-generate slug if:
                        // 1. We're not editing an existing product
                        // 2. The slug field is not dirty (user hasn't focused it)
                        if (!editProduct && !isSlugDirty.current) {
                          if (newName.trim()) {
                            const newSlug = snakeCase(newName)
                            form.setValue('product.slug', newSlug)
                          } else {
                            form.setValue('product.slug', '')
                          }
                        }
                      }}
                    />
                  </FormControl>
                  <FormMessage />
                </FormItem>
              )}
            />
            <FormField
              control={form.control}
              name="product.slug"
              render={({ field }) => {
                const { value, ...rest } = field
                return (
                  <FormItem>
                    <FormLabel>Product Slug</FormLabel>
                    <FormControl>
                      <Input
                        placeholder="product_slug"
                        className="w-full"
                        {...rest}
                        value={value || ''}
                        onFocus={() => {
                          isSlugDirty.current = true
                        }}
                        onChange={(e) => {
                          isSlugDirty.current = true
                          field.onChange(e)
                        }}
                      />
                    </FormControl>
<<<<<<< HEAD
                    <FormDescription className="text-xs text-muted-foreground mt-1">
                      Used to identify the product in its pricing
                      model. Must be unique per-pricing model.
=======
                    <FormDescription className="text-xs text-subtle mt-1">
                      Used to identify the product via API. Must be
                      unique per-pricing model.
>>>>>>> b165f154
                    </FormDescription>
                    <FormMessage />
                  </FormItem>
                )
              }}
            />
            <FormField
              control={form.control}
              name="product.description"
              render={({ field }) => (
                <FormItem>
                  <div className="flex items-center justify-between">
                    <FormLabel>Description</FormLabel>
                  </div>
                  <FormControl>
                    <Textarea
                      placeholder="Product description"
                      className="w-full"
                      {...field}
                      value={field.value || ''}
                    />
                  </FormControl>
                  <FormDescription className="text-xs text-muted-foreground mt-1">
                    Details about your product that will be displayed
                    on the purchase page.
                  </FormDescription>
                  <FormMessage />
                </FormItem>
              )}
            />
            {!editProduct && (
              <div className="w-full relative flex flex-col gap-3">
                <PricingModelSelect
                  name="product.pricingModelId"
                  control={form.control}
                />
              </div>
            )}
            <div className="w-full mt-4">
              <ProductFeatureMultiSelect
                pricingModelId={product.pricingModelId}
                productId={
                  editProduct
                    ? (product as unknown as Product.ClientUpdate).id
                    : undefined
                }
              />
            </div>
            {editProduct && (
              <FormField
                control={form.control}
                name="product.active"
                render={({ field }) => (
                  <FormItem>
                    <FormLabel>Status</FormLabel>
                    <FormControl>
                      <div className="flex items-center space-x-2">
                        <Switch
                          id="product-active"
                          checked={field.value}
                          onCheckedChange={field.onChange}
                        />
                        <Label
                          htmlFor="product-active"
                          className="cursor-pointer w-full"
                        >
                          {field.value ? (
                            <StatusBadge active={true} />
                          ) : (
                            <StatusBadge active={false} />
                          )}
                        </Label>
                      </div>
                    </FormControl>
                    <FormMessage />
                  </FormItem>
                )}
              />
            )}
          </div>
          <div className="w-full mt-8">
            <PriceFormFields edit={editProduct} />
          </div>
          <div className="w-full mt-8">
            <FileInput
              directory="products"
              onUploadComplete={({ publicURL }) => {
                form.setValue('product.imageURL', publicURL)
              }}
              onUploadDeleted={() => {
                form.setValue('product.imageURL', '')
              }}
              fileTypes={[
                'png',
                'jpeg',
                'jpg',
                'gif',
                'webp',
                'svg',
                'avif',
              ]}
              singleOnly
              initialURL={product.imageURL}
              hint={`The image used on the purchase page. 760 : 420 aspect ratio.`}
            />
          </div>
        </div>
      </div>
    </div>
  )
}<|MERGE_RESOLUTION|>--- conflicted
+++ resolved
@@ -103,15 +103,9 @@
                         }}
                       />
                     </FormControl>
-<<<<<<< HEAD
                     <FormDescription className="text-xs text-muted-foreground mt-1">
-                      Used to identify the product in its pricing
-                      model. Must be unique per-pricing model.
-=======
-                    <FormDescription className="text-xs text-subtle mt-1">
                       Used to identify the product via API. Must be
                       unique per-pricing model.
->>>>>>> b165f154
                     </FormDescription>
                     <FormMessage />
                   </FormItem>
