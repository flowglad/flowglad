--- conflicted
+++ resolved
@@ -27,156 +27,16 @@
 }) => {
   const form = useFormContext<CreateProductSchema>()
   const product = form.watch('product')
-<<<<<<< HEAD
-  if (!core.IS_PROD && Object.keys(form.formState.errors).length > 0) {
-=======
   if (
     !core.IS_PROD &&
     Object.keys(form.formState.errors).length > 0
   ) {
->>>>>>> c2d0b9bb
     // eslint-disable-next-line no-console
     console.log('errors', form.formState.errors)
   }
   return (
     <div className="relative flex justify-between items-start gap-2.5 bg-background">
       <div className="flex-1 w-full max-w-[656px] min-w-[460px] relative flex flex-col rounded-radius-md">
-<<<<<<< HEAD
-        <div className="w-full relative flex items-start">
-          <Accordion
-            type="multiple"
-            defaultValue={[
-              'general',
-              'pricing',
-              'thumbnail',
-              'offerings',
-            ]}
-            items={[
-              {
-                value: 'general',
-                header: <div>General</div>,
-                content: (
-                  <div className="flex-1 w-full relative flex flex-col justify-center gap-6">
-                    <FormField
-                      control={form.control}
-                      name="product.name"
-                      render={({ field }) => (
-                        <FormItem>
-                          <FormLabel>Name</FormLabel>
-                          <FormControl>
-                            <Input
-                              placeholder="Product"
-                              className="w-full"
-                              {...field}
-                            />
-                          </FormControl>
-                          <FormMessage />
-                        </FormItem>
-                      )}
-                    />
-                    <FormField
-                      control={form.control}
-                      name="product.description"
-                      render={({ field }) => (
-                        <FormItem>
-                          <div className="flex items-center justify-between">
-                            <FormLabel>Description</FormLabel>
-                            <AIHoverModal
-                              productName={product.name}
-                              triggerLabel="Generate"
-                              onGenerateComplete={(result) => {
-                                form.setValue('product.description', result)
-                              }}
-                            />
-                          </div>
-                          <FormControl>
-                            <Textarea
-                              placeholder="Product description"
-                              className="w-full"
-                              {...field}
-                              value={field.value || ''}
-                            />
-                          </FormControl>
-                          <FormDescription>
-                            Details about your product that will be displayed on the purchase page.
-                          </FormDescription>
-                          <FormMessage />
-                        </FormItem>
-                      )}
-                    />
-                    {!editProduct && (
-                      <div className="w-full relative flex flex-col gap-3">
-                        <CatalogSelect
-                          name="product.catalogId"
-                          control={form.control}
-                        />
-                      </div>
-                    )}
-                    {editProduct && (
-                      <FormField
-                        control={form.control}
-                        name="product.active"
-                        render={({ field }) => (
-                          <FormItem>
-                            <FormLabel>Status</FormLabel>
-                            <FormControl>
-                              <Switch
-                                checked={field.value}
-                                onCheckedChange={field.onChange}
-                                label={
-                                  <div className="cursor-pointer w-full">
-                                    {field.value ? (
-                                      <StatusBadge active={true} />
-                                    ) : (
-                                      <StatusBadge active={false} />
-                                    )}
-                                  </div>
-                                }
-                              />
-                            </FormControl>
-                            <FormMessage />
-                          </FormItem>
-                        )}
-                      />
-                    )}
-                  </div>
-                ),
-              },
-              {
-                value: 'pricing',
-                header: <div>Pricing</div>,
-                content: <PriceFormFields edit={editProduct} />,
-              },
-              {
-                value: 'thumbnail',
-                header: <div>Thumbnail</div>,
-                content: (
-                  <FileInput
-                    directory="products"
-                    onUploadComplete={({ publicURL }) => {
-                      form.setValue('product.imageURL', publicURL)
-                    }}
-                    onUploadDeleted={() => {
-                      form.setValue('product.imageURL', '')
-                    }}
-                    fileTypes={[
-                      'png',
-                      'jpeg',
-                      'jpg',
-                      'gif',
-                      'webp',
-                      'svg',
-                      'avif',
-                    ]}
-                    singleOnly
-                    initialURL={product.imageURL}
-                    hint={`The image used on the purchase page. 760 : 420 aspect ratio.`}
-                  />
-                ),
-              },
-            ]}
-          />
-=======
         <div className="w-full relative flex flex-col items-start">
           <div className="flex-1 w-full relative flex flex-col justify-center gap-6">
             <FormField
@@ -319,7 +179,6 @@
               hint={`The image used on the purchase page. 760 : 420 aspect ratio.`}
             />
           </div>
->>>>>>> c2d0b9bb
         </div>
       </div>
     </div>
