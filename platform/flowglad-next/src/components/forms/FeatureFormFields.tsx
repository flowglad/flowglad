--- conflicted
+++ resolved
@@ -15,10 +15,7 @@
   FormMessage,
   FormDescription,
 } from '@/components/ui/form'
-<<<<<<< HEAD
-=======
 import NumberInput from '@/components/ion/NumberInput'
->>>>>>> 2361092c
 import {
   Select,
   SelectContent,
@@ -27,7 +24,6 @@
   SelectValue,
 } from '@/components/ui/select'
 import { FeatureType, FeatureUsageGrantFrequency } from '@/types'
-import NumberInput from '@/components/ion/NumberInput'
 import UsageMetersSelect from './UsageMetersSelect'
 
 import core, { titleCase } from '@/utils/core'
