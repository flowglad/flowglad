'use client'
import { useEffect, useState, useRef } from 'react'
import { CurrencyInput } from '@/components/ui/currency-input'
<<<<<<< HEAD
import { FeatureFlag, IntervalUnit, PriceType } from '@/types'
=======
import { IntervalUnit, PriceType } from '@/types'
import { snakeCase } from 'change-case'
>>>>>>> 52d0b460
import { Switch } from '@/components/ui/switch'
import {
  Select,
  SelectContent,
  SelectItem,
  SelectTrigger,
  SelectValue,
} from '@/components/ui/select'
import {
  singlePaymentPriceDefaultColumns,
  subscriptionPriceDefaultColumns,
  usagePriceDefaultColumns,
} from '@/db/schema/prices'
import { Controller, FieldError } from 'react-hook-form'
import { Input } from '@/components/ui/input'
import {
  FormField,
  FormItem,
  FormLabel,
  FormControl,
  FormMessage,
  FormDescription,
} from '@/components/ui/form'
import { useAuthenticatedContext } from '@/contexts/authContext'
import UsageMetersSelect from './UsageMetersSelect'
import { cn, core } from '@/utils/core'
import { usePriceFormContext } from '@/app/hooks/usePriceFormContext'
import { useFormContext } from 'react-hook-form'
import { CreateProductSchema } from '@/db/schema/prices'
import { RecurringUsageCreditsOveragePriceSelect } from './OveragePriceSelect'
import TrialFields from './PriceFormTrialFields'
import { isCurrencyZeroDecimal } from '@/utils/stripe'
import { currencyCharacter } from '@/registry/lib/currency'
import { AutoSlugInput } from '@/components/fields/AutoSlugInput'

const SubscriptionFields = ({
  omitTrialFields = false,
  productId,
}: {
  omitTrialFields?: boolean
  productId?: string
}) => {
  const {
    formState: { errors },
    control,
    watch,
  } = usePriceFormContext()
  const { organization } = useAuthenticatedContext()
  const zeroDecimal = isCurrencyZeroDecimal(
    organization!.defaultCurrency
  )
  return (
    <>
      <div className="flex items-end gap-2.5">
        <FormField
          control={control}
          name="__rawPriceString"
          render={({ field }) => (
            <FormItem className="flex-1">
              <FormLabel>Amount</FormLabel>
              <div className="flex items-center gap-2">
                <span className="text-sm text-muted-foreground">
                  {currencyCharacter(organization!.defaultCurrency)}
                </span>
                <FormControl>
                  <CurrencyInput
                    value={field.value?.toString() ?? ''}
                    onValueChange={(value) => {
                      if (!value) {
                        const zeroValue = zeroDecimal ? '0' : '0.00'
                        field.onChange(zeroValue)
                        return
                      }
                      field.onChange(value)
                    }}
                    allowDecimals={!zeroDecimal}
                  />
                </FormControl>
              </div>
            </FormItem>
          )}
        />

        <FormField
          control={control}
          name="price.intervalUnit"
          render={({ field }) => (
            <FormItem className="flex-1">
              <FormLabel>Per</FormLabel>
              <FormControl>
                <Select
                  value={field.value ?? ''}
                  onValueChange={field.onChange}
                >
                  <SelectTrigger className="flex-1">
                    <SelectValue placeholder="Select interval" />
                  </SelectTrigger>
                  <SelectContent>
                    <SelectItem value={IntervalUnit.Day}>
                      Day
                    </SelectItem>
                    <SelectItem value={IntervalUnit.Week}>
                      Week
                    </SelectItem>
                    <SelectItem value={IntervalUnit.Month}>
                      Month
                    </SelectItem>
                    <SelectItem value={IntervalUnit.Year}>
                      Year
                    </SelectItem>
                  </SelectContent>
                </Select>
              </FormControl>
              <FormMessage />
            </FormItem>
          )}
        />
      </div>
      {productId && (
        <RecurringUsageCreditsOveragePriceSelect
          productId={productId}
        />
      )}
      {!omitTrialFields && <TrialFields />}
    </>
  )
}

// const InstallmentsFields = () => {
//   const {
//     formState: { errors },
//     control,
//   } = usePriceFormContext()
//   return (
//     <div className="flex items-end gap-2.5">
//       <Controller
//         name="price.totalInstallmentsAmount"
//         control={control}
//         render={({ field }) => (
//           <CurrencyInput
//             {...field}
//             label="Total Amount"
//             className="flex-1"
//             error={(errors.price?.unitPrice as FieldError)?.message}
//           />
//         )}
//       />
//       <Controller
//         name="price.firstInstallmentAmount"
//         control={control}
//         render={({ field }) => (
//           <CurrencyInput
//             {...field}
//             label="First Installment"
//             className="flex-1"
//             error={(errors.price?.firstInstallmentAmount as FieldError)?.message}
//           />
//         )}
//       />
//     </div>
//   )
// }

const SinglePaymentFields = () => {
  const {
    formState: { errors },
    control,
  } = usePriceFormContext()
  const { organization } = useAuthenticatedContext()
  const zeroDecimal = isCurrencyZeroDecimal(
    organization!.defaultCurrency
  )

  return (
    <div className="flex items-end gap-2.5">
      <FormField
        control={control}
        name="__rawPriceString"
        render={({ field }) => (
          <FormItem className="flex-1">
            <FormLabel>Amount</FormLabel>
            <div className="flex items-center gap-2">
              <span className="text-sm text-muted-foreground">
                {currencyCharacter(organization!.defaultCurrency)}
              </span>
              <FormControl>
                <CurrencyInput
                  value={field.value?.toString() ?? ''}
                  onValueChange={(value) => {
                    if (!value) {
                      field.onChange('0')
                      return
                    }
                    field.onChange(value)
                  }}
                  allowDecimals={!zeroDecimal}
                />
              </FormControl>
            </div>
          </FormItem>
        )}
      />
    </div>
  )
}

const PriceFormFields = ({
  priceOnly,
  edit,
  productId,
}: {
  priceOnly?: boolean
  edit?: boolean
  productId?: string
}) => {
  const {
    control,
    watch,
    setValue,
    formState: { errors },
  } = usePriceFormContext()
  const fullForm = useFormContext<CreateProductSchema>()
  const type = watch('price.type')

  let typeFields = <></>
  const { organization } = useAuthenticatedContext()
  if (!core.IS_PROD) {
    const price = watch('price')
    console.log('===price', price)
    // eslint-disable-next-line no-console
    console.log('===errors', errors)
  }

  switch (type) {
    case PriceType.Subscription:
      typeFields = <SubscriptionFields productId={productId} />
      break
    case PriceType.SinglePayment:
      typeFields = <SinglePaymentFields />
      break
    case PriceType.Usage:
      typeFields = (
        <div className="flex flex-col gap-2.5">
          <SubscriptionFields omitTrialFields />
          <UsageMetersSelect
            name="price.usageMeterId"
            control={control}
          />
        </div>
      )
      break
  }

  const assignPriceValueFromTuple = (tuple: [string, any]) => {
    const [key, value] = tuple
    // @ts-expect-error - key is a valid key of usagePriceDefaultColumns
    setValue(`price.${key}`, value)
  }

  return (
    <div className="flex-1 w-full relative flex flex-col justify-center gap-6">
      {priceOnly && (
        <FormField
          control={control}
          name="price.name"
          render={({ field }) => (
            <FormItem>
              <FormLabel>Price Name</FormLabel>
              <FormControl>
                <Input placeholder="Price" {...field} value={field.value ?? ''} />
              </FormControl>
              <FormMessage />
            </FormItem>
          )}
        />
      )}
      <FormField
        control={control}
        name="price.slug"
        render={({ field }) => (
          <FormItem>
            <FormLabel>Price Slug</FormLabel>
            <FormControl>
              <AutoSlugInput
                {...field}
                name="price.slug"
                sourceName={priceOnly ? "price.name" : "product.name"}
                placeholder="price_slug"
                disabledAuto={edit}
              />
            </FormControl>
            <FormDescription>
              The slug is used to identify the price in the API. Must
              be unique per-pricing model.
            </FormDescription>
            <FormMessage />
          </FormItem>
        )}
      />
      <FormField
        control={control}
        name="price.type"
        render={({ field }) => (
          <FormItem>
            <FormLabel>Price Type</FormLabel>
            <FormControl>
              <Select
                value={field.value}
                onValueChange={(value) => {
                  /**
                   * When price type changes,
                   * set default values for the new price type to ensure
                   * that the price will parse correctly.
                   */
                  if (value === PriceType.Usage) {
                    Object.entries(usagePriceDefaultColumns).forEach(
                      assignPriceValueFromTuple
                    )
                  }
                  if (value === PriceType.SinglePayment) {
                    Object.entries(
                      singlePaymentPriceDefaultColumns
                    ).forEach(assignPriceValueFromTuple)
                  }
                  if (value === PriceType.Subscription) {
                    Object.entries(
                      subscriptionPriceDefaultColumns
                    ).forEach(assignPriceValueFromTuple)
                  }
                  field.onChange(value)
                }}
                disabled={edit}
              >
                <SelectTrigger>
                  <SelectValue />
                </SelectTrigger>
                <SelectContent>
                  <SelectItem value={PriceType.SinglePayment}>
                    Single Payment
                  </SelectItem>
                  <SelectItem value={PriceType.Subscription}>
                    Subscription
                  </SelectItem>
                  <SelectItem value={PriceType.Usage}>
                    Usage
                  </SelectItem>
                </SelectContent>
              </Select>
            </FormControl>
            <FormDescription>
              What type of payment the user will make. Cannot be
              edited after creation.
            </FormDescription>
            <FormMessage />
          </FormItem>
        )}
      />
      {typeFields}
      {priceOnly && (
        <FormField
          control={control}
          name="price.isDefault"
          render={({ field }) => (
            <FormItem>
              <FormLabel>Default</FormLabel>
              <FormControl>
                <Switch
                  checked={field.value}
                  onCheckedChange={field.onChange}
                />
              </FormControl>
              <FormMessage />
            </FormItem>
          )}
        />
      )}
    </div>
  )
}
export default PriceFormFields<|MERGE_RESOLUTION|>--- conflicted
+++ resolved
@@ -1,12 +1,7 @@
 'use client'
 import { useEffect, useState, useRef } from 'react'
 import { CurrencyInput } from '@/components/ui/currency-input'
-<<<<<<< HEAD
-import { FeatureFlag, IntervalUnit, PriceType } from '@/types'
-=======
 import { IntervalUnit, PriceType } from '@/types'
-import { snakeCase } from 'change-case'
->>>>>>> 52d0b460
 import { Switch } from '@/components/ui/switch'
 import {
   Select,
