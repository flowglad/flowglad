'use client'
<<<<<<< HEAD
import { useState } from 'react'

=======
import { useEffect, useState, useRef } from 'react'
import { CurrencyInput } from '@/components/ui/currency-input'
>>>>>>> 16bf9634
import { FeatureFlag, IntervalUnit, PriceType } from '@/types'
import { Switch } from '@/components/ui/switch'
import {
  Select,
  SelectContent,
  SelectItem,
  SelectTrigger,
  SelectValue,
} from '@/components/ui/select'
import {
  singlePaymentPriceDefaultColumns,
  subscriptionPriceDefaultColumns,
  usagePriceDefaultColumns,
} from '@/db/schema/prices'
import { Controller, FieldError } from 'react-hook-form'
import { Input } from '@/components/ui/input'
import {
  FormField,
  FormItem,
  FormLabel,
  FormControl,
  FormMessage,
  FormDescription,
} from '@/components/ui/form'
import { hasFeatureFlag } from '@/utils/organizationHelpers'
import { useAuthenticatedContext } from '@/contexts/authContext'
import UsageMetersSelect from './UsageMetersSelect'
import { cn, core } from '@/utils/core'
import { usePriceFormContext } from '@/app/hooks/usePriceFormContext'
import { useFormContext } from 'react-hook-form'
import { CreateProductSchema } from '@/db/schema/prices'
import { RecurringUsageCreditsOveragePriceSelect } from './OveragePriceSelect'
import TrialFields from './PriceFormTrialFields'
<<<<<<< HEAD
import { humanReadableCurrencyAmountToStripeCurrencyAmount } from '@/utils/stripe'
import { AutoSlugInput } from '@/components/fields/AutoSlugInput'
=======
import { isCurrencyZeroDecimal } from '@/utils/stripe'
import { currencyCharacter } from '@/registry/lib/currency'
>>>>>>> 16bf9634

const SubscriptionFields = ({
  omitTrialFields = false,
  productId,
}: {
  omitTrialFields?: boolean
  productId?: string
}) => {
  const {
    formState: { errors },
    control,
    watch,
  } = usePriceFormContext()
  const { organization } = useAuthenticatedContext()
  const zeroDecimal = isCurrencyZeroDecimal(
    organization!.defaultCurrency
  )
  return (
    <>
      <div className="flex items-end gap-2.5">
        <FormField
          control={control}
          name="__rawPriceString"
          render={({ field }) => (
            <FormItem className="flex-1">
              <FormLabel>Amount</FormLabel>
              <div className="flex items-center gap-2">
                <span className="text-sm text-muted-foreground">
                  {currencyCharacter(organization!.defaultCurrency)}
                </span>
                <FormControl>
                  <CurrencyInput
                    value={field.value?.toString() ?? ''}
                    onValueChange={(value) => {
                      if (!value) {
                        const zeroValue = zeroDecimal ? '0' : '0.00'
                        field.onChange(zeroValue)
                        return
                      }
                      field.onChange(value)
                    }}
                    allowDecimals={!zeroDecimal}
                  />
                </FormControl>
              </div>
            </FormItem>
          )}
        />

        <FormField
          control={control}
          name="price.intervalUnit"
          render={({ field }) => (
            <FormItem className="flex-1">
              <FormLabel>Per</FormLabel>
              <FormControl>
                <Select
                  value={field.value ?? ''}
                  onValueChange={field.onChange}
                >
                  <SelectTrigger className="flex-1">
                    <SelectValue placeholder="Select interval" />
                  </SelectTrigger>
                  <SelectContent>
                    <SelectItem value={IntervalUnit.Day}>
                      Day
                    </SelectItem>
                    <SelectItem value={IntervalUnit.Week}>
                      Week
                    </SelectItem>
                    <SelectItem value={IntervalUnit.Month}>
                      Month
                    </SelectItem>
                    <SelectItem value={IntervalUnit.Year}>
                      Year
                    </SelectItem>
                  </SelectContent>
                </Select>
              </FormControl>
              <FormMessage />
            </FormItem>
          )}
        />
      </div>
      {productId && (
        <RecurringUsageCreditsOveragePriceSelect
          productId={productId}
        />
      )}
      {!omitTrialFields && <TrialFields />}
    </>
  )
}

// const InstallmentsFields = () => {
//   const {
//     formState: { errors },
//     control,
//   } = usePriceFormContext()
//   return (
//     <div className="flex items-end gap-2.5">
//       <Controller
//         name="price.totalInstallmentsAmount"
//         control={control}
//         render={({ field }) => (
//           <CurrencyInput
//             {...field}
//             label="Total Amount"
//             className="flex-1"
//             error={(errors.price?.unitPrice as FieldError)?.message}
//           />
//         )}
//       />
//       <Controller
//         name="price.firstInstallmentAmount"
//         control={control}
//         render={({ field }) => (
//           <CurrencyInput
//             {...field}
//             label="First Installment"
//             className="flex-1"
//             error={(errors.price?.firstInstallmentAmount as FieldError)?.message}
//           />
//         )}
//       />
//     </div>
//   )
// }

const SinglePaymentFields = () => {
  const {
    formState: { errors },
    control,
  } = usePriceFormContext()
  const { organization } = useAuthenticatedContext()
  const zeroDecimal = isCurrencyZeroDecimal(
    organization!.defaultCurrency
  )

  return (
    <div className="flex items-end gap-2.5">
      <FormField
        control={control}
        name="__rawPriceString"
        render={({ field }) => (
          <FormItem className="flex-1">
            <FormLabel>Amount</FormLabel>
            <div className="flex items-center gap-2">
              <span className="text-sm text-muted-foreground">
                {currencyCharacter(organization!.defaultCurrency)}
              </span>
              <FormControl>
                <CurrencyInput
                  value={field.value?.toString() ?? ''}
                  onValueChange={(value) => {
                    if (!value) {
                      field.onChange('0')
                      return
                    }
                    field.onChange(value)
                  }}
                  allowDecimals={!zeroDecimal}
                />
              </FormControl>
            </div>
          </FormItem>
        )}
      />
    </div>
  )
}

const PriceFormFields = ({
  priceOnly,
  edit,
  productId,
}: {
  priceOnly?: boolean
  edit?: boolean
  productId?: string
}) => {
  const {
    control,
    watch,
    setValue,
    formState: { errors },
  } = usePriceFormContext()
  const fullForm = useFormContext<CreateProductSchema>()
  const type = watch('price.type')

  let typeFields = <></>
  const { organization } = useAuthenticatedContext()
  const hasUsage = hasFeatureFlag(organization, FeatureFlag.Usage)
  if (!core.IS_PROD) {
    const price = watch('price')
    console.log('===price', price)
    // eslint-disable-next-line no-console
    console.log('===errors', errors)
  }

  switch (type) {
    case PriceType.Subscription:
      typeFields = <SubscriptionFields productId={productId} />
      break
    case PriceType.SinglePayment:
      typeFields = <SinglePaymentFields />
      break
    case PriceType.Usage:
      typeFields = (
        <div className="flex flex-col gap-2.5">
          <SubscriptionFields omitTrialFields />
          <UsageMetersSelect
            name="price.usageMeterId"
            control={control}
          />
        </div>
      )
      break
  }

  const assignPriceValueFromTuple = (tuple: [string, any]) => {
    const [key, value] = tuple
    // @ts-expect-error - key is a valid key of usagePriceDefaultColumns
    setValue(`price.${key}`, value)
  }

  return (
    <div className="flex-1 w-full relative flex flex-col justify-center gap-6">
      {priceOnly && (
        <FormField
          control={control}
          name="price.name"
          render={({ field }) => (
            <FormItem>
              <FormLabel>Price Name</FormLabel>
              <FormControl>
                <Input placeholder="Price" {...field} value={field.value ?? ''} />
              </FormControl>
              <FormMessage />
            </FormItem>
          )}
        />
      )}
      <FormField
        control={control}
        name="price.slug"
        render={() => (
          <FormItem>
            <FormLabel>Price Slug</FormLabel>
            <FormControl>
<<<<<<< HEAD
              <AutoSlugInput
                name="price.slug"
                sourceName={priceOnly ? "price.name" : "product.name"}
                placeholder="price_slug"
                disabledAuto={edit}
=======
              <Input
                {...field}
                value={field.value ?? ''}
                onFocus={() => {
                  isPriceSlugDirty.current = true
                }}
                placeholder="price_slug"
                onChange={(e) => {
                  isPriceSlugDirty.current = true
                  field.onChange(e)
                }}
>>>>>>> 16bf9634
              />
            </FormControl>
            <FormDescription>
              The slug is used to identify the price in the API. Must
              be unique per-pricing model.
            </FormDescription>
            <FormMessage />
          </FormItem>
        )}
      />
      <FormField
        control={control}
        name="price.type"
        render={({ field }) => (
          <FormItem>
            <FormLabel>Price Type</FormLabel>
            <FormControl>
              <Select
                value={field.value}
                onValueChange={(value) => {
                  /**
                   * When price type changes,
                   * set default values for the new price type to ensure
                   * that the price will parse correctly.
                   */
                  if (value === PriceType.Usage) {
                    Object.entries(usagePriceDefaultColumns).forEach(
                      assignPriceValueFromTuple
                    )
                  }
                  if (value === PriceType.SinglePayment) {
                    Object.entries(
                      singlePaymentPriceDefaultColumns
                    ).forEach(assignPriceValueFromTuple)
                  }
                  if (value === PriceType.Subscription) {
                    Object.entries(
                      subscriptionPriceDefaultColumns
                    ).forEach(assignPriceValueFromTuple)
                  }
                  field.onChange(value)
                }}
                disabled={edit}
              >
                <SelectTrigger>
                  <SelectValue />
                </SelectTrigger>
                <SelectContent>
                  <SelectItem value={PriceType.SinglePayment}>
                    Single Payment
                  </SelectItem>
                  <SelectItem value={PriceType.Subscription}>
                    Subscription
                  </SelectItem>
                  {hasUsage && (
                    <SelectItem value={PriceType.Usage}>
                      Usage
                    </SelectItem>
                  )}
                </SelectContent>
              </Select>
            </FormControl>
            <FormDescription>
              What type of payment the user will make. Cannot be
              edited after creation.
            </FormDescription>
            <FormMessage />
          </FormItem>
        )}
      />
      {typeFields}
      {priceOnly && (
        <FormField
          control={control}
          name="price.isDefault"
          render={({ field }) => (
            <FormItem>
              <FormLabel>Default</FormLabel>
              <FormControl>
                <Switch
                  checked={field.value}
                  onCheckedChange={field.onChange}
                />
              </FormControl>
              <FormMessage />
            </FormItem>
          )}
        />
      )}
    </div>
  )
}
export default PriceFormFields<|MERGE_RESOLUTION|>--- conflicted
+++ resolved
@@ -1,11 +1,6 @@
 'use client'
-<<<<<<< HEAD
-import { useState } from 'react'
-
-=======
 import { useEffect, useState, useRef } from 'react'
 import { CurrencyInput } from '@/components/ui/currency-input'
->>>>>>> 16bf9634
 import { FeatureFlag, IntervalUnit, PriceType } from '@/types'
 import { Switch } from '@/components/ui/switch'
 import {
@@ -39,13 +34,9 @@
 import { CreateProductSchema } from '@/db/schema/prices'
 import { RecurringUsageCreditsOveragePriceSelect } from './OveragePriceSelect'
 import TrialFields from './PriceFormTrialFields'
-<<<<<<< HEAD
-import { humanReadableCurrencyAmountToStripeCurrencyAmount } from '@/utils/stripe'
+import { humanReadableCurrencyAmountToStripeCurrencyAmount, isCurrencyZeroDecimal } from '@/utils/stripe'
+import { currencyCharacter } from '@/registry/lib/currency'
 import { AutoSlugInput } from '@/components/fields/AutoSlugInput'
-=======
-import { isCurrencyZeroDecimal } from '@/utils/stripe'
-import { currencyCharacter } from '@/registry/lib/currency'
->>>>>>> 16bf9634
 
 const SubscriptionFields = ({
   omitTrialFields = false,
@@ -292,29 +283,16 @@
       <FormField
         control={control}
         name="price.slug"
-        render={() => (
+        render={({ field }) => (
           <FormItem>
             <FormLabel>Price Slug</FormLabel>
             <FormControl>
-<<<<<<< HEAD
               <AutoSlugInput
+                {...field}
                 name="price.slug"
                 sourceName={priceOnly ? "price.name" : "product.name"}
                 placeholder="price_slug"
                 disabledAuto={edit}
-=======
-              <Input
-                {...field}
-                value={field.value ?? ''}
-                onFocus={() => {
-                  isPriceSlugDirty.current = true
-                }}
-                placeholder="price_slug"
-                onChange={(e) => {
-                  isPriceSlugDirty.current = true
-                  field.onChange(e)
-                }}
->>>>>>> 16bf9634
               />
             </FormControl>
             <FormDescription>
