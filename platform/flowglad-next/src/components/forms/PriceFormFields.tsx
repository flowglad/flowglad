'use client'
import { useEffect, useState, useRef } from 'react'
import { CurrencyInput } from '@/components/ui/currency-input'
import { IntervalUnit, PriceType } from '@/types'
import { Switch } from '@/components/ui/switch'
import {
  Select,
  SelectContent,
  SelectItem,
  SelectTrigger,
  SelectValue,
} from '@/components/ui/select'
import {
  singlePaymentPriceDefaultColumns,
  subscriptionPriceDefaultColumns,
  usagePriceDefaultColumns,
} from '@/db/schema/prices'
import { Controller, FieldError } from 'react-hook-form'
import { Input } from '@/components/ui/input'
import {
  FormField,
  FormItem,
  FormLabel,
  FormControl,
  FormMessage,
  FormDescription,
} from '@/components/ui/form'
import { useAuthenticatedContext } from '@/contexts/authContext'
import UsageMetersSelect from './UsageMetersSelect'
import { cn } from '@/lib/utils'
import core from '@/utils/core'
import { usePriceFormContext } from '@/app/hooks/usePriceFormContext'
import { useFormContext } from 'react-hook-form'
import { CreateProductSchema } from '@/db/schema/prices'
import { RecurringUsageCreditsOveragePriceSelect } from './OveragePriceSelect'
import TrialFields from './PriceFormTrialFields'
import { isCurrencyZeroDecimal } from '@/utils/stripe'
import { currencyCharacter } from '@/registry/lib/currency'
import { AutoSlugInput } from '@/components/fields/AutoSlugInput'

const SubscriptionFields = ({
  omitTrialFields = false,
  productId,
}: {
  omitTrialFields?: boolean
  productId?: string
}) => {
  const {
    formState: { errors },
    control,
    watch,
  } = usePriceFormContext()
  const { organization } = useAuthenticatedContext()
  const zeroDecimal = isCurrencyZeroDecimal(
    organization!.defaultCurrency
  )
  return (
    <>
      <div className="flex items-end gap-2.5">
        <FormField
          control={control}
          name="__rawPriceString"
          render={({ field }) => (
            <FormItem className="flex-1">
              <FormLabel>Amount</FormLabel>
              <div className="flex items-center gap-2">
                <span className="text-sm text-muted-foreground">
                  {currencyCharacter(organization!.defaultCurrency)}
                </span>
                <FormControl>
                  <CurrencyInput
                    value={field.value?.toString() ?? ''}
                    onValueChange={(value) => {
                      if (!value) {
                        const zeroValue = zeroDecimal ? '0' : '0.00'
                        field.onChange(zeroValue)
                        return
                      }
                      field.onChange(value)
                    }}
                    allowDecimals={!zeroDecimal}
                  />
                </FormControl>
              </div>
              <FormMessage />
            </FormItem>
          )}
        />

        <FormField
          control={control}
          name="price.intervalUnit"
          render={({ field }) => (
            <FormItem className="flex-1">
              <FormLabel>Per</FormLabel>
              <FormControl>
                <Select
                  value={field.value ?? ''}
                  onValueChange={field.onChange}
                >
                  <SelectTrigger className="flex-1">
                    <SelectValue placeholder="Select interval" />
                  </SelectTrigger>
                  <SelectContent>
                    <SelectItem value={IntervalUnit.Day}>
                      Day
                    </SelectItem>
                    <SelectItem value={IntervalUnit.Week}>
                      Week
                    </SelectItem>
                    <SelectItem value={IntervalUnit.Month}>
                      Month
                    </SelectItem>
                    <SelectItem value={IntervalUnit.Year}>
                      Year
                    </SelectItem>
                  </SelectContent>
                </Select>
              </FormControl>
              <FormMessage />
            </FormItem>
          )}
        />
      </div>
      {productId && (
        <RecurringUsageCreditsOveragePriceSelect
          productId={productId}
        />
      )}
      {!omitTrialFields && <TrialFields />}
    </>
  )
}

// const InstallmentsFields = () => {
//   const {
//     formState: { errors },
//     control,
//   } = usePriceFormContext()
//   return (
//     <div className="flex items-end gap-2.5">
//       <Controller
//         name="price.totalInstallmentsAmount"
//         control={control}
//         render={({ field }) => (
//           <CurrencyInput
//             {...field}
//             label="Total Amount"
//             className="flex-1"
//             error={(errors.price?.unitPrice as FieldError)?.message}
//           />
//         )}
//       />
//       <Controller
//         name="price.firstInstallmentAmount"
//         control={control}
//         render={({ field }) => (
//           <CurrencyInput
//             {...field}
//             label="First Installment"
//             className="flex-1"
//             error={(errors.price?.firstInstallmentAmount as FieldError)?.message}
//           />
//         )}
//       />
//     </div>
//   )
// }

const SinglePaymentFields = () => {
  const {
    formState: { errors },
    control,
  } = usePriceFormContext()
  const { organization } = useAuthenticatedContext()
  const zeroDecimal = isCurrencyZeroDecimal(
    organization!.defaultCurrency
  )

  return (
    <div className="flex items-end gap-2.5">
      <FormField
        control={control}
        name="__rawPriceString"
        render={({ field }) => (
          <FormItem className="flex-1">
            <FormLabel>Amount</FormLabel>
            <div className="flex items-center gap-2">
              <span className="text-sm text-muted-foreground">
                {currencyCharacter(organization!.defaultCurrency)}
              </span>
              <FormControl>
                <CurrencyInput
                  value={field.value?.toString() ?? ''}
                  onValueChange={(value) => {
                    if (!value) {
                      field.onChange('0')
                      return
                    }
                    field.onChange(value)
                  }}
                  allowDecimals={!zeroDecimal}
                />
              </FormControl>
            </div>
            <FormMessage />
          </FormItem>
        )}
      />
    </div>
  )
}

const PriceFormFields = ({
  priceOnly,
  edit,
  productId,
}: {
  priceOnly?: boolean
  edit?: boolean
  productId?: string
}) => {
  const {
    control,
    watch,
    setValue,
    formState: { errors },
  } = usePriceFormContext()
  const fullForm = useFormContext<CreateProductSchema>()
  const type = watch('price.type')

  let typeFields = <></>
  const { organization } = useAuthenticatedContext()
<<<<<<< HEAD
  const hasUsage = hasFeatureFlag(organization, FeatureFlag.Usage)
=======
  if (!core.IS_PROD) {
    const price = watch('price')
    console.log('===price', price)
    // eslint-disable-next-line no-console
    console.log('===errors', errors)
  }
>>>>>>> 49ca68c5

  switch (type) {
    case PriceType.Subscription:
      typeFields = <SubscriptionFields productId={productId} />
      break
    case PriceType.SinglePayment:
      typeFields = <SinglePaymentFields />
      break
    case PriceType.Usage:
      typeFields = (
        <div className="flex flex-col gap-2.5">
          <SubscriptionFields omitTrialFields />
          <UsageMetersSelect
            name="price.usageMeterId"
            control={control}
          />
        </div>
      )
      break
  }

  const assignPriceValueFromTuple = (tuple: [string, any]) => {
    const [key, value] = tuple
    // @ts-expect-error - key is a valid key of usagePriceDefaultColumns
    setValue(`price.${key}`, value)
  }

  return (
    <div className="flex-1 w-full relative flex flex-col justify-center gap-6">
      {priceOnly && (
        <FormField
          control={control}
          name="price.name"
          render={({ field }) => (
            <FormItem>
              <FormLabel>Price Name</FormLabel>
              <FormControl>
                <Input placeholder="Price" {...field} value={field.value ?? ''} />
              </FormControl>
              <FormMessage />
            </FormItem>
          )}
        />
      )}
      <FormField
        control={control}
        name="price.slug"
        render={({ field }) => (
          <FormItem>
            <FormLabel>Price Slug</FormLabel>
            <FormControl>
              <AutoSlugInput
                {...field}
                name="price.slug"
                sourceName={priceOnly ? "price.name" : "product.name"}
                placeholder="price_slug"
                disabledAuto={edit}
              />
            </FormControl>
            <FormDescription>
              The slug is used to identify the price in the API. Must
              be unique per-pricing model.
            </FormDescription>
            <FormMessage />
          </FormItem>
        )}
      />
      <FormField
        control={control}
        name="price.type"
        render={({ field }) => (
          <FormItem>
            <FormLabel>Price Type</FormLabel>
            <FormControl>
              <Select
                value={field.value}
                onValueChange={(value) => {
                  /**
                   * When price type changes,
                   * set default values for the new price type to ensure
                   * that the price will parse correctly.
                   */
                  if (value === PriceType.Usage) {
                    Object.entries(usagePriceDefaultColumns).forEach(
                      assignPriceValueFromTuple
                    )
                  }
                  if (value === PriceType.SinglePayment) {
                    Object.entries(
                      singlePaymentPriceDefaultColumns
                    ).forEach(assignPriceValueFromTuple)
                  }
                  if (value === PriceType.Subscription) {
                    Object.entries(
                      subscriptionPriceDefaultColumns
                    ).forEach(assignPriceValueFromTuple)
                  }
                  field.onChange(value)
                }}
                disabled={edit}
              >
                <SelectTrigger>
                  <SelectValue />
                </SelectTrigger>
                <SelectContent>
                  <SelectItem value={PriceType.SinglePayment}>
                    Single Payment
                  </SelectItem>
                  <SelectItem value={PriceType.Subscription}>
                    Subscription
                  </SelectItem>
                  <SelectItem value={PriceType.Usage}>
                    Usage
                  </SelectItem>
                </SelectContent>
              </Select>
            </FormControl>
            <FormDescription>
              What type of payment the user will make. Cannot be
              edited after creation.
            </FormDescription>
            <FormMessage />
          </FormItem>
        )}
      />
      {typeFields}
      {priceOnly && (
        <FormField
          control={control}
          name="price.isDefault"
          render={({ field }) => (
            <FormItem>
              <FormLabel>Default</FormLabel>
              <FormControl>
                <Switch
                  checked={field.value}
                  onCheckedChange={field.onChange}
                />
              </FormControl>
              <FormMessage />
            </FormItem>
          )}
        />
      )}
    </div>
  )
}
export default PriceFormFields<|MERGE_RESOLUTION|>--- conflicted
+++ resolved
@@ -231,16 +231,6 @@
 
   let typeFields = <></>
   const { organization } = useAuthenticatedContext()
-<<<<<<< HEAD
-  const hasUsage = hasFeatureFlag(organization, FeatureFlag.Usage)
-=======
-  if (!core.IS_PROD) {
-    const price = watch('price')
-    console.log('===price', price)
-    // eslint-disable-next-line no-console
-    console.log('===errors', errors)
-  }
->>>>>>> 49ca68c5
 
   switch (type) {
     case PriceType.Subscription:
@@ -278,7 +268,11 @@
             <FormItem>
               <FormLabel>Price Name</FormLabel>
               <FormControl>
-                <Input placeholder="Price" {...field} value={field.value ?? ''} />
+                <Input
+                  placeholder="Price"
+                  {...field}
+                  value={field.value ?? ''}
+                />
               </FormControl>
               <FormMessage />
             </FormItem>
@@ -295,7 +289,7 @@
               <AutoSlugInput
                 {...field}
                 name="price.slug"
-                sourceName={priceOnly ? "price.name" : "product.name"}
+                sourceName={priceOnly ? 'price.name' : 'product.name'}
                 placeholder="price_slug"
                 disabledAuto={edit}
               />
