import { useFormContext } from 'react-hook-form'
import { z } from 'zod'
import {
  FormControl,
  FormField,
  FormItem,
  FormLabel,
  FormMessage,
} from '@/components/ui/form'
import { Input } from '@/components/ui/input'
import type { Customer } from '@/db/schema/customers'

/**
 * Zod schemas for customer form validation
 */
const nameSchema = z
  .string()
  .min(2, `Please enter the customer's full name`)

const emailSchema = z
  .string()
  .email('Please enter a valid email address')

export const customerSchema = z.object({
  customer: z.object({
    name: nameSchema,
    email: emailSchema,
  }),
})

export type CustomerFormValues = z.infer<typeof customerSchema>

const CustomerFormFields = () => {
  const form = useFormContext<{
    customer: Customer.ClientInsert
  }>()

  return (
    <div className="flex flex-col gap-4">
      <FormField
        control={form.control}
        name="customer.name"
<<<<<<< HEAD
         
=======
>>>>>>> fe975048
        render={({ field }) => (
          <FormItem>
            <FormLabel>Customer Name</FormLabel>
            <FormControl>
              <Input placeholder="Apple Inc." {...field} />
            </FormControl>
            <FormMessage />
          </FormItem>
        )}
      />
      <FormField
        control={form.control}
        name="customer.email"
<<<<<<< HEAD
        
=======
>>>>>>> fe975048
        render={({ field }) => (
          <FormItem>
            <FormLabel>Customer Email</FormLabel>
            <FormControl>
              <Input placeholder="steve@apple.com" {...field} />
            </FormControl>
            <FormMessage />
          </FormItem>
        )}
      />
    </div>
  )
}

export default CustomerFormFields<|MERGE_RESOLUTION|>--- conflicted
+++ resolved
@@ -40,10 +40,7 @@
       <FormField
         control={form.control}
         name="customer.name"
-<<<<<<< HEAD
          
-=======
->>>>>>> fe975048
         render={({ field }) => (
           <FormItem>
             <FormLabel>Customer Name</FormLabel>
@@ -57,10 +54,7 @@
       <FormField
         control={form.control}
         name="customer.email"
-<<<<<<< HEAD
         
-=======
->>>>>>> fe975048
         render={({ field }) => (
           <FormItem>
             <FormLabel>Customer Email</FormLabel>
