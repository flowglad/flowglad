'use client'
import {
  type DefaultValues,
  type FieldValues,
  FormProvider,
  type UseFormReturn,
  useForm,
} from 'react-hook-form'
import { Button } from '@/components/ui/button'
import {
  Dialog,
  DialogContent,
  DialogFooter,
  DialogHeader,
  DialogTitle,
  DialogTrigger,
} from '@/components/ui/dialog'

export interface ModalInterfaceProps {
  isOpen: boolean
  setIsOpen: (open: boolean) => void
}

import { zodResolver } from '@hookform/resolvers/zod'
import { useRouter } from 'next/navigation'
import { useCallback, useEffect, useId, useState } from 'react'
import type { z } from 'zod'
import ErrorLabel from '@/components/ErrorLabel'
import {
  Drawer,
  DrawerContent,
  DrawerHeader,
  DrawerTitle,
} from '@/components/ui/drawer'
import { cn } from '@/lib/utils'
import core from '@/utils/core'

const useShouldRenderContent = ({
  isOpen,
  hardResetFormValues,
}: {
  isOpen: boolean
  doNotAutoClose?: boolean
  hardResetFormValues?: () => void
}) => {
  /**
   * For form state to be reset when modal is closed, we need to
   * unmounting the form content because consumers of this component
   * are most likely using controller-based form fields to manage state,
   * which doesn't respond to the unmounting of the form content.
   * But naive unmounting on close causes a flicker when the modal closes, so we need
   * to delay the unmount until after the modal has closed.
   */
  const [shouldRenderContent, setShouldRenderContent] =
    useState(false)
  useEffect(() => {
    if (isOpen) {
      setShouldRenderContent(true)
    } else {
      // Delay unmounting to match modal close animation
      const timer = setTimeout(() => {
        setShouldRenderContent(false)
        if (hardResetFormValues) {
          hardResetFormValues()
        }
      }, 200)
      return () => clearTimeout(timer)
    }
  }, [isOpen, hardResetFormValues])
  return shouldRenderContent
}

interface FormModalProps<T extends FieldValues>
  extends ModalInterfaceProps {
  onSuccess?: () => void
  formSchema: z.ZodSchema<T>
  defaultValues: DefaultValues<T>
  onSubmit: (data: T) => void
  title: string
  children: React.ReactNode
  wide?: boolean
  extraWide?: boolean
  /**
   * Override the default submit button text, which is "Submit"
   */
  submitButtonText?: string
  /**
   * Override the default cancel button text, which is "Cancel"
   */
  cancelButtonText?: string
  /**
   * Whether the modal should auto-close after submitting. Defaults to true.
   */
  autoClose?: boolean
  /**
   * Whether the footer should be hidden. Defaults to false.
   */
  hideFooter?: boolean
  mode?: 'drawer' | 'modal'
  /**
   * Allow content to overflow the modal (e.g., for dropdowns, popovers, focus rings).
   * Set to false for long forms that need scrolling with fixed header/footer.
   * @default false
   */
  allowContentOverflow?: boolean
}

interface NestedFormModalProps<T extends FieldValues>
  extends FormModalProps<T> {
  form?: UseFormReturn<T>
  onSubmit: () => void
  autoClose?: boolean
}

export const NestedFormModal = <T extends FieldValues>({
  setIsOpen,
  isOpen,
  defaultValues,
  onSubmit,
  title,
  children,
  wide,
  extraWide,
  submitButtonText,
  autoClose = true,
  form,
  onSuccess,
  mode = 'modal',
  allowContentOverflow = false,
}: NestedFormModalProps<T>) => {
  const shouldRenderContent = useShouldRenderContent({ isOpen })
  const footer = (
    <div className="flex flex-1 justify-end gap-2 w-full">
      <Button
        variant="secondary"
        size="default"
        onClick={() => {
          if (form) {
            form.reset(defaultValues)
          }
          setIsOpen(false)
        }}
      >
        Cancel
      </Button>
      <Button
        variant="default"
        size="default"
        disabled={form?.formState.isSubmitting}
        onClick={async (e) => {
          e.preventDefault()
          await onSubmit()
          if (autoClose) {
            setIsOpen(false)
          }
          if (onSuccess) {
            onSuccess()
          }
        }}
      >
        {submitButtonText ?? 'Submit'}
      </Button>
    </div>
  )

  const innerContent = (
    <div
      className={cn(
        'transition-opacity duration-200',
        isOpen ? 'opacity-100' : 'opacity-0'
      )}
    >
      {shouldRenderContent && (
        <>
          <div className="flex-1">
            <div className="w-full">
              <div className="flex-1 w-full flex flex-col gap-6">
                {children}
              </div>
            </div>
          </div>
          <div className="text-left">
            <ErrorLabel error={form?.formState.errors.root} />
          </div>
        </>
      )}
    </div>
  )

  return (
    <Dialog open={isOpen} onOpenChange={setIsOpen}>
      <DialogContent
        allowContentOverflow={allowContentOverflow}
        className={cn(
          'flex max-h-[90vh] flex-col',
          // Don't override overflow - let DialogContent handle it based on allowContentOverflow prop
          // Mobile-first responsive width
          'w-[calc(100vw-32px)]', // Ensure 16px padding on mobile
          extraWide && 'sm:w-full sm:max-w-6xl',
          wide && 'sm:max-w-5xl',
          !wide && !extraWide && 'sm:max-w-md'
        )}
      >
        <DialogHeader className="flex-shrink-0">
          <DialogTitle>{title}</DialogTitle>
        </DialogHeader>
        <div
          className={cn(
            'flex-1 min-h-0',
            allowContentOverflow
              ? 'overflow-visible'
              : 'overflow-y-auto'
          )}
          style={
            !allowContentOverflow ? { padding: '4px' } : undefined
          }
        >
          <div
            style={
              !allowContentOverflow ? { margin: '-4px' } : undefined
            }
          >
            {innerContent}
          </div>
        </div>
        {footer && (
          <DialogFooter className="flex-shrink-0 pt-4">
            {footer}
          </DialogFooter>
        )}
      </DialogContent>
    </Dialog>
  )
}

const FormModal = <T extends FieldValues>({
  setIsOpen,
  isOpen,
  defaultValues,
  onSubmit,
  title,
  formSchema,
  children,
  wide,
  extraWide,
  submitButtonText,
  cancelButtonText,
  autoClose = true,
  hideFooter = false,
  mode = 'modal',
  allowContentOverflow = false,
}: FormModalProps<T>) => {
  const id = useId()
  const router = useRouter()
  const form = useForm<T>({
    resolver: async (data, context, options) => {
      try {
<<<<<<< HEAD
        // @ts-ignore
=======
        // @ts-expect-error
>>>>>>> fb3e8bbe
        return await zodResolver(formSchema)(data, context, options)
      } catch (error) {
        // Catch any errors thrown by zodResolver
        // This prevents unhandled errors from escaping to React's error boundary
        console.error('Form validation error:', error)
        const fieldErrors: Record<string, any> = {}
        if (error && typeof error === 'object' && 'issues' in error) {
          const zodError = error as any
          zodError.issues?.forEach((issue: any) => {
            const path = issue.path.join('.')
            if (path) {
              fieldErrors[path] = {
                type: 'manual',
                message: issue.message,
              }
            }
          })
        }
        return {
          values: {},
          errors:
            Object.keys(fieldErrors).length > 0
              ? fieldErrors
              : {
                  root: {
                    type: 'manual',
                    message:
                      error instanceof Error
                        ? error.message
                        : 'Validation failed',
                  },
                },
        }
      }
    },
    defaultValues,
  })
  const {
    handleSubmit,
    formState: { isSubmitting, errors },
    reset,
  } = form
  const hardResetFormValues = useCallback(() => {
    form.reset(defaultValues, {
      keepDefaultValues: true,
      keepIsSubmitted: false,
      keepErrors: false,
      keepDirty: false,
      keepValues: false,
      keepTouched: false,
    })
  }, [form, defaultValues])

  const shouldRenderContent = useShouldRenderContent({
    isOpen,
    hardResetFormValues,
  })

  const footer = (
    <div className="flex flex-1 justify-end gap-2 w-full">
      <Button
        variant="secondary"
        size="default"
        onClick={() => {
          form.reset(defaultValues)
          setIsOpen(false)
        }}
      >
        {cancelButtonText ?? 'Cancel'}
      </Button>
      <Button
        variant="default"
        size="default"
        type="submit"
        form={id}
        disabled={isSubmitting}
      >
        {submitButtonText ?? 'Submit'}
      </Button>
    </div>
  )

  const innerContent = (
    <div
      className={cn(
        'transition-opacity duration-200',
        isOpen ? 'opacity-100' : 'opacity-0'
      )}
    >
      {shouldRenderContent && (
        <>
          <div className="flex-1">
            <div className="w-full">
              <div className="flex-1 w-full flex flex-col gap-6">
                {children}
              </div>
            </div>
          </div>
          <div className="text-left">
            <ErrorLabel error={errors.root} />
          </div>
        </>
      )}
    </div>
  )

  let content = (
    <Dialog open={isOpen} onOpenChange={setIsOpen}>
      <DialogContent
        allowContentOverflow={allowContentOverflow}
        className={cn(
          'flex max-h-[90vh] flex-col',
          // Don't override overflow - let DialogContent handle it based on allowContentOverflow prop
          // Mobile-first responsive width
          'w-[calc(100vw-32px)]', // Ensure 16px padding on mobile
          extraWide && 'sm:w-full sm:max-w-6xl',
          wide && 'sm:max-w-5xl',
          !wide && !extraWide && 'sm:max-w-md'
        )}
      >
        <DialogHeader className="flex-shrink-0">
          <DialogTitle>{title}</DialogTitle>
        </DialogHeader>
        <div
          className={cn(
            'flex-1 min-h-0',
            allowContentOverflow
              ? 'overflow-visible'
              : 'overflow-y-auto'
          )}
          style={
            !allowContentOverflow ? { padding: '4px' } : undefined
          }
        >
          <div
            style={
              !allowContentOverflow ? { margin: '-4px' } : undefined
            }
          >
            {innerContent}
          </div>
        </div>
        {!hideFooter && footer && (
          <DialogFooter className="flex-shrink-0 pt-4">
            {footer}
          </DialogFooter>
        )}
      </DialogContent>
    </Dialog>
  )

  if (mode === 'drawer') {
    content = (
      <Drawer
        open={isOpen}
        onOpenChange={setIsOpen}
        direction="right"
      >
        <DrawerContent className="h-full flex flex-col">
          <DrawerHeader className="sticky top-0 z-10 bg-background border-b border-muted px-6 py-4">
            <DrawerTitle>{title}</DrawerTitle>
          </DrawerHeader>
          <div className="flex-1 px-6 py-5">{innerContent}</div>
          <div className="sticky bottom-0 z-10 bg-background border-t border-muted px-6 py-4">
            {hideFooter ? null : footer}
          </div>
        </DrawerContent>
      </Drawer>
    )
  }

  return (
    <FormProvider {...form}>
      <form
        onSubmit={handleSubmit(async (data) => {
          const parsed = formSchema.safeParse(data)
          if (!parsed.success) {
            reset(data, { keepIsSubmitted: false })
            return form.setError('root', {
              message: parsed.error.message,
            })
          }
          try {
            await onSubmit(data)
            router.refresh()
            if (autoClose) {
              setIsOpen(false)
            }
            hardResetFormValues()
          } catch (error) {
            form.setError('root', {
              message: (error as Error).message,
            })
          }
        })}
        className={cn(isOpen && 'flex-1')}
        id={id}
      >
        {content}
      </form>
    </FormProvider>
  )
}

export default FormModal<|MERGE_RESOLUTION|>--- conflicted
+++ resolved
@@ -255,11 +255,7 @@
   const form = useForm<T>({
     resolver: async (data, context, options) => {
       try {
-<<<<<<< HEAD
-        // @ts-ignore
-=======
         // @ts-expect-error
->>>>>>> fb3e8bbe
         return await zodResolver(formSchema)(data, context, options)
       } catch (error) {
         // Catch any errors thrown by zodResolver
