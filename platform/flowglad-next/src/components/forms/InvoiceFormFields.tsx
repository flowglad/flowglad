import { Calendar, ChevronDown } from 'lucide-react'
import { encodeCursor } from '@/db/tableUtils'
import { Input } from '@/components/ui/input'
import {
  FormField,
  FormItem,
  FormLabel,
  FormControl,
  FormMessage,
} from '@/components/ui/form'
import {
  Select,
  SelectContent,
  SelectItem,
  SelectTrigger,
  SelectValue,
} from '@/components/ui/select'
import Textarea from '@/components/ion/Textarea'
import { InvoiceFormLineItemsField } from './InvoiceFormLineItemsField'

import { Invoice } from '@/db/schema/invoices'
import { Controller, useFormContext } from 'react-hook-form'
import { useAuthenticatedContext } from '../../contexts/authContext'
import Datepicker from '../ion/Datepicker'
import clsx from 'clsx'
import { useEffect, useState } from 'react'
import { Customer } from '@/db/schema/customers'
import { trpc } from '@/app/_trpc/client'
import { Switch } from '@/components/ui/switch'
<<<<<<< HEAD

=======
import Label from '../ion/Label'
>>>>>>> 1adf181b
import Badge from '../ion/Badge'
import ConnectedSelect from './ConnectedSelect'
import core from '@/utils/core'

const selectOptionsFromCustomers = (
  customer?: Customer.ClientRecord,
  data?: Customer.PaginatedList
) => {
  if (customer) {
    return [
      {
        label: customer.name as string,
        value: customer.id,
      },
    ]
  }
  return (
    data?.data.map((customer) => ({
      label: customer.name as string,
      value: customer.id as string,
    })) ?? []
  )
}

const InvoiceFormFields = ({
  customer,
  editMode = false,
}: {
  customer?: Customer.ClientRecord
  editMode?: boolean
}) => {
  const { organization } = useAuthenticatedContext()
  const { data } = trpc.customers.list.useQuery({
    cursor: encodeCursor({
      parameters: {
        organizationId: organization!.id,
      },
    }),
  })

  const { refetch } = trpc.organizations.getMembers.useQuery(
    {},
    {
      enabled: false,
    }
  )
  const customerOptions = selectOptionsFromCustomers(customer, data)
  const form = useFormContext<{
    invoice: Invoice.Insert
    autoSend: boolean
  }>()
  const customerId = form.watch('invoice.customerId')
  const { data: associatedCustomerData } =
    trpc.customers.internal__getById.useQuery(
      { id: customerId! },
      { enabled: !!customerId }
    )
  const { data: invoicesForCustomer } = trpc.invoices.list.useQuery(
    {
      cursor: encodeCursor({
        parameters: {
          customerId: customerId,
        },
      }),
    },
    {
      enabled: !!customerId,
    }
  )
  const totalInvoicesForCustomer = invoicesForCustomer?.total ?? 0
  const invoiceNumberBase =
    associatedCustomerData?.customer.invoiceNumberBase ?? ''
  const [dueOption, setDueOption] = useState('On Receipt')
  useEffect(() => {
    if (totalInvoicesForCustomer > 0 && invoiceNumberBase) {
      form.setValue(
        'invoice.invoiceNumber',
        core.createInvoiceNumber(
          invoiceNumberBase,
          totalInvoicesForCustomer + 1
        )
      )
    }
  }, [
    totalInvoicesForCustomer,
    invoiceNumberBase,
    form.setValue,
    form,
  ])
  return (
    <>
      <div className="w-full flex items-start gap-2.5">
        <div className="flex-1">
          <FormItem>
            <FormLabel>Bill From</FormLabel>
            <FormControl>
              <Input
                value={organization!.name}
                disabled
                className="w-full"
              />
            </FormControl>
          </FormItem>
        </div>
        <FormField
          control={form.control}
          name="invoice.customerId"
          render={({ field }) => (
            <FormItem className="flex-1">
              <FormLabel>Bill To</FormLabel>
              <FormControl>
                <Select
                  value={field.value?.toString()}
                  onValueChange={(value) =>
                    field.onChange(Number(value))
                  }
                  disabled={!!customer}
                >
                  <SelectTrigger className="flex-1">
                    <SelectValue placeholder="placeholder" />
                  </SelectTrigger>
                  <SelectContent>
                    {customerOptions.map((option) => (
                      <SelectItem
                        key={option.value}
                        value={option.value}
                      >
                        {option.label}
                      </SelectItem>
                    ))}
                  </SelectContent>
                </Select>
              </FormControl>
              <FormMessage />
            </FormItem>
          )}
        />
      </div>
      <div className="w-full flex items-start gap-2.5">
        <FormField
          control={form.control}
          name="invoice.invoiceDate"
          render={({ field }) => (
            <FormItem className="flex-1 w-full">
              <FormLabel>Issued On</FormLabel>
              <FormControl>
                <Datepicker
                  {...field}
                  onSelect={(value) =>
                    field.onChange(value ? value.toISOString() : '')
                  }
                  value={
                    field.value ? new Date(field.value) : undefined
                  }
                  iconTrailing={<ChevronDown size={16} />}
                  iconLeading={<Calendar size={16} />}
                  className="flex-1 w-full"
                />
              </FormControl>
              <FormMessage />
            </FormItem>
          )}
        />
        <FormField
          control={form.control}
          name="invoice.invoiceNumber"
          render={({ field }) => (
            <FormItem className="flex-1 w-full">
              <FormLabel>Invoice #</FormLabel>
              <FormControl>
                <Input placeholder="0000" {...field} />
              </FormControl>
              <FormMessage />
            </FormItem>
          )}
        />
      </div>
      <div className="w-full flex flex-row items-start gap-2.5">
        <FormField
          control={form.control}
          name="invoice.ownerMembershipId"
          render={({ field }) => (
            <FormItem className="flex-1">
              <FormLabel>Owner</FormLabel>
              <FormControl>
                <ConnectedSelect
                  {...field}
                  value={field.value?.toString()}
                  fetchOptionData={async () => {
                    const { data: membersData } = await refetch()
                    return membersData?.data
                  }}
                  mapDataToOptions={(data) => {
                    return (
                      data?.map((member) => ({
                        label: member.user.name ?? '',
                        value: member.membership.id,
                      })) ?? []
                    )
                  }}
                  className="flex-1"
                  defaultValueFromData={(data) => {
                    return (data ?? [])[0]?.membership.id ?? ''
                  }}
                  onValueChange={(value) =>
                    field.onChange(value ?? '')
                  }
                />
              </FormControl>
              <FormMessage />
            </FormItem>
          )}
        />
        <FormField
          control={form.control}
          name="invoice.bankPaymentOnly"
          render={({ field }) => (
            <FormItem className="flex-1">
              <FormLabel>Bank Payment Only</FormLabel>
              <FormControl>
                <Switch
                  checked={Boolean(field.value)}
                  onCheckedChange={field.onChange}
                  label={
                    <div className="cursor-pointer w-full">
                      Only accept payment via ACH or Wire.
                    </div>
                  }
                />
              </FormControl>
              <FormMessage />
            </FormItem>
          )}
        />
      </div>
      <div className="w-full flex flex-row items-start gap-2.5">
        <div className="flex-1">
<<<<<<< HEAD
          <FormLabel>Due</FormLabel>
=======
          <Label>Due</Label>
>>>>>>> 1adf181b
          <Select
            value={dueOption}
            onValueChange={(value) => setDueOption(value)}
          >
            <SelectTrigger>
              <SelectValue placeholder="placeholder" />
            </SelectTrigger>
            <SelectContent>
              <SelectItem value="On Receipt">On Receipt</SelectItem>
              <SelectItem value="Custom Date">Custom Date</SelectItem>
            </SelectContent>
          </Select>
        </div>
        <FormField
          control={form.control}
          name="invoice.dueDate"
          render={({ field }) => (
            <FormItem
              className={clsx(
                'flex-1',
                dueOption !== 'Custom Date' && 'opacity-0'
              )}
            >
              <FormLabel>Due Date</FormLabel>
              <FormControl>
                <Datepicker
                  {...field}
                  onSelect={(value) =>
                    field.onChange(value ? value.toISOString() : '')
                  }
                  value={
                    field.value ? new Date(field.value) : undefined
                  }
                  iconTrailing={<ChevronDown size={16} />}
                  iconLeading={<Calendar size={16} />}
                  className="flex-1"
                  disabled={dueOption !== 'Custom Date'}
                />
              </FormControl>
              <FormMessage />
            </FormItem>
          )}
        />
      </div>
      {!editMode && (
        <FormField
          control={form.control}
          name="autoSend"
          render={({ field }) => (
            <FormItem>
              <div className="flex items-center gap-2">
                <FormControl>
                  <Switch
                    checked={field.value}
                    onCheckedChange={field.onChange}
                    id="auto-send"
                  />
                </FormControl>
                <FormLabel htmlFor="auto-send">
                  Email invoice to customer after creation
                </FormLabel>
              </div>
              <FormMessage />
            </FormItem>
          )}
        />
      )}
      <div className="w-full border-opacity-[0.07] flex items-start py-6 border-b border-white">
        <div className="flex-1 w-full flex flex-col justify-center gap-6">
          <div className="w-full flex flex-col gap-3">
            <InvoiceFormLineItemsField />
          </div>
        </div>
      </div>
      <div className="w-full flex items-start py-6">
        <div className="flex-1 w-full flex flex-col justify-center gap-6">
          <FormField
            control={form.control}
            name="invoice.memo"
            render={({ field }) => (
              <FormItem>
                <FormLabel>Memo</FormLabel>
                <FormControl>
                  <Textarea
                    {...field}
                    placeholder="Add scope of work and other notes"
                    className="w-full"
                    value={field.value ?? ''}
                  />
                </FormControl>
                <FormMessage />
              </FormItem>
            )}
          />
        </div>
      </div>
    </>
  )
}

export default InvoiceFormFields<|MERGE_RESOLUTION|>--- conflicted
+++ resolved
@@ -27,11 +27,6 @@
 import { Customer } from '@/db/schema/customers'
 import { trpc } from '@/app/_trpc/client'
 import { Switch } from '@/components/ui/switch'
-<<<<<<< HEAD
-
-=======
-import Label from '../ion/Label'
->>>>>>> 1adf181b
 import Badge from '../ion/Badge'
 import ConnectedSelect from './ConnectedSelect'
 import core from '@/utils/core'
@@ -269,11 +264,7 @@
       </div>
       <div className="w-full flex flex-row items-start gap-2.5">
         <div className="flex-1">
-<<<<<<< HEAD
           <FormLabel>Due</FormLabel>
-=======
-          <Label>Due</Label>
->>>>>>> 1adf181b
           <Select
             value={dueOption}
             onValueChange={(value) => setDueOption(value)}
