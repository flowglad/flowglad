--- conflicted
+++ resolved
@@ -70,15 +70,9 @@
   }>()
   const customerProfileId = watch('invoice.customerProfileId')
   const { data: associatedCustomerProfileData } =
-<<<<<<< HEAD
     trpc.customerProfiles.internal__getById.useQuery(
-      { id: CustomerProfileId! },
-      { enabled: !!CustomerProfileId }
-=======
-    trpc.customerProfiles.get.useQuery(
       { id: customerProfileId! },
       { enabled: !!customerProfileId }
->>>>>>> 226aa181
     )
   const { data: invoicesForCustomerProfile } =
     trpc.invoices.list.useQuery(
