--- conflicted
+++ resolved
@@ -15,11 +15,7 @@
   SelectTrigger,
   SelectValue,
 } from '@/components/ui/select'
-<<<<<<< HEAD
 import { Textarea } from '@/components/ui/textarea'
-=======
-import Textarea from '@/components/ion/Textarea'
->>>>>>> 2361092c
 import { InvoiceFormLineItemsField } from './InvoiceFormLineItemsField'
 
 import { Invoice } from '@/db/schema/invoices'
@@ -31,10 +27,6 @@
 import { Customer } from '@/db/schema/customers'
 import { trpc } from '@/app/_trpc/client'
 import { Switch } from '@/components/ui/switch'
-<<<<<<< HEAD
-
-=======
->>>>>>> 2361092c
 import Badge from '../ion/Badge'
 import ConnectedSelect from './ConnectedSelect'
 import core from '@/utils/core'
