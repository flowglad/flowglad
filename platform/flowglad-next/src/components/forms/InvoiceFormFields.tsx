--- conflicted
+++ resolved
@@ -27,10 +27,6 @@
 import { Customer } from '@/db/schema/customers'
 import { trpc } from '@/app/_trpc/client'
 import { Switch } from '@/components/ui/switch'
-<<<<<<< HEAD
-
-=======
->>>>>>> c2d0b9bb
 import Badge from '../ion/Badge'
 import ConnectedSelect from './ConnectedSelect'
 import core from '@/utils/core'
