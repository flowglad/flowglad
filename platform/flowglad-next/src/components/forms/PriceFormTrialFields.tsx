'use client'
import { useEffect, useState } from 'react'
import { Switch } from '@/components/ui/switch'
import { Label } from '@/components/ui/label'
import {
  Select,
  SelectContent,
  SelectItem,
  SelectTrigger,
  SelectValue,
} from '@/components/ui/select'
import {
  FormField,
  FormItem,
  FormLabel,
  FormControl,
  FormMessage,
} from '@/components/ui/form'
import { Input } from '@/components/ui/input'
import { usePriceFormContext } from '@/app/hooks/usePriceFormContext'

<<<<<<< HEAD
const TrialFields = ({
  disabled = false,
}: {
  disabled?: boolean
}) => {
=======
const TrialFields = ({ disabled = false }: { disabled?: boolean }) => {
>>>>>>> 41bccc1b
  const {
    formState: { errors },
    control,
    watch,
    setValue,
  } = usePriceFormContext()
  const trialPeriodDays = watch('price.trialPeriodDays')
  const startsWithCreditTrial = watch('price.startsWithCreditTrial')
  const overagePriceId = watch('price.overagePriceId')
  const [offerTrial, setOfferTrial] = useState(
    Boolean(trialPeriodDays && trialPeriodDays > 0)
  )
  useEffect(() => {
    if (startsWithCreditTrial) {
      setOfferTrial(true)
    } else {
      setOfferTrial(Boolean(trialPeriodDays && trialPeriodDays > 0))
    }
  }, [trialPeriodDays, startsWithCreditTrial, setOfferTrial])
  const [trialType, setTrialType] = useState<'credit' | 'time'>(
    overagePriceId || startsWithCreditTrial ? 'credit' : 'time'
  )

  useEffect(() => {
    if (startsWithCreditTrial) {
      setTrialType('credit')
    } else {
      setTrialType(overagePriceId ? 'credit' : 'time')
    }
  }, [overagePriceId, startsWithCreditTrial, setTrialType])

  // When disabled, force trials off in the form and local UI state
  useEffect(() => {
    if (disabled) {
      setOfferTrial(false)
      setValue('price.trialPeriodDays', 0)
      setValue('price.startsWithCreditTrial', null)
    }
  }, [disabled, setValue])
  return (
    <div className="flex flex-col gap-2.5">
<<<<<<< HEAD
      <div className="flex items-center space-x-2">
        <Switch
          id="trial-toggle"
          checked={offerTrial}
          onCheckedChange={(checked) => {
            setOfferTrial(checked)
            if (!checked) {
              setValue('price.trialPeriodDays', 0)
              setValue('price.startsWithCreditTrial', null)
            }
          }}
        />
        <Label
          htmlFor="trial-toggle"
          className="text-sm font-medium leading-none peer-disabled:cursor-not-allowed peer-disabled:opacity-70"
        >
          Trial
        </Label>
      </div>
=======
      <Switch
        label="Trial"
        checked={offerTrial}
        disabled={disabled}
        onCheckedChange={(checked) => {
          if (disabled) {
            return
          }
          setOfferTrial(checked)
          if (!checked) {
            setValue('price.trialPeriodDays', 0)
            setValue('price.startsWithCreditTrial', null)
          }
        }}
      />
>>>>>>> 41bccc1b
      {offerTrial && (
        <>
          <div>
            <Label className="mb-1">Trial Type</Label>
            <Select
              value={trialType}
              onValueChange={(value) => {
                if (disabled) {
                  return
                }
                setTrialType(value as 'credit' | 'time')
                if (value === 'credit') {
                  setValue('price.startsWithCreditTrial', true)
                } else {
                  setValue('price.startsWithCreditTrial', null)
                }
              }}
            >
              <SelectTrigger disabled={disabled}>
                <SelectValue placeholder="Select trial type" />
              </SelectTrigger>
              <SelectContent>
                <SelectItem
                  value="time"
                  description="For trials with a set number of days."
                >
                  Time
                </SelectItem>
                <SelectItem
                  value="credit"
                  disabled={!overagePriceId || disabled}
                  description="For one-time credit grant trials. Requires an overage price"
                >
                  Credit
                </SelectItem>
              </SelectContent>
            </Select>
          </div>
          <FormField
            name="price.trialPeriodDays"
            control={control}
            render={({ field, fieldState }) => (
              <FormItem>
                <FormLabel>Trial Period Days</FormLabel>
                <FormControl>
<<<<<<< HEAD
                  <Input
                    type="number"
                    min={1}
                    max={365}
                    step={1}
                    placeholder="7"
                    value={field.value?.toString() ?? ''}
                    onChange={(e) => {
                      const value = e.target.value
                      const numValue = Number(value)
                      if (!isNaN(numValue)) {
                        field.onChange(numValue)
                      }
                    }}
=======
                  <NumberInput
                    {...field}
                    onChange={undefined}
                    onValueChange={({ floatValue }) => {
                      if (disabled) {
                        return
                      }
                      field.onChange(floatValue ?? undefined)
                    }}
                    min={1}
                    max={365}
                    step={1}
                    error={fieldState.error?.message}
                    disabled={disabled || trialType !== 'time'}
>>>>>>> 41bccc1b
                  />
                </FormControl>
                <FormMessage />
              </FormItem>
            )}
          />
        </>
      )}
    </div>
  )
}

export default TrialFields<|MERGE_RESOLUTION|>--- conflicted
+++ resolved
@@ -19,15 +19,11 @@
 import { Input } from '@/components/ui/input'
 import { usePriceFormContext } from '@/app/hooks/usePriceFormContext'
 
-<<<<<<< HEAD
 const TrialFields = ({
   disabled = false,
 }: {
   disabled?: boolean
 }) => {
-=======
-const TrialFields = ({ disabled = false }: { disabled?: boolean }) => {
->>>>>>> 41bccc1b
   const {
     formState: { errors },
     control,
@@ -69,12 +65,14 @@
   }, [disabled, setValue])
   return (
     <div className="flex flex-col gap-2.5">
-<<<<<<< HEAD
       <div className="flex items-center space-x-2">
         <Switch
           id="trial-toggle"
           checked={offerTrial}
           onCheckedChange={(checked) => {
+            if (disabled) {
+              return
+            }
             setOfferTrial(checked)
             if (!checked) {
               setValue('price.trialPeriodDays', 0)
@@ -89,23 +87,6 @@
           Trial
         </Label>
       </div>
-=======
-      <Switch
-        label="Trial"
-        checked={offerTrial}
-        disabled={disabled}
-        onCheckedChange={(checked) => {
-          if (disabled) {
-            return
-          }
-          setOfferTrial(checked)
-          if (!checked) {
-            setValue('price.trialPeriodDays', 0)
-            setValue('price.startsWithCreditTrial', null)
-          }
-        }}
-      />
->>>>>>> 41bccc1b
       {offerTrial && (
         <>
           <div>
@@ -151,7 +132,6 @@
               <FormItem>
                 <FormLabel>Trial Period Days</FormLabel>
                 <FormControl>
-<<<<<<< HEAD
                   <Input
                     type="number"
                     min={1}
@@ -166,22 +146,6 @@
                         field.onChange(numValue)
                       }
                     }}
-=======
-                  <NumberInput
-                    {...field}
-                    onChange={undefined}
-                    onValueChange={({ floatValue }) => {
-                      if (disabled) {
-                        return
-                      }
-                      field.onChange(floatValue ?? undefined)
-                    }}
-                    min={1}
-                    max={365}
-                    step={1}
-                    error={fieldState.error?.message}
-                    disabled={disabled || trialType !== 'time'}
->>>>>>> 41bccc1b
                   />
                 </FormControl>
                 <FormMessage />
