--- conflicted
+++ resolved
@@ -44,39 +44,6 @@
     setValue(name, defaultCatalogId)
   }, [name, catalogId, defaultCatalogId, setValue])
   return (
-<<<<<<< HEAD
-    <>
-      {isLoadingCatalogs ? (
-        <Skeleton className="h-9 w-full" />
-      ) : (
-        <FormField
-          control={control}
-          name={name}
-          render={({ field, fieldState }) => (
-            <FormItem>
-              <FormLabel>Catalog</FormLabel>
-              <FormControl>
-                <Select
-                  value={field.value}
-                  onValueChange={field.onChange}
-                >
-                  <SelectTrigger>
-                    <SelectValue />
-                  </SelectTrigger>
-                  <SelectContent>
-                    {catalogs?.data?.map((catalog) => (
-                      <SelectItem key={catalog.id} value={catalog.id}>
-                        {catalog.name}
-                      </SelectItem>
-                    )) || []}
-                  </SelectContent>
-                </Select>
-              </FormControl>
-              <FormMessage />
-            </FormItem>
-          )}
-        />
-=======
     <FormField
       control={control}
       name={name}
@@ -106,7 +73,6 @@
           </FormControl>
           <FormMessage />
         </FormItem>
->>>>>>> c2d0b9bb
       )}
     />
   )
