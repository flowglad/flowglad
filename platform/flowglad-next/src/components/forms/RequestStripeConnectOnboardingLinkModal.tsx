--- conflicted
+++ resolved
@@ -1,6 +1,11 @@
-<<<<<<< HEAD
-=======
 'use client'
+
+import { zodResolver } from '@hookform/resolvers/zod'
+import { FormProvider, useForm } from 'react-hook-form'
+import { z } from 'zod'
+import { trpc } from '@/app/_trpc/client'
+import ErrorLabel from '@/components/ErrorLabel'
+import RequestStripeConnectOnboardingLinkFormFields from '@/components/forms/RequestStripeConnectOnboardingLinkFormFields'
 import { Button } from '@/components/ui/button'
 import {
   Dialog,
@@ -9,22 +14,10 @@
   DialogHeader,
   DialogTitle,
 } from '@/components/ui/dialog'
->>>>>>> 6cd04672
-import { trpc } from '@/app/_trpc/client'
-import RequestStripeConnectOnboardingLinkFormFields from '@/components/forms/RequestStripeConnectOnboardingLinkFormFields'
 import {
   type Country,
   requestStripeConnectOnboardingLinkInputSchema,
 } from '@/db/schema/countries'
-<<<<<<< HEAD
-import FormModal from './FormModal'
-=======
-import RequestStripeConnectOnboardingLinkFormFields from '@/components/forms/RequestStripeConnectOnboardingLinkFormFields'
-import { FormProvider, useForm } from 'react-hook-form'
-import { zodResolver } from '@hookform/resolvers/zod'
-import { z } from 'zod'
-import ErrorLabel from '@/components/ErrorLabel'
->>>>>>> 6cd04672
 
 const RequestStripeConnectOnboardingLinkModal = ({
   isOpen,
