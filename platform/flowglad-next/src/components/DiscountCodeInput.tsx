--- conflicted
+++ resolved
@@ -27,7 +27,6 @@
     'idle' | 'loading' | 'success' | 'error'
   >(discount ? 'success' : 'idle')
 
-<<<<<<< HEAD
   const form = useForm<DiscountCodeFormData>({
     defaultValues: {
       discountCode: discount?.code ?? '',
@@ -35,21 +34,6 @@
   })
 
   const discountCode = form.watch('discountCode')
-=======
-  const {
-    register,
-    handleSubmit,
-    setValue,
-    watch,
-    formState: { errors }
-  } = useForm<DiscountCodeFormData>({
-    defaultValues: {
-      discountCode: discount?.code ?? ''
-    }
-  })
-
-  const discountCode = watch('discountCode')
->>>>>>> 1adf181b
 
   if (
     flowType === CheckoutFlowType.Invoice ||
@@ -107,11 +91,7 @@
           productId: product.id,
         })
         setDiscountCodeStatus('idle')
-<<<<<<< HEAD
         form.setValue('discountCode', '')
-=======
-        setValue('discountCode', '')
->>>>>>> 1adf181b
       }}
       variant="ghost"
       disabled={!discount}
@@ -122,11 +102,7 @@
 
   const applyDiscountCodeButton = (
     <Button
-<<<<<<< HEAD
       onClick={form.handleSubmit(attemptHandler)}
-=======
-      onClick={handleSubmit(attemptHandler)}
->>>>>>> 1adf181b
       disabled={discountCodeStatus === 'loading'}
       variant="ghost"
     >
@@ -139,7 +115,6 @@
       <Label htmlFor="discountCode">Discount Code</Label>
       <div className="flex flex-row gap-2 w-full">
         <div className="flex-1">
-<<<<<<< HEAD
           <FormField
             control={form.control}
             name="discountCode"
@@ -164,19 +139,6 @@
                 </FormControl>
               </FormItem>
             )}
-=======
-          <Input
-            id="discountCode"
-            className="focus-within:bg-[#353535] p-2 pl-3 h-15 border-none bg-[#353535]"
-            autoCapitalize="characters"
-            iconTrailing={discount ? clearDiscountCodeButton : applyDiscountCodeButton}
-            {...register('discountCode', {
-              onChange: (e) => {
-                const code = e.target.value.toUpperCase()
-                setValue('discountCode', code)
-              }
-            })}
->>>>>>> 1adf181b
           />
         </div>
       </div>
