--- conflicted
+++ resolved
@@ -169,37 +169,26 @@
                           const code = e.target.value.toUpperCase()
                           field.onChange(code)
                         }}
+                        onBlur={async (e) => {
+                          field.onBlur()
+                          const code = e.target.value.trim()
+                          if (
+                            code &&
+                            code !== discount?.code &&
+                            debouncedAttemptHandler
+                          ) {
+                            debouncedAttemptHandler({
+                              discountCode: code,
+                            })
+                          }
+                        }}
                       />
                       <div className="absolute right-3 top-1/2 -translate-y-1/2">
                         {discount
                           ? clearDiscountCodeButton
-<<<<<<< HEAD
                           : applyDiscountCodeButton}
                       </div>
                     </div>
-=======
-                          : applyDiscountCodeButton
-                      }
-                      {...field}
-                      onChange={(e) => {
-                        const code = e.target.value.toUpperCase()
-                        field.onChange(code)
-                      }}
-                      onBlur={async (e) => {
-                        field.onBlur()
-                        const code = e.target.value.trim()
-                        if (
-                          code &&
-                          code !== discount?.code &&
-                          debouncedAttemptHandler
-                        ) {
-                          debouncedAttemptHandler({
-                            discountCode: code,
-                          })
-                        }
-                      }}
-                    />
->>>>>>> 692c0bf3
                   </FormControl>
                 </FormItem>
               )}
