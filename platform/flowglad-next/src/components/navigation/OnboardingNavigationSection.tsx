--- conflicted
+++ resolved
@@ -35,13 +35,8 @@
           )
         }
         className={cn(
-<<<<<<< HEAD
           'w-full flex items-center justify-between transition-all duration-300 ease-in-out',
           isCollapsed ? 'justify-center px-2' : 'px-3 gap-3'
-=======
-          'w-full flex items-center transition-all duration-300 ease-in-out',
-          isCollapsed ? 'justify-center px-2' : 'justify-between px-3'
->>>>>>> 5649bdc6
         )}
         href="/onboarding"
         selected={selectedPath.startsWith('/onboarding')}
