--- conflicted
+++ resolved
@@ -9,7 +9,6 @@
   Loader2,
   LogOut,
 } from 'lucide-react'
-import { UserButton } from '@stackframe/stack'
 import { useAuthContext } from '@/contexts/authContext'
 import { usePathname, useRouter } from 'next/navigation'
 import Image from 'next/image'
@@ -23,7 +22,6 @@
 import { FallbackSkeleton } from '../ui/skeleton'
 import { FeatureFlag } from '@/types'
 import { RiDiscordFill } from '@remixicon/react'
-<<<<<<< HEAD
 import {
   SidebarContent,
   SidebarFooter,
@@ -34,10 +32,8 @@
   SidebarTrigger,
   useSidebar,
 } from '@/components/ui/sidebar'
-=======
 import Button from '../ion/Button'
 import { signOut } from '@/utils/authClient'
->>>>>>> c2d0b9bb
 
 export const SideNavigation = () => {
   const pathname = usePathname()
@@ -223,29 +219,6 @@
             basePath="https://docs.flowglad.com"
             isCollapsed={isCollapsed}
           />
-<<<<<<< HEAD
-        </SidebarMenu>
-        <div className="flex-0 w-full flex items-center border-b border-stroke-subtle pb-6 pl-2">
-          <FallbackSkeleton
-            showSkeleton={!user}
-            className="w-full h-12"
-          >
-            <div className="flex h-full items-center gap-3">
-              <UserButton />
-              <div className="flex flex-col">
-                <span className="text-sm font-medium text-foreground">
-                  {user?.display_name}
-                </span>
-                <span
-                  className="text-xs text-subtle truncate max-w-[16ch]"
-                  title={user?.primary_email ?? ''}
-                >
-                  {user?.primary_email}
-                </span>
-              </div>
-            </div>
-          </FallbackSkeleton>
-=======
           <StandaloneNavigationItem
             title="Logout"
             href="/logout"
@@ -253,14 +226,12 @@
             basePath="/logout"
             isCollapsed={isCollapsed}
           />
->>>>>>> c2d0b9bb
-        </div>
+        </SidebarMenu>
         <div className="pt-4 px-2">
           <FallbackSkeleton
             showSkeleton={initialFocusedMembershipLoading}
             className="w-full h-6"
           >
-<<<<<<< HEAD
             <div className="w-full h-6 flex items-center justify-between">
               <span className="text-sm font-medium text-foreground">
                 Test Mode
@@ -282,27 +253,6 @@
                 thumbClassName={'data-[state=checked]:!bg-white'}
               />
             </div>
-=======
-            <span className="text-sm font-medium text-foreground">
-              Test Mode
-            </span>
-            <Switch
-              checked={!livemode}
-              onCheckedChange={async () => {
-                await toggleTestMode.mutateAsync({
-                  livemode: !Boolean(livemode),
-                })
-              }}
-              disabled={
-                toggleTestMode.isPending ||
-                focusedMembership.isPending
-              }
-              className={
-                'data-[state=checked]:!bg-orange-primary-500'
-              }
-              thumbClassName={'data-[state=checked]:!bg-white'}
-            />
->>>>>>> c2d0b9bb
           </FallbackSkeleton>
         </div>
       </SidebarFooter>
