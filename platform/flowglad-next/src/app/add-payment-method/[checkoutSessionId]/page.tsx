import { ChevronLeft } from 'lucide-react'
import Link from 'next/link'
import { notFound, redirect } from 'next/navigation'
import CheckoutForm from '@/components/CheckoutForm'
import { LightThemeWrapper } from '@/components/LightThemeWrapper'
import CheckoutPageProvider from '@/contexts/checkoutPageContext'
import { adminTransaction } from '@/db/adminTransaction'
import { selectCheckoutSessionById } from '@/db/tableMethods/checkoutSessionMethods'
import { selectCustomerById } from '@/db/tableMethods/customerMethods'
import { selectOrganizationById } from '@/db/tableMethods/organizationMethods'
import type { CheckoutInfoCore } from '@/db/tableMethods/purchaseMethods'
import {
  CheckoutFlowType,
  CheckoutSessionStatus,
  CheckoutSessionType,
} from '@/types'
import core from '@/utils/core'
<<<<<<< HEAD
import { getClientSecretsForCheckoutSession } from '@/utils/checkoutHelpers'
import { notFound, redirect } from 'next/navigation'
import { selectOrganizationById } from '@/db/tableMethods/organizationMethods'
import CheckoutForm from '@/components/CheckoutForm'
import CheckoutPageProvider from '@/contexts/checkoutPageContext'
import { LightThemeWrapper } from '@/components/LightThemeWrapper'
import { ChevronLeft } from 'lucide-react'
import Link from 'next/link'
=======
import { getPaymentIntent, getSetupIntent } from '@/utils/stripe'

>>>>>>> 017e0c8a
const CheckoutSessionPage = async ({
  params,
}: {
  params: Promise<{ checkoutSessionId: string }>
}) => {
  const { checkoutSessionId } = await params
  const { checkoutSession, sellerOrganization, customer } =
    await adminTransaction(async ({ transaction }) => {
      const checkoutSession = await selectCheckoutSessionById(
        checkoutSessionId,
        transaction
      )
      if (
        checkoutSession.type !== CheckoutSessionType.AddPaymentMethod
      ) {
        notFound()
      }
      const customer = await selectCustomerById(
        checkoutSession.customerId,
        transaction
      )
      const organization = await selectOrganizationById(
        checkoutSession.organizationId,
        transaction
      )
      return {
        checkoutSession,
        sellerOrganization: organization,
        customer,
      }
    })

  if (!checkoutSession) {
    notFound()
  }

  if (checkoutSession.status !== CheckoutSessionStatus.Open) {
    redirect(
      `/purchase/post-payment?setup_intent=${checkoutSession.stripeSetupIntentId}`
    )
  }
  const { clientSecret, customerSessionClientSecret } =
    await getClientSecretsForCheckoutSession(
      checkoutSession,
      customer
    )
  if (!clientSecret) {
    throw new Error('No client secret found')
  }

  const checkoutInfo: CheckoutInfoCore = {
    checkoutSession,
    sellerOrganization,
    redirectUrl: core.safeUrl(
      `/purchase/post-payment`,
      core.NEXT_PUBLIC_APP_URL
    ),
    readonlyCustomerEmail: customer.email,
    feeCalculation: null,
    clientSecret,
    customerSessionClientSecret,
    flowType: CheckoutFlowType.AddPaymentMethod,
  }

  return (
    <LightThemeWrapper>
      <div className="w-full h-full min-h-screen">
        <div className="flex flex-col items-center justify-start min-h-screen pt-16 pb-8 gap-8 max-w-[380px] m-auto">
          <div className="flex flex-row items-center justify-between w-full relative">
            {checkoutSession.cancelUrl && (
              <Link
                href={checkoutSession.cancelUrl}
                className="absolute left-0"
              >
                <ChevronLeft className="w-6 h-6" />
              </Link>
            )}
            <div className="text-2xl font-bold flex-1 text-center">
              Add Payment Method
            </div>
            <div className="flex-0" />
          </div>
          <CheckoutPageProvider values={checkoutInfo}>
            <CheckoutForm />
          </CheckoutPageProvider>
        </div>
      </div>
    </LightThemeWrapper>
  )
}

export default CheckoutSessionPage<|MERGE_RESOLUTION|>--- conflicted
+++ resolved
@@ -14,20 +14,9 @@
   CheckoutSessionStatus,
   CheckoutSessionType,
 } from '@/types'
+import { getClientSecretsForCheckoutSession } from '@/utils/checkoutHelpers'
 import core from '@/utils/core'
-<<<<<<< HEAD
-import { getClientSecretsForCheckoutSession } from '@/utils/checkoutHelpers'
-import { notFound, redirect } from 'next/navigation'
-import { selectOrganizationById } from '@/db/tableMethods/organizationMethods'
-import CheckoutForm from '@/components/CheckoutForm'
-import CheckoutPageProvider from '@/contexts/checkoutPageContext'
-import { LightThemeWrapper } from '@/components/LightThemeWrapper'
-import { ChevronLeft } from 'lucide-react'
-import Link from 'next/link'
-=======
-import { getPaymentIntent, getSetupIntent } from '@/utils/stripe'
 
->>>>>>> 017e0c8a
 const CheckoutSessionPage = async ({
   params,
 }: {
