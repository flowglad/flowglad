--- conflicted
+++ resolved
@@ -7,15 +7,11 @@
   checkoutInfoSchema,
 } from '@/db/tableMethods/purchaseMethods'
 import { CheckoutSessionStatus, PriceType } from '@/types'
-import { checkoutInfoForCheckoutSession } from '@/utils/checkoutHelpers'
+import {
+  checkoutInfoForCheckoutSession,
+  getClientSecretsForCheckoutSession,
+} from '@/utils/checkoutHelpers'
 import core from '@/utils/core'
-<<<<<<< HEAD
-import { getClientSecretsForCheckoutSession } from '@/utils/checkoutHelpers'
-import { notFound, redirect } from 'next/navigation'
-import { checkoutInfoForCheckoutSession } from '@/utils/checkoutHelpers'
-=======
-import { getPaymentIntent, getSetupIntent } from '@/utils/stripe'
->>>>>>> 017e0c8a
 
 const CheckoutSessionPage = async ({
   params,
