--- conflicted
+++ resolved
@@ -12,111 +12,84 @@
 } from '@/components/ui/card'
 import { Input } from '@/components/ui/input'
 import { Label } from '@/components/ui/label'
-<<<<<<< HEAD
-import { MigrationButton as Button } from '@/components/ui/button-migration'
-=======
 import { Button } from '@/components/ui/button'
->>>>>>> a68ebc0a
 import { Loader2, CheckCircle, XCircle, Lock } from 'lucide-react'
 import { cn } from '@/utils/core'
 import ErrorLabel from '@/components/ErrorLabel'
 import { toast } from 'sonner'
 
 export default function ResetPasswordPage() {
+  const [isLoading, setIsLoading] = useState(false)
+  const [error, setError] = useState<string | null>(null)
+  const [isSuccess, setIsSuccess] = useState(false)
+  const [password, setPassword] = useState('')
+  const [confirmPassword, setConfirmPassword] = useState('')
   const router = useRouter()
   const searchParams = useSearchParams()
-  const token = searchParams.get('token')
-
-  const [password, setPassword] = useState('')
-  const [confirmPassword, setConfirmPassword] = useState('')
-  const [loading, setLoading] = useState(false)
-  const [error, setError] = useState('')
-  const [success, setSuccess] = useState(false)
-  const [validationErrors, setValidationErrors] = useState<{
-    password?: string
-    confirmPassword?: string
-  }>({})
+  const token = searchParams?.get('token')
 
   useEffect(() => {
     if (!token) {
-      setError('Reset token is missing or invalid')
+      setError('Invalid or missing reset token')
     }
   }, [token])
 
-  const validatePasswords = () => {
-    const errors: { password?: string; confirmPassword?: string } = {}
-
-    if (!password) {
-      errors.password = 'Password is required'
-    } else if (password.length < 8) {
-      errors.password = 'Password must be at least 8 characters long'
-    }
-
-    if (!confirmPassword) {
-      errors.confirmPassword = 'Please confirm your password'
-    } else if (password !== confirmPassword) {
-      errors.confirmPassword = 'Passwords do not match'
-    }
-
-    setValidationErrors(errors)
-    return Object.keys(errors).length === 0
+  const handleResetPassword = async (e: React.FormEvent) => {
+    e.preventDefault()
+    setError(null)
+
+    if (password !== confirmPassword) {
+      setError('Passwords do not match')
+      return
+    }
+
+    if (password.length < 6) {
+      setError('Password must be at least 6 characters')
+      return
+    }
+
+    if (!token) {
+      setError('Invalid or missing reset token')
+      return
+    }
+
+    setIsLoading(true)
+
+    try {
+      await authClient.resetPassword({
+        newPassword: password,
+        token,
+      })
+
+      setIsSuccess(true)
+      toast.success('Password reset successfully!')
+
+      // Redirect to sign-in after success
+      setTimeout(() => {
+        router.push('/sign-in')
+      }, 2000)
+    } catch (err: any) {
+      setError(err.message || 'Failed to reset password')
+      toast.error('Failed to reset password')
+    } finally {
+      setIsLoading(false)
+    }
   }
 
-  const handleSubmit = async (e: React.FormEvent) => {
-    e.preventDefault()
-
-    if (!token) {
-      setError('Reset token is missing or invalid')
-      return
-    }
-
-    if (!validatePasswords()) {
-      toast.error('Please fix the errors in the form')
-      return
-    }
-
-    try {
-      setLoading(true)
-      setError('')
-
-      const { data, error: authError } =
-        await authClient.resetPassword({
-          newPassword: password,
-          token,
-        })
-
-      if (authError) {
-        setError(authError.message || 'Failed to reset password')
-        setLoading(false)
-        return
-      }
-
-      if (data) {
-        setSuccess(true)
-        setLoading(false)
-        // Redirect to sign-in page after successful reset
-        setTimeout(() => {
-          router.push('/sign-in')
-        }, 2000)
-      }
-    } catch (err) {
-      setError('An unexpected error occurred')
-      setLoading(false)
-    }
-  }
-
-  const handleBackToSignIn = () => {
-    router.push('/sign-in')
-  }
-
-  if (!token && !error) {
+  if (isSuccess) {
     return (
-      <div className="flex min-h-screen items-center justify-center p-4">
-        <Card className="max-w-md w-full">
+      <div className="min-h-screen flex items-center justify-center bg-gray-50 py-12 px-4 sm:px-6 lg:px-8">
+        <Card className="w-full max-w-md">
           <CardContent className="pt-6">
-            <div className="flex items-center gap-3 text-muted-foreground">
-              <Loader2 size={24} className="animate-spin" />
-              <span>Loading...</span>
+            <div className="text-center">
+              <CheckCircle className="h-12 w-12 text-green-500 mx-auto mb-4" />
+              <h2 className="text-2xl font-bold mb-2">
+                Password Reset Successful
+              </h2>
+              <p className="text-gray-600">
+                Your password has been reset. Redirecting to
+                sign-in...
+              </p>
             </div>
           </CardContent>
         </Card>
@@ -124,166 +97,108 @@
     )
   }
 
+  if (!token) {
+    return (
+      <div className="min-h-screen flex items-center justify-center bg-gray-50 py-12 px-4 sm:px-6 lg:px-8">
+        <Card className="w-full max-w-md">
+          <CardContent className="pt-6">
+            <div className="text-center">
+              <XCircle className="h-12 w-12 text-red-500 mx-auto mb-4" />
+              <h2 className="text-2xl font-bold mb-2">
+                Invalid Reset Link
+              </h2>
+              <p className="text-gray-600 mb-4">
+                This password reset link is invalid or has expired.
+              </p>
+              <Button
+                onClick={() => router.push('/sign-in')}
+                className="w-full"
+              >
+                Back to Sign In
+              </Button>
+            </div>
+          </CardContent>
+        </Card>
+      </div>
+    )
+  }
+
   return (
-    <div className="flex min-h-screen items-center justify-center p-4">
-      <Card className="max-w-lg lg:w-80 w-full ">
-        <CardHeader className="text-center">
-          <div className="flex justify-center mb-2">
-            <div className="p-3 rounded-full bg-primary/10">
-              <Lock size={24} className="text-primary" />
-            </div>
+    <div className="min-h-screen flex items-center justify-center bg-gray-50 py-12 px-4 sm:px-6 lg:px-8">
+      <Card className="w-full max-w-md">
+        <CardHeader className="space-y-1">
+          <div className="flex items-center justify-center mb-2">
+            <Lock className="h-8 w-8 text-primary" />
           </div>
-          <CardTitle className="text-lg md:text-xl">
-            {success
-              ? 'Password Reset Successful!'
-              : 'Reset Your Password'}
+          <CardTitle className="text-2xl text-center">
+            Reset Password
           </CardTitle>
-          <CardDescription className="text-xs md:text-sm">
-            {success
-              ? 'Your password has been successfully reset. You will be redirected to sign in.'
-              : 'Enter your new password below'}
+          <CardDescription className="text-center">
+            Enter your new password below
           </CardDescription>
         </CardHeader>
         <CardContent>
-          {success ? (
-            <div className="flex flex-col items-center gap-4">
-              <div className="flex items-center gap-3 text-green-600">
-                <CheckCircle size={24} />
-                <span className="text-sm">
-                  Password reset successfully
-                </span>
-              </div>
-              <Button
-                variant="outline"
-                onClick={handleBackToSignIn}
-                className="w-full"
+          <form onSubmit={handleResetPassword} className="space-y-4">
+            <div className="space-y-2">
+              <Label htmlFor="password">New Password</Label>
+              <Input
+                id="password"
+                type="password"
+                placeholder="Enter new password"
+                value={password}
+                onChange={(e) => setPassword(e.target.value)}
+                disabled={isLoading}
+                required
+                minLength={6}
+              />
+            </div>
+
+            <div className="space-y-2">
+              <Label htmlFor="confirmPassword">
+                Confirm Password
+              </Label>
+              <Input
+                id="confirmPassword"
+                type="password"
+                placeholder="Confirm new password"
+                value={confirmPassword}
+                onChange={(e) => setConfirmPassword(e.target.value)}
+                disabled={isLoading}
+                required
+                minLength={6}
+              />
+            </div>
+
+            {error && <ErrorLabel error={error} />}
+
+            <Button
+              type="submit"
+              className="w-full"
+              disabled={isLoading}
+            >
+              {isLoading ? (
+                <>
+                  <Loader2
+                    className={cn('animate-spin', 'h-4 w-4 mr-2')}
+                  />
+                  Resetting...
+                </>
+              ) : (
+                'Reset Password'
+              )}
+            </Button>
+
+            <div className="text-center text-sm">
+              <button
+                type="button"
+                onClick={() => router.push('/sign-in')}
+                className="text-primary hover:underline"
+                disabled={isLoading}
               >
-                Go to Sign In
-              </Button>
-            </div>
-          ) : (
-            <form onSubmit={handleSubmit} className="space-y-4">
-              <div className="space-y-4">
-                <div>
-                  <Label htmlFor="password" className="mb-1">
-                    New Password
-                    <span className="text-destructive ml-1">*</span>
-                  </Label>
-                  <Input
-                    id="password"
-                    type="password"
-                    placeholder="Enter your new password"
-                    value={password}
-                    onChange={(e) => {
-                      setPassword(e.target.value)
-                      if (validationErrors.password) {
-                        setValidationErrors((prev) => ({
-                          ...prev,
-                          password: undefined,
-                        }))
-                      }
-                    }}
-                    className={
-                      validationErrors.password
-                        ? 'border-destructive'
-                        : ''
-                    }
-                    required
-                    disabled={loading}
-                  />
-                  {validationErrors.password && (
-                    <p className="mt-1 text-sm text-destructive">
-                      {validationErrors.password}
-                    </p>
-                  )}
-                  <p className="mt-1 text-sm text-muted-foreground">
-                    Password must be at least 8 characters long
-                  </p>
-                </div>
-
-                <div>
-                  <Label htmlFor="confirmPassword" className="mb-1">
-                    Confirm New Password
-                    <span className="text-destructive ml-1">*</span>
-                  </Label>
-                  <Input
-                    id="confirmPassword"
-                    type="password"
-                    placeholder="Confirm your new password"
-                    value={confirmPassword}
-                    onChange={(e) => {
-                      setConfirmPassword(e.target.value)
-                      if (validationErrors.confirmPassword) {
-                        setValidationErrors((prev) => ({
-                          ...prev,
-                          confirmPassword: undefined,
-                        }))
-                      }
-                    }}
-                    className={
-                      validationErrors.confirmPassword
-                        ? 'border-destructive'
-                        : ''
-                    }
-                    required
-                    disabled={loading}
-                  />
-                  {validationErrors.confirmPassword && (
-                    <p className="mt-1 text-sm text-destructive">
-                      {validationErrors.confirmPassword}
-                    </p>
-                  )}
-                </div>
-              </div>
-
-              <Button
-                type="submit"
-                className="w-full"
-                disabled={loading || !token}
-              >
-                {loading ? (
-                  <div className="flex items-center gap-2">
-                    <Loader2 size={16} className="animate-spin" />
-                    <span>Resetting Password...</span>
-                  </div>
-                ) : (
-                  'Reset Password'
-                )}
-              </Button>
-
-              <div className="flex gap-2">
-                <Button
-                  type="button"
-                  variant="outline"
-                  onClick={handleBackToSignIn}
-                  className="w-full"
-                  disabled={loading}
-                >
-                  Back to Sign In
-                </Button>
-              </div>
-
-              <ErrorLabel
-                error={error}
-                className={cn(error ? 'opacity-100' : 'opacity-0')}
-              />
-
-              {!token && (
-                <div className="flex items-center gap-3 text-red-600 p-3 bg-red-50 rounded-md">
-                  <XCircle size={20} />
-                  <div className="text-sm">
-                    <div className="font-medium">
-                      Invalid Reset Link
-                    </div>
-                    <div className="text-xs text-red-500 mt-1">
-                      The password reset link is missing or invalid.
-                      Please request a new one.
-                    </div>
-                  </div>
-                </div>
-              )}
-            </form>
-          )}
+                Back to Sign In
+              </button>
+            </div>
+          </form>
         </CardContent>
       </Card>
     </div>
