'use client'
import { useState } from 'react'
import { toast } from 'sonner'
import Button from '@/components/ion/Button'
import {
  Nouns,
  OnboardingChecklistItem,
  OnboardingItemType,
  Verbs,
} from '@/types'
import { Check, Copy } from 'lucide-react'
import NounVerbModal from '@/components/forms/NounVerbModal'
import RequestStripeConnectOnboardingLinkModal from '@/components/forms/RequestStripeConnectOnboardingLinkModal'
import { Country } from '@/db/schema/countries'
import Markdown from 'react-markdown'
import Link from 'next/link'
import { cn } from '@/utils/core'
import { Tab, Tabs, TabsList } from '@/components/ion/Tab'

interface OnboardingStatusRowProps extends OnboardingChecklistItem {
  onClick?: () => void
  children?: React.ReactNode
  actionNode?: React.ReactNode
}

const OnboardingItemDescriptionLabel = ({
  children,
}: {
  children: React.ReactNode
}) => {
  return typeof children === 'string' ? (
    <p className="text-sm text-subtle">{children}</p>
  ) : (
    children
  )
}

const OnboardingStatusRow = ({
  completed,
  title,
  description,
  action,
  onClick,
  children,
  actionNode,
}: OnboardingStatusRowProps) => {
  return (
    <>
      <div className="flex flex-row items-center justify-between border border-stroke-subtle rounded-lg bg-background-input py-4 px-4">
        <div className="flex flex-col justify-start w-full">
          <p className="font-medium text-foreground pb-1">{title}</p>
          <OnboardingItemDescriptionLabel>
            {description}
          </OnboardingItemDescriptionLabel>
          {children}
        </div>
        {actionNode || action ? (
          <div className="flex flex-row items-start justify-end">
            {completed ? (
              <div className="rounded-full bg-green-500  p-2 justify-end items-end">
                <Check size={20} strokeWidth={2} />
              </div>
            ) : (
<<<<<<< HEAD
              actionNode || <Button onClick={onClick}>{action}</Button>
=======
              actionNode || (
                <Button onClick={onClick}>{action}</Button>
              )
>>>>>>> 983c20c9
            )}
          </div>
        ) : null}
      </div>
    </>
  )
}

const OnboardingCodeblock = ({
  markdownText,
}: {
  markdownText: string
}) => {
  return (
    <div className="flex flex-col gap-2 py-2 bg-background-input rounded-b-lg w-full">
      <div className="flex flex-row items-center gap-2 text-sm font-mono bg-background p-4 rounded-md w-full justify-between">
        <Markdown className={'max-w-[500px] overflow-x-scroll'}>
          {markdownText}
        </Markdown>
        <Button
          iconLeading={<Copy size={20} />}
          size="sm"
          onClick={() => {
            toast.success('Copied to clipboard')
            navigator.clipboard.writeText(markdownText)
          }}
        />
      </div>
    </div>
  )
}

const CodeblockGroup = ({
  sections,
}: {
  sections: {
    title: string
    code: string
  }[]
}) => {
  const [selectedSection, setSelectedSection] = useState<
    string | undefined
  >(sections[0].title)
  return (
    <div className="flex flex-col gap-2">
      <div className="flex flex-row gap-2">
        <Tabs className="w-full flex border-b border-stroke-subtle font-semibold">
          <TabsList className="gap-8">
            {sections.map((section) => (
              <Tab
                key={section.title}
                value={section.title}
                onClick={() => setSelectedSection(section.title)}
                state={
                  selectedSection === section.title
                    ? 'selected'
                    : 'default'
                }
                title={section.title}
                className="h-full first:pl-0 last:pr-0 first:ml-0 last:mr-0 text-sm"
              >
                {section.title}
              </Tab>
            ))}
          </TabsList>
        </Tabs>
      </div>
      {sections.map((section) => (
        <div
          key={section.title}
          className={cn(
            'flex flex-col gap-2',
            selectedSection === section.title ? 'block' : 'hidden'
          )}
        >
          <OnboardingCodeblock markdownText={section.code} />
        </div>
      ))}
    </div>
  )
}

const NEXT_INSTALL_COMMAND = `pnpm install @flowglad/nextjs`
const REACT_INSTALL_COMMAND = `pnpm install @flowglad/react @flowglad/server`

const OnboardingStatusTable = ({
  onboardingChecklistItems,
  countries,
  secretApiKey,
}: {
  onboardingChecklistItems: OnboardingChecklistItem[]
  countries: Country.Record[]
  secretApiKey: string
}) => {
  const [isNounVerbModalOpen, setIsNounVerbModalOpen] =
    useState(false)
  const [nounVerb, setNounVerb] = useState<
    | {
        noun: Nouns
        verb: Verbs
      }
    | undefined
  >(undefined)
  const [
    isRequestStripeConnectOnboardingLinkModalOpen,
    setIsRequestStripeConnectOnboardingLinkModalOpen,
  ] = useState(false)
  const apiKeyText = `FLOWGLAD_SECRET_KEY="${secretApiKey}"`

  return (
    <div className="flex flex-col w-full gap-4">
      <OnboardingStatusRow
        key={'copy-keys'}
        completed={false}
        title={'1. Copy your keys'}
        description={'Copy these keys to your local .env file'}
      >
        <OnboardingCodeblock markdownText={apiKeyText} />
      </OnboardingStatusRow>
      <OnboardingStatusRow
        key={'install-packages'}
        completed={false}
        title={'2. Install packages'}
        description={''}
      >
        <CodeblockGroup
          sections={[
            {
              title: 'Next.js projects',
              code: NEXT_INSTALL_COMMAND,
            },
            {
              title: 'All other React projects',
              code: REACT_INSTALL_COMMAND,
            },
          ]}
        />
      </OnboardingStatusRow>
      <OnboardingStatusRow
        key={'integrate-flowglad'}
        completed={false}
        title={'3. Integrate Flowglad'}
        description={'Get set up in localhost in a few minutes'}
        actionNode={
          <div className="flex flex-row items-end justify-center gap-2">
            <Link
              href="https://docs.flowglad.com/setup-by-prompt#2-one-shot-integration"
              target="_blank"
              rel="noopener noreferrer"
<<<<<<< HEAD
              className="flex items-center gap-2 px-3 py-2 border border-transparent rounded-radius-sm text-sm bg-primary text-on-primary hover:bg-primary-hover hover:text-on-primary-hover active:bg-primary-pressed active:text-on-primary-pressed whitespace-nowrap"
=======
              className="flex items-center gap-2 px-3 py-2 border border-transparent rounded-lg text-sm bg-primary text-on-primary hover:bg-primary-hover hover:text-on-primary-hover active:bg-primary-pressed active:text-on-primary-pressed whitespace-nowrap"
>>>>>>> 983c20c9
            >
              Auto Setup
            </Link>
            <Link
              href="https://docs.flowglad.com/quickstart#4-server-setup"
              target="_blank"
              rel="noopener noreferrer"
              className="flex items-center gap-2 px-3 py-2 border border-white rounded-lg text-sm text-white bg-transparent whitespace-nowrap"
            >
              Manual Setup
            </Link>
          </div>
        }
      />
      {onboardingChecklistItems.map((item, index) => (
        <OnboardingStatusRow
          key={item.title}
          completed={item.completed}
          title={`${index + 4}. ${item.title}`}
          description={item.description}
          action={item.action}
          type={item.type}
          onClick={() => {
            if (item.type === OnboardingItemType.Stripe) {
              setIsRequestStripeConnectOnboardingLinkModalOpen(true)
              return
            }

            if (item.type === OnboardingItemType.Product) {
              setNounVerb({ noun: Nouns.Product, verb: Verbs.Create })
            }
            if (item.type === OnboardingItemType.Discount) {
              setNounVerb({
                noun: Nouns.Discount,
                verb: Verbs.Create,
              })
            }
            setIsNounVerbModalOpen(true)
          }}
        />
      ))}
      <NounVerbModal
        isOpen={isNounVerbModalOpen}
        setIsOpen={setIsNounVerbModalOpen}
        nounVerb={nounVerb}
      />
      <RequestStripeConnectOnboardingLinkModal
        isOpen={isRequestStripeConnectOnboardingLinkModalOpen}
        setIsOpen={setIsRequestStripeConnectOnboardingLinkModalOpen}
        countries={countries}
      />
    </div>
  )
}

export default OnboardingStatusTable<|MERGE_RESOLUTION|>--- conflicted
+++ resolved
@@ -61,13 +61,9 @@
                 <Check size={20} strokeWidth={2} />
               </div>
             ) : (
-<<<<<<< HEAD
-              actionNode || <Button onClick={onClick}>{action}</Button>
-=======
               actionNode || (
                 <Button onClick={onClick}>{action}</Button>
               )
->>>>>>> 983c20c9
             )}
           </div>
         ) : null}
@@ -213,26 +209,28 @@
         description={'Get set up in localhost in a few minutes'}
         actionNode={
           <div className="flex flex-row items-end justify-center gap-2">
-            <Link
-              href="https://docs.flowglad.com/setup-by-prompt#2-one-shot-integration"
-              target="_blank"
-              rel="noopener noreferrer"
-<<<<<<< HEAD
-              className="flex items-center gap-2 px-3 py-2 border border-transparent rounded-radius-sm text-sm bg-primary text-on-primary hover:bg-primary-hover hover:text-on-primary-hover active:bg-primary-pressed active:text-on-primary-pressed whitespace-nowrap"
-=======
-              className="flex items-center gap-2 px-3 py-2 border border-transparent rounded-lg text-sm bg-primary text-on-primary hover:bg-primary-hover hover:text-on-primary-hover active:bg-primary-pressed active:text-on-primary-pressed whitespace-nowrap"
->>>>>>> 983c20c9
+            <Button
+              onClick={() => {
+                window.open(
+                  'https://docs.flowglad.com/setup-by-prompt#2-one-shot-integration',
+                  '_blank'
+                )
+              }}
             >
-              Auto Setup
-            </Link>
-            <Link
-              href="https://docs.flowglad.com/quickstart#4-server-setup"
-              target="_blank"
-              rel="noopener noreferrer"
-              className="flex items-center gap-2 px-3 py-2 border border-white rounded-lg text-sm text-white bg-transparent whitespace-nowrap"
+              Setup by Prompt
+            </Button>
+            <Button
+              onClick={() => {
+                window.open(
+                  'https://docs.flowglad.com/quickstart#4-server-setup',
+                  '_blank'
+                )
+              }}
+              className="border-white bg-transparent hover:bg-white/10"
+              variant="outline"
             >
-              Manual Setup
-            </Link>
+              Setup Manually
+            </Button>
           </div>
         }
       />
