'use client'
import { useState } from 'react'
import { toast } from 'sonner'
import Button from '@/components/ion/Button'
import {
  Nouns,
  OnboardingChecklistItem,
  OnboardingItemType,
  Verbs,
} from '@/types'
import {
  ArrowUpRight,
  ArrowUpRightFromSquare,
  Check,
  Copy,
} from 'lucide-react'
import NounVerbModal from '@/components/forms/NounVerbModal'
import RequestStripeConnectOnboardingLinkModal from '@/components/forms/RequestStripeConnectOnboardingLinkModal'
import { Country } from '@/db/schema/countries'
import Markdown from 'react-markdown'
import Link from 'next/link'
import { cn } from '@/utils/core'
import { Tab, Tabs, TabsList } from '@/components/ion/Tab'

interface OnboardingStatusRowProps extends OnboardingChecklistItem {
  onClick?: () => void
  children?: React.ReactNode
  actionNode?: React.ReactNode
}

const OnboardingItemDescriptionLabel = ({
  children,
}: {
  children: React.ReactNode
}) => {
  return typeof children === 'string' ? (
    <p className="text-sm text-subtle">{children}</p>
  ) : (
    children
  )
}

const OnboardingStatusRow = ({
  completed,
  title,
  description,
  action,
  onClick,
  children,
  actionNode,
}: OnboardingStatusRowProps) => {
  return (
    <>
      <div className="flex flex-row items-center justify-between border border-stroke-subtle rounded-lg bg-background-input py-4 px-4">
        <div className="flex flex-col justify-start w-full">
          <p className="font-medium text-foreground pb-1">{title}</p>
          <OnboardingItemDescriptionLabel>
            {description}
          </OnboardingItemDescriptionLabel>
          {children}
        </div>
        {actionNode || action ? (
          <div className="flex flex-row items-start justify-end">
            {completed ? (
              <div className="rounded-full bg-green-500  p-2 justify-end items-end">
                <Check size={20} strokeWidth={2} />
              </div>
            ) : (
              actionNode || <Button onClick={onClick}>{action}</Button>
            )}
          </div>
        ) : null}
      </div>
    </>
  )
}

const OnboardingCodeblock = ({
  markdownText,
}: {
  markdownText: string
}) => {
  return (
    <div className="flex flex-col gap-2 py-2 bg-background-input rounded-b-lg w-full">
      <div className="flex flex-row items-center gap-2 text-sm font-mono bg-background p-4 rounded-md w-full justify-between">
        <Markdown className={'max-w-[500px] overflow-x-scroll'}>
          {markdownText}
        </Markdown>
        <Button
          iconLeading={<Copy size={20} />}
          size="sm"
          onClick={() => {
            toast.success('Copied to clipboard')
            navigator.clipboard.writeText(markdownText)
          }}
        />
      </div>
    </div>
  )
}

const CodeblockGroup = ({
  sections,
}: {
  sections: {
    title: string
    code: string
  }[]
}) => {
  const [selectedSection, setSelectedSection] = useState<
    string | undefined
  >(sections[0].title)
  return (
    <div className="flex flex-col gap-2">
      <div className="flex flex-row gap-2">
        <Tabs className="w-full flex border-b border-stroke-subtle font-semibold">
          <TabsList className="gap-8">
            {sections.map((section) => (
              <Tab
                key={section.title}
                value={section.title}
                onClick={() => setSelectedSection(section.title)}
                state={
                  selectedSection === section.title
                    ? 'selected'
                    : 'default'
                }
                title={section.title}
                className="h-full first:pl-0 last:pr-0 first:ml-0 last:mr-0 text-sm"
              >
                {section.title}
              </Tab>
            ))}
          </TabsList>
        </Tabs>
      </div>
      {sections.map((section) => (
        <div
          key={section.title}
          className={cn(
            'flex flex-col gap-2',
            selectedSection === section.title ? 'block' : 'hidden'
          )}
        >
          <OnboardingCodeblock markdownText={section.code} />
        </div>
      ))}
    </div>
  )
}

const NEXT_INSTALL_COMMAND = `pnpm install @flowglad/nextjs`
const REACT_INSTALL_COMMAND = `pnpm install @flowglad/react @flowglad/server`

const OnboardingStatusTable = ({
  onboardingChecklistItems,
  countries,
  secretApiKey,
}: {
  onboardingChecklistItems: OnboardingChecklistItem[]
  countries: Country.Record[]
  secretApiKey: string
}) => {
  const [isNounVerbModalOpen, setIsNounVerbModalOpen] =
    useState(false)
  const [nounVerb, setNounVerb] = useState<
    | {
        noun: Nouns
        verb: Verbs
      }
    | undefined
  >(undefined)
  const [
    isRequestStripeConnectOnboardingLinkModalOpen,
    setIsRequestStripeConnectOnboardingLinkModalOpen,
  ] = useState(false)
  const apiKeyText = `FLOWGLAD_SECRET_KEY="${secretApiKey}"`

  return (
    <div className="flex flex-col w-full gap-4">
      <OnboardingStatusRow
        key={'copy-keys'}
        completed={false}
        title={'1. Copy your keys'}
        description={'Copy these keys to your local .env file'}
      >
        <OnboardingCodeblock markdownText={apiKeyText} />
      </OnboardingStatusRow>
      <OnboardingStatusRow
        key={'install-packages'}
        completed={false}
        title={'2. Install packages'}
        description={''}
      >
        <CodeblockGroup
          sections={[
            {
              title: 'Next.js projects',
              code: NEXT_INSTALL_COMMAND,
            },
            {
              title: 'All other React projects',
              code: REACT_INSTALL_COMMAND,
            },
          ]}
        />
      </OnboardingStatusRow>
      <OnboardingStatusRow
        key={'integrate-flowglad'}
        completed={false}
        title={'3. Integrate Flowglad'}
        description={'Get set up in localhost in a few minutes'}
<<<<<<< HEAD
        actionNode={
          <div className="flex flex-row items-end justify-center gap-2">
            <Link
              href="https://docs.flowglad.com/setup-by-prompt#2-one-shot-integration"
              target="_blank"
              rel="noopener noreferrer"
              className="flex items-center gap-2 px-3 py-2 border border-transparent rounded-lg text-sm bg-primary text-on-primary hover:bg-primary-hover hover:text-on-primary-hover active:bg-primary-pressed active:text-on-primary-pressed whitespace-nowrap"
            >
              Auto Setup
            </Link>
            <Link
              href="https://docs.flowglad.com/quickstart#4-server-setup"
              target="_blank"
              rel="noopener noreferrer"
              className="flex items-center gap-2 px-3 py-2 border border-white rounded-lg text-sm text-white bg-transparent whitespace-nowrap"
            >
              Manual Setup
            </Link>
          </div>
        }
      />
=======
      >
        <OnboardingItemDescriptionLabel>
          <Link
            href="https://docs.flowglad.com/quickstart#4-server-setup"
            className="text-sm my-4 flex flex-row items-center gap-2"
          >
            <p>Step-by-step setup.</p>
            <ArrowUpRightFromSquare size={16} />
          </Link>
        </OnboardingItemDescriptionLabel>
        <OnboardingItemDescriptionLabel>
          <Link
            href="https://docs.flowglad.com/setup-by-prompt#2-one-shot-integration"
            className="text-sm my-4 flex flex-row items-center gap-2"
          >
            One shot integration via prompt (Next.js only for now).
            <ArrowUpRightFromSquare size={16} />
          </Link>
        </OnboardingItemDescriptionLabel>
      </OnboardingStatusRow>
>>>>>>> 5649bdc6
      {onboardingChecklistItems.map((item, index) => (
        <OnboardingStatusRow
          key={item.title}
          completed={item.completed}
          title={`${index + 4}. ${item.title}`}
          description={item.description}
          action={item.action}
          type={item.type}
          onClick={() => {
            if (item.type === OnboardingItemType.Stripe) {
              setIsRequestStripeConnectOnboardingLinkModalOpen(true)
              return
            }

            if (item.type === OnboardingItemType.Product) {
              setNounVerb({ noun: Nouns.Product, verb: Verbs.Create })
            }
            if (item.type === OnboardingItemType.Discount) {
              setNounVerb({
                noun: Nouns.Discount,
                verb: Verbs.Create,
              })
            }
            setIsNounVerbModalOpen(true)
          }}
        />
      ))}
      <NounVerbModal
        isOpen={isNounVerbModalOpen}
        setIsOpen={setIsNounVerbModalOpen}
        nounVerb={nounVerb}
      />
      <RequestStripeConnectOnboardingLinkModal
        isOpen={isRequestStripeConnectOnboardingLinkModalOpen}
        setIsOpen={setIsRequestStripeConnectOnboardingLinkModalOpen}
        countries={countries}
      />
    </div>
  )
}

export default OnboardingStatusTable<|MERGE_RESOLUTION|>--- conflicted
+++ resolved
@@ -8,12 +8,7 @@
   OnboardingItemType,
   Verbs,
 } from '@/types'
-import {
-  ArrowUpRight,
-  ArrowUpRightFromSquare,
-  Check,
-  Copy,
-} from 'lucide-react'
+import { Check, Copy } from 'lucide-react'
 import NounVerbModal from '@/components/forms/NounVerbModal'
 import RequestStripeConnectOnboardingLinkModal from '@/components/forms/RequestStripeConnectOnboardingLinkModal'
 import { Country } from '@/db/schema/countries'
@@ -66,7 +61,9 @@
                 <Check size={20} strokeWidth={2} />
               </div>
             ) : (
-              actionNode || <Button onClick={onClick}>{action}</Button>
+              actionNode || (
+                <Button onClick={onClick}>{action}</Button>
+              )
             )}
           </div>
         ) : null}
@@ -210,7 +207,6 @@
         completed={false}
         title={'3. Integrate Flowglad'}
         description={'Get set up in localhost in a few minutes'}
-<<<<<<< HEAD
         actionNode={
           <div className="flex flex-row items-end justify-center gap-2">
             <Link
@@ -232,28 +228,6 @@
           </div>
         }
       />
-=======
-      >
-        <OnboardingItemDescriptionLabel>
-          <Link
-            href="https://docs.flowglad.com/quickstart#4-server-setup"
-            className="text-sm my-4 flex flex-row items-center gap-2"
-          >
-            <p>Step-by-step setup.</p>
-            <ArrowUpRightFromSquare size={16} />
-          </Link>
-        </OnboardingItemDescriptionLabel>
-        <OnboardingItemDescriptionLabel>
-          <Link
-            href="https://docs.flowglad.com/setup-by-prompt#2-one-shot-integration"
-            className="text-sm my-4 flex flex-row items-center gap-2"
-          >
-            One shot integration via prompt (Next.js only for now).
-            <ArrowUpRightFromSquare size={16} />
-          </Link>
-        </OnboardingItemDescriptionLabel>
-      </OnboardingStatusRow>
->>>>>>> 5649bdc6
       {onboardingChecklistItems.map((item, index) => (
         <OnboardingStatusRow
           key={item.title}
