import {
  context,
  SpanKind,
  SpanStatusCode,
  trace,
} from '@opentelemetry/api'
import * as Sentry from '@sentry/nextjs'
import {
  type FetchCreateContextFn,
  fetchRequestHandler,
} from '@trpc/server/adapters/fetch'
import type { NextRequestWithUnkeyContext } from '@unkey/nextjs'
import { headers } from 'next/headers'
<<<<<<< HEAD
import { type NextRequest, NextResponse } from 'next/server'
=======
import { NextRequest, NextResponse } from 'next/server'
>>>>>>> 1a165e2b
import { appRouter } from '@/server'
import { checkoutSessionsRouteConfigs } from '@/server/routers/checkoutSessionsRouter'
import {
  customerBillingRouteConfig,
  customersRouteConfigs,
} from '@/server/routers/customersRouter'
import { discountsRouteConfigs } from '@/server/routers/discountsRouter'
import { featuresRouteConfigs } from '@/server/routers/featuresRouter'
import { invoiceLineItemsRouteConfigs } from '@/server/routers/invoiceLineItemsRouter'
import { invoicesRouteConfigs } from '@/server/routers/invoicesRouter'
import { paymentMethodsRouteConfigs } from '@/server/routers/paymentMethodsRouter'
import {
  paymentsRouteConfigs,
  refundPaymentRouteConfig,
} from '@/server/routers/paymentsRouter'
import { pricesRouteConfigs } from '@/server/routers/pricesRouter'
import {
  getDefaultPricingModelRouteConfig,
  pricingModelsRouteConfigs,
  setupPricingModelRouteConfig,
} from '@/server/routers/pricingModelsRouter'
import { productFeaturesRouteConfigs } from '@/server/routers/productFeaturesRouter'
import { productsRouteConfigs } from '@/server/routers/productsRouter'
import { purchasesRouteConfigs } from '@/server/routers/purchasesRouter'
import { subscriptionItemFeaturesRouteConfigs } from '@/server/routers/subscriptionItemFeaturesRouter'
import { subscriptionsRouteConfigs } from '@/server/routers/subscriptionsRouter'
import { usageEventsRouteConfigs } from '@/server/routers/usageEventsRouter'
import { usageMetersRouteConfigs } from '@/server/routers/usageMetersRouter'
import { webhooksRouteConfigs } from '@/server/routers/webhooksRouter'
import { createApiContext } from '@/server/trpcContext'
import { type ApiEnvironment, FlowgladApiKeyType } from '@/types'
import { getApiKeyHeader } from '@/utils/apiKeyHelpers'
import core from '@/utils/core'
import { logger } from '@/utils/logger'
import { type RouteConfig, trpcToRest } from '@/utils/openapi'
import {
  type PaginationParams,
  parseAndValidateCursor,
  parseAndValidateLegacyCursor,
  parsePaginationParams,
} from '@/utils/pagination'
import {
  checkForExpiredKeyUsage,
  trackFailedAuth,
  trackSecurityEvent,
} from '@/utils/securityTelemetry'
import { parseUnkeyMeta, verifyApiKey } from '@/utils/unkey'
import { searchParamsToObject } from '@/utils/url'
import { shouldAllowEmptyBody } from '@/utils/validateRequest'

interface FlowgladRESTRouteContext {
  params: Promise<{ path: string[] }>
}

const parseErrorMessage = (rawMessage: string) => {
  let parsedMessage = rawMessage
  try {
    parsedMessage = JSON.parse(rawMessage)
  } catch (error) {
    return rawMessage
  }
  return parsedMessage
}

const routeConfigs = [
  ...customersRouteConfigs,
  ...subscriptionsRouteConfigs,
  ...checkoutSessionsRouteConfigs,
  ...pricesRouteConfigs,
  ...invoicesRouteConfigs,
  ...invoiceLineItemsRouteConfigs,
  ...paymentMethodsRouteConfigs,
  ...paymentsRouteConfigs,
  ...purchasesRouteConfigs,
  ...pricingModelsRouteConfigs,
  ...usageMetersRouteConfigs,
  ...usageEventsRouteConfigs,
  ...webhooksRouteConfigs,
  ...featuresRouteConfigs,
  ...productFeaturesRouteConfigs,
]

const arrayRoutes: Record<string, RouteConfig> = routeConfigs.reduce(
  (acc, route) => {
    return { ...acc, ...route }
  },
  {} as Record<string, RouteConfig>
)

const routes: Record<string, RouteConfig> = {
  ...getDefaultPricingModelRouteConfig,
  ...setupPricingModelRouteConfig,
  ...refundPaymentRouteConfig,
  ...customerBillingRouteConfig,
  ...discountsRouteConfigs,
  ...productsRouteConfigs,
  ...subscriptionItemFeaturesRouteConfigs,
  ...trpcToRest('utils.ping'),
  // note it's important to add the array routes last
  // because the more specific patterns above will match first,
  // so e.g. /pricing-models/default will not attempt to match to /pricing-models/:id => id="default"
  ...arrayRoutes,
} as const

type TRPCResponse =
  | {
      error: {
        json: {
          message: string
          code: number
          data: {
            code: string
            httpStatus: number
            stack: string
          }
        }
      }
      result: undefined
    }
  | {
      result: {
        data: {
          json: JSON
        }
      }
    }

const innerHandler = async (
  req: NextRequestWithUnkeyContext,
  { params }: FlowgladRESTRouteContext
) => {
  const tracer = trace.getTracer('rest-api')
  const requestId = crypto.randomUUID().slice(0, 8)
  const requestStartTime = Date.now()

  return tracer.startActiveSpan(
    `REST ${req.method}`,
    { kind: SpanKind.SERVER },
    async (parentSpan) => {
      // Extract SDK version from headers
      const sdkVersion =
        req.headers.get('X-Stainless-Package-Version') || undefined

      try {
        // Track request body size for POST/PUT
        let requestBodySize = 0
        if (req.method === 'POST' || req.method === 'PUT') {
          const contentLength = req.headers.get('content-length')
          if (contentLength) {
            requestBodySize = parseInt(contentLength, 10)
          }
        }

        if (!req.unkey) {
          parentSpan.setStatus({
            code: SpanStatusCode.ERROR,
            message: 'Unauthorized',
          })
          parentSpan.setAttributes({
            'error.type': 'AUTH_ERROR',
            'error.category': 'AUTH_ERROR',
            'http.status_code': 401,
            'request.id': requestId,
          })
          logger.error('REST API Unauthorized: No unkey context', {
            service: 'api',
            request_id: requestId,
            method: req.method,
            url: req.url,
          })
          return new Response('Unauthorized', { status: 401 })
        }

        const path = (await params).path.join('/')

        // Extract organization context
        // Note: req.unkey has additional properties (ownerId, environment) added by verifyApiKey
        // that aren't in the V2KeysVerifyKeyResponseBody type, so we extract them safely
        const unkeyMeta = parseUnkeyMeta(req.unkey?.meta)
        const unkeyWithExtras = req.unkey as typeof req.unkey & {
          ownerId?: string
          environment?: string
        }
        const organizationId =
          unkeyMeta.organizationId || unkeyWithExtras.ownerId!
        const apiEnvironment =
          unkeyWithExtras.environment || 'unknown'
        const organizationIdSource = unkeyMeta.organizationId
          ? 'metadata'
          : 'owner_id'
        const userId =
          unkeyMeta.type === FlowgladApiKeyType.Secret
            ? unkeyMeta.userId
            : undefined
        const apiKeyType = unkeyMeta.type || 'unknown'

        parentSpan.setAttributes({
          'http.method': req.method,
          'http.path': path,
          'http.url': req.url,
          'http.target': path,
          'http.scheme': 'https',
          'request.id': requestId,
          'request.body_size_bytes': requestBodySize,
          'organization.id': organizationId,
          'organization.id_source': organizationIdSource,
          'user.id': userId,
          'api.environment': apiEnvironment,
          'api.key_type': apiKeyType,
          rest_sdk_version: sdkVersion,
        })

        logger.info(`[${requestId}] REST API Request Started`, {
          service: 'api',
          apiEnvironment: apiEnvironment as ApiEnvironment,
          request_id: requestId,
          method: req.method,
          path,
          organization_id: organizationId,
          organization_id_source: organizationIdSource,
          user_id: userId,
          environment: apiEnvironment,
          api_key_type: apiKeyType,
          body_size_bytes: requestBodySize,
          rest_sdk_version: sdkVersion,
          span: parentSpan, // Pass span explicitly for trace correlation
        })

        // Create a new context with our parent span
        const ctx = trace.setSpan(context.active(), parentSpan)

        // Find matching route with telemetry
        const routeMatchingStartTime = Date.now()
        const matchingRoute = Object.entries(routes).find(
          ([key, config]) => {
            const [routeMethod, routePath] = key.split(' ')
            return (
              req.method === routeMethod && config.pattern.test(path)
            )
          }
        )
        const routeMatchingDuration =
          Date.now() - routeMatchingStartTime

        if (!matchingRoute) {
          parentSpan.setStatus({
            code: SpanStatusCode.ERROR,
            message: 'Not Found',
          })
          parentSpan.setAttributes({
            'error.type': 'NOT_FOUND',
            'error.category': 'NOT_FOUND',
            'http.status_code': 404,
            'route.matching_duration_ms': routeMatchingDuration,
            'route.found': false,
          })

          logger.warn(`[${requestId}] REST API Route Not Found`, {
            service: 'api',
            apiEnvironment: apiEnvironment as ApiEnvironment,
            request_id: requestId,
            method: req.method,
            path,
            route_matching_duration_ms: routeMatchingDuration,
            available_routes: Object.keys(routes).length,
          })

          return new Response('Not Found', { status: 404 })
        }

        const [routeKey, route] = matchingRoute

        // Track route matching success
        parentSpan.setAttributes({
          'route.found': true,
          'route.pattern': routeKey,
          'route.procedure': route.procedure,
          'route.matching_duration_ms': routeMatchingDuration,
        })

        logger.info(`[${requestId}] Route matched`, {
          service: 'api',
          apiEnvironment: apiEnvironment as ApiEnvironment,
          request_id: requestId,
          route_pattern: routeKey,
          procedure: route.procedure,
          matching_duration_ms: routeMatchingDuration,
          span: parentSpan, // Pass span explicitly for trace correlation
        })

        // Extract parameters from URL with telemetry
        const paramExtractionStartTime = Date.now()
        const matches = path.match(route.pattern)?.slice(1) || []
        const paramCount = matches.length

        // Get body for POST/PUT requests with parsing telemetry
        let body
        let inputParsingDuration = 0

        if (req.method === 'POST' || req.method === 'PUT') {
          const bodyParsingStartTime = Date.now()
          try {
            body = await req.json()
            inputParsingDuration = Date.now() - bodyParsingStartTime

            parentSpan.setAttributes({
              'input.parsing_duration_ms': inputParsingDuration,
              'input.body_parsed': true,
            })
          } catch (error) {
            inputParsingDuration = Date.now() - bodyParsingStartTime
            const path = (await params).path.join('/')
            const contentLength = req.headers.get('content-length')

            if (shouldAllowEmptyBody(path, contentLength)) {
              // Allow empty body for these specific routes
              body = {}

              parentSpan.setAttributes({
                'input.parsing_duration_ms': inputParsingDuration,
                'input.body_parsed': false,
                'input.body_empty': true,
                'input.empty_body_allowed': true,
              })
            } else {
              parentSpan.setStatus({
                code: SpanStatusCode.ERROR,
                message: 'Invalid JSON in request body',
              })
              parentSpan.setAttributes({
                'error.type': 'VALIDATION_ERROR',
                'error.category': 'VALIDATION_ERROR',
                'error.message': 'Invalid JSON in request body',
                'http.status_code': 400,
                'input.parsing_duration_ms': inputParsingDuration,
                'input.body_parsed': false,
              })

              logger.error(
                `[${requestId}] Invalid JSON in request body`,
                {
                  service: 'api',
                  apiEnvironment: apiEnvironment as ApiEnvironment,
                  request_id: requestId,
                  error: error as Error,
                  parsing_duration_ms: inputParsingDuration,
                }
              )

              return NextResponse.json(
                { error: 'Invalid JSON in request body' },
                { status: 400 }
              )
            }
          }
        }

        // Map URL parameters and body to tRPC input
        const input = route.mapParams(matches, body)

        const paramExtractionDuration =
          Date.now() - paramExtractionStartTime

        parentSpan.setAttributes({
          'route.params_count': paramCount,
          'route.param_extraction_duration_ms':
            paramExtractionDuration,
        })
        // Create modified request with the correct tRPC procedure path
        const newUrl = new URL(req.url)
        newUrl.pathname = `/api/v1/trpc/${route.procedure}`

        /**
         * Pagination query parsing and validation (GET only)
         *
         * Single-value semantics:
         * - Reject duplicate values for pagination params (`limit`, `cursor`) via `singleOrError`
         *   to avoid ambiguity and request smuggling.
         *
         * Cursor format and validation:
         * - `cursor` is an opaque base64-encoded JSON string.
         * - Primary path: `parseAndValidateCursor` requires `id` (optional `createdAt`, `direction`)
         *   to ensure stable keyset pagination with a `(createdAt, id)` tie-breaker.
         * - Legacy path (currently tolerated): if validation fails but the decoded payload lacks
         *   `id`, we accept it as a legacy cursor, set `pagination.legacy_cursor=true`, and log a
         *   deprecation warning. The DB layer then applies a createdAt-only boundary fallback.
         *
         * Telemetry and behavior:
         * - On success, parsed pagination params are merged into the tRPC input (via `input=json`)
         *   and traced as part of the request execution.
         * - On validation failure (non-legacy), we emit structured telemetry with the
         *   `VALIDATION_ERROR` category and return a 400 JSON error response.
         */
        if (req.method === 'GET') {
          const queryParamsObject = searchParamsToObject(
            new URL(req.url).searchParams
          )
          try {
            const parsedPaginationParams: PaginationParams =
              parsePaginationParams(queryParamsObject)
            if (parsedPaginationParams.cursor) {
              try {
                parseAndValidateCursor(parsedPaginationParams.cursor)
              } catch (e) {
                // Legacy cursor path: explicit validation without `id`
                try {
                  parseAndValidateLegacyCursor(
                    parsedPaginationParams.cursor
                  )
                  parentSpan.setAttributes({
                    'pagination.legacy_cursor': true,
                  })
                  logger.warn(
                    `[${requestId}] Accepting legacy cursor without id`,
                    {
                      service: 'api',
                      request_id: requestId,
                      route_pattern: routeKey,
                    }
                  )
                  // Proceed: DB layer applies createdAt-only boundary fallback
                } catch (_inner) {
                  // Not a valid legacy cursor; rethrow original error
                  throw e
                }
              }
            }
            // Merge validated pagination params into mapped route input
            const mergedInput = {
              ...(input ?? {}),
              ...parsedPaginationParams,
            }
            newUrl.searchParams.set(
              'input',
              JSON.stringify({ json: mergedInput })
            )
          } catch (error) {
            // Emit validation telemetry and surface a 400 with a clear message
            parentSpan.setStatus({
              code: SpanStatusCode.ERROR,
              message: 'Invalid pagination parameters',
            })
            parentSpan.setAttributes({
              'error.type': 'VALIDATION_ERROR',
              'error.category': 'VALIDATION_ERROR',
              'error.message': (error as Error).message,
              'http.status_code': 400,
            })

            logger.error(
              `[${requestId}] Invalid pagination parameters`,
              {
                service: 'api',
                apiEnvironment: apiEnvironment as ApiEnvironment,
                request_id: requestId,
                error: error as Error,
                queryParams: queryParamsObject,
              }
            )

            return NextResponse.json(
              { error: (error as Error).message },
              { status: 400 }
            )
          }
        }

        let newReq: Request

        /**
         * TRPC expects a POST requests for all mutations.
         * So even if we have a PUT in the OpenAPI spec, we need to convert it to a POST
         * when mapping to TRPC.
         */
        if (req.method === 'POST' || req.method === 'PUT') {
          newReq = new Request(newUrl, {
            headers: req.headers,
            method: 'POST',
            body: JSON.stringify({
              json: input,
            }),
          })
        } else {
          newReq = new Request(newUrl, {
            headers: req.headers,
            method: req.method,
          })
        }
        // Execute the TRPC handler within our trace context with telemetry
        const trpcStartTime = Date.now()
        const response = await context.with(ctx, () =>
          fetchRequestHandler({
            endpoint: '/api/v1/trpc',
            req: newReq,
            router: appRouter,
            createContext: createApiContext({
              organizationId,
              environment: apiEnvironment as ApiEnvironment,
            }) as unknown as FetchCreateContextFn<typeof appRouter>,
          })
        )
        const trpcDuration = Date.now() - trpcStartTime

        parentSpan.setAttributes({
          'trpc.execution_duration_ms': trpcDuration,
        })

        // Parse response and track telemetry
        const responseSerializationStartTime = Date.now()
        const responseJson: TRPCResponse = await response.json()
        const responseSerializationDuration =
          Date.now() - responseSerializationStartTime

        if (!responseJson.result) {
          const errorMessage = parseErrorMessage(
            responseJson.error.json.message
          )
          const errorCode = responseJson.error.json.data.code
          const httpStatus =
            responseJson.error.json.data.httpStatus || 400

          // Categorize the error
          let errorCategory = 'INTERNAL_ERROR'
          if (errorCode === 'UNAUTHORIZED') {
            errorCategory = 'AUTH_ERROR'
          } else if (errorCode === 'NOT_FOUND') {
            errorCategory = 'NOT_FOUND'
          } else if (
            errorCode === 'BAD_REQUEST' ||
            errorCode === 'PARSE_ERROR' ||
            errorCode === 'VALIDATION_ERROR'
          ) {
            errorCategory = 'VALIDATION_ERROR'
          }

          const totalDuration = Date.now() - requestStartTime

          parentSpan.setStatus({
            code: SpanStatusCode.ERROR,
            message: errorMessage as string,
          })
          parentSpan.setAttributes({
            'error.type': errorCode,
            'error.category': errorCategory,
            'error.message': errorMessage as string,
            'error.endpoint': route.procedure,
            'http.status_code': httpStatus,
            'perf.total_duration_ms': totalDuration,
            'perf.response_serialization_duration_ms':
              responseSerializationDuration,
          })

          logger.error(`[${requestId}] REST API Error`, {
            service: 'api',
            apiEnvironment: apiEnvironment as ApiEnvironment,
            request_id: requestId,
            method: req.method,
            path,
            procedure: route.procedure,
            error_message: JSON.stringify(errorMessage),
            error_code: errorCode,
            error_category: errorCategory,
            http_status: httpStatus,
            organization_id: organizationId,
            total_duration_ms: totalDuration,
            stack: responseJson.error.json.data.stack,
          })

          return NextResponse.json(
            {
              error: errorMessage,
              code: errorCode,
            },
            {
              status: httpStatus,
            }
          )
        }

        // Success response
        const responseData = responseJson.result.data.json
        const responseSize = JSON.stringify(responseData).length
        const totalDuration = Date.now() - requestStartTime

        parentSpan.setStatus({ code: SpanStatusCode.OK })
        parentSpan.setAttributes({
          'http.status_code': 200,
          'response.body_size_bytes': responseSize,
          'perf.total_duration_ms': totalDuration,
          'perf.route_matching_duration_ms': routeMatchingDuration,
          'perf.param_extraction_duration_ms':
            paramExtractionDuration,
          'perf.input_parsing_duration_ms': inputParsingDuration,
          'perf.trpc_execution_duration_ms': trpcDuration,
          'perf.response_serialization_duration_ms':
            responseSerializationDuration,
        })

        // Business metrics
        const endpointCategory = route.procedure.split('.')[0] // e.g., 'products', 'customers'
        const operationType =
          req.method === 'GET'
            ? 'read'
            : req.method === 'DELETE'
              ? 'delete'
              : 'write'

        parentSpan.setAttributes({
          'business.endpoint_category': endpointCategory,
          'business.operation_type': operationType,
          'business.feature_name': route.procedure,
        })

        logger.info(`[${requestId}] REST API Success`, {
          service: 'api',
          apiEnvironment: apiEnvironment as ApiEnvironment,
          request_id: requestId,
          method: req.method,
          path,
          procedure: route.procedure,
          organization_id: organizationId,
          environment: apiEnvironment,
          total_duration_ms: totalDuration,
          response_size_bytes: responseSize,
          endpoint_category: endpointCategory,
          operation_type: operationType,
          rest_sdk_version: sdkVersion,
          span: parentSpan, // Pass span explicitly for trace correlation
        })

        return NextResponse.json(responseData)
      } catch (error) {
        // Catch any unexpected errors
        const totalDuration = Date.now() - requestStartTime

        parentSpan.recordException(error as Error)
        parentSpan.setStatus({
          code: SpanStatusCode.ERROR,
          message: (error as Error).message,
        })
        parentSpan.setAttributes({
          'error.type': 'INTERNAL_ERROR',
          'error.category': 'INTERNAL_ERROR',
          'error.message': (error as Error).message,
          'http.status_code': 500,
          'perf.total_duration_ms': totalDuration,
        })

        const errorApiEnvironment = req.unkey
          ? (req.unkey as typeof req.unkey & { environment?: string })
              .environment || 'unknown'
          : 'unknown'
        logger.error(`[${requestId}] REST API Unexpected Error`, {
          service: 'api',
          apiEnvironment: errorApiEnvironment as ApiEnvironment,
          request_id: requestId,
          error: error as Error,
          method: req.method,
          url: req.url,
          total_duration_ms: totalDuration,
          rest_sdk_version: sdkVersion,
          span: parentSpan, // Pass span explicitly for trace correlation
        })

        return NextResponse.json(
          { error: 'Internal server error' },
          { status: 500 }
        )
      } finally {
        parentSpan.end()
      }
    }
  )
}

const SDK_API_KEY_MESSAGE = `Please check that you are providing a valid API key. If requesting via SDK, ensure the FLOWGLAD_SECRET_KEY is set in your server's environment variables.`

const withVerification = (
  handler: (
    req: NextRequestWithUnkeyContext,
    context: FlowgladRESTRouteContext
  ) => Promise<Response>
): ((
  req: NextRequestWithUnkeyContext,
  context: FlowgladRESTRouteContext
) => Promise<Response>) => {
  return async (
    req: NextRequestWithUnkeyContext,
    context: FlowgladRESTRouteContext
  ) => {
    const tracer = trace.getTracer('rest-api-auth')

    return tracer.startActiveSpan(
      'API Key Verification',
      { kind: SpanKind.INTERNAL },
      async (authSpan) => {
        const authStartTime = Date.now()
        try {
          const headerSet = await headers()
          const authorizationHeader = headerSet.get('Authorization')

          if (!authorizationHeader) {
            authSpan.setStatus({
              code: SpanStatusCode.ERROR,
              message: 'Missing authorization header',
            })
            authSpan.setAttributes({
              'auth.error': 'missing_header',
              'auth.failure_reason': 'missing_authorization',
            })

            // Track security event
            trackSecurityEvent({
              type: 'failed_auth',
              details: { reason: 'missing_authorization_header' },
            })

            logger.warn(
              'REST API Auth Failed: Missing authorization header',
              {
                service: 'api',
                method: req.method,
                url: req.url,
              }
            )
            return new Response(
              'Unauthorized. Authorization header is required, and must include api key in format Authorization: "Bearer <key>", or Authorization: "<key>"',
              { status: 401 }
            )
          }

          const apiKey = getApiKeyHeader(authorizationHeader)
          if (!apiKey) {
            authSpan.setStatus({
              code: SpanStatusCode.ERROR,
              message: 'Invalid authorization format',
            })
            authSpan.setAttributes({
              'auth.error': 'invalid_format',
              'auth.failure_reason': 'malformed_header',
            })

            // Track security event
            trackSecurityEvent({
              type: 'failed_auth',
              details: { reason: 'malformed_authorization_header' },
            })

            logger.warn(
              'REST API Auth Failed: Invalid authorization format',
              {
                service: 'api',
                method: req.method,
                url: req.url,
              }
            )
            return new Response(
              'Either the API key was missing, or it was in an invalid format. Authorization header is required, and must include api key in format Authorization: "Bearer <key>", or Authorization: "<key>"',
              { status: 401 }
            )
          }

          // Track API key prefix for debugging (first 8 chars)
          const keyPrefix = apiKey.substring(0, 8)
          authSpan.setAttributes({
            'auth.key_prefix': keyPrefix,
          })

          // Verify API key with telemetry - single verification call
          const verificationStartTime = Date.now()
          const { result, error } = await verifyApiKey(apiKey)
          const verificationDuration =
            Date.now() - verificationStartTime

          authSpan.setAttributes({
            'auth.verification_duration_ms': verificationDuration,
          })

          if (error) {
            const errorMessage =
              error instanceof Error ? error.message : String(error)
            authSpan.setStatus({
              code: SpanStatusCode.ERROR,
              message: `API key verification error: ${errorMessage}`,
            })
            authSpan.setAttributes({
              'auth.error': 'verification_error',
              'auth.failure_reason': 'unkey_error',
              'auth.error_message': String(error),
            })

            logger.error('REST API Auth Error: Unkey error', {
              service: 'api',
              error,
              method: req.method,
              url: req.url,
              key_prefix: keyPrefix,
              verification_duration_ms: verificationDuration,
            })
            return new Response(
              'API key verification failed. ' + SDK_API_KEY_MESSAGE,
              { status: 401 }
            )
          }

          if (!result) {
            authSpan.setStatus({
              code: SpanStatusCode.ERROR,
              message:
                'API key verification returned no result. ' +
                SDK_API_KEY_MESSAGE,
            })
            authSpan.setAttributes({
              'auth.error': 'verification_failed',
              'auth.failure_reason': 'no_result',
            })

            // Track failed auth and check for suspicious patterns
            const isSuspicious = trackFailedAuth(keyPrefix)
            authSpan.setAttributes({
              'security.suspicious_activity': isSuspicious,
            })

            trackSecurityEvent({
              type: 'failed_auth',
              apiKeyPrefix: keyPrefix,
              details: { reason: 'verification_failed' },
            })

            logger.warn('REST API Auth Failed: Verification failed', {
              service: 'api',
              method: req.method,
              url: req.url,
              key_prefix: keyPrefix,
              verification_duration_ms: verificationDuration,
              suspicious_activity: isSuspicious,
            })
            return new Response('Unauthorized', { status: 401 })
          }

          if (!result?.valid) {
            const failureReason =
              result.code === 'EXPIRED'
                ? 'expired'
                : result.code === 'RATE_LIMITED'
                  ? 'rate_limited'
                  : 'invalid'

            authSpan.setStatus({
              code: SpanStatusCode.ERROR,
              message: `API key invalid: ${failureReason}`,
            })
            authSpan.setAttributes({
              'auth.error': 'invalid_key',
              'auth.failure_reason': failureReason,
              'auth.error_code': result.code || 'UNKNOWN',
            })

            // Track security events
            if (failureReason === 'expired') {
              trackSecurityEvent({
                type: 'expired_key',
                apiKeyPrefix: keyPrefix,
                organizationId: result.ownerId,
                details: {
                  expired_at: result.expires
                    ? new Date(result.expires).toISOString()
                    : undefined,
                },
              })
            } else if (failureReason === 'rate_limited') {
              trackSecurityEvent({
                type: 'rate_limit',
                apiKeyPrefix: keyPrefix,
                organizationId: result.ownerId,
                details: {
                  remaining: result.ratelimits?.[0]?.remaining,
                  limit: result.ratelimits?.[0]?.limit,
                },
              })
            } else {
              const isSuspicious = trackFailedAuth(keyPrefix)
              authSpan.setAttributes({
                'security.suspicious_activity': isSuspicious,
              })

              trackSecurityEvent({
                type: 'failed_auth',
                apiKeyPrefix: keyPrefix,
                details: {
                  reason: failureReason,
                  code: result.code,
                },
              })
            }

            logger.warn('REST API Auth Failed: Invalid key', {
              service: 'api',
              method: req.method,
              url: req.url,
              key_prefix: keyPrefix,
              failure_reason: failureReason,
              error_code: result.code,
              verification_duration_ms: verificationDuration,
            })
            return new Response(
              'API key invalid. ' + SDK_API_KEY_MESSAGE,
              { status: 401 }
            )
          }

          // Check if using expired key (shouldn't happen if valid=true, but double-check)
          if (result.expires) {
            checkForExpiredKeyUsage(result.expires)
          }

          // Success - add telemetry
          const authDuration = Date.now() - authStartTime
          authSpan.setStatus({ code: SpanStatusCode.OK })
          authSpan.setAttributes({
            'auth.success': true,
            'auth.duration_ms': authDuration,
            'auth.environment': result.environment || 'unknown',
            'auth.expires_at': result.expires
              ? new Date(result.expires).toISOString()
              : undefined,
            'auth.remaining_requests': result.credits || undefined,
            'security.auth_attempts': 1,
            'security.failed_auth_count': 0,
          })

          // Set user context in Sentry for API key requests
          if (result.ownerId) {
            Sentry.setUser({
              id: result.ownerId,
            })
          } else {
            Sentry.setUser(null)
          }

          logger.info('REST API Auth Success', {
            service: 'api',
            apiEnvironment: result.environment as ApiEnvironment,
            method: req.method,
            url: req.url,
            key_prefix: keyPrefix,
            environment: result.environment,
            auth_duration_ms: authDuration,
            verification_duration_ms: verificationDuration,
          })

          const reqWithUnkey = Object.assign(req, {
            unkey: result,
          })

          return handler(reqWithUnkey, context)
        } finally {
          authSpan.end()
        }
      }
    )
  }
}

<<<<<<< HEAD
const handlerWrapper = core.IS_TEST
  ? innerHandler
  : withVerification(innerHandler)

// Create wrapper functions that match Next.js's expected signature
// These wrappers cast the types internally to our extended types
=======
>>>>>>> 1a165e2b
const routeHandler = async (
  request: NextRequest,
  context: { params: Promise<{ path: string[] }> }
): Promise<Response> => {
<<<<<<< HEAD
  return handlerWrapper(
=======
  const handler = core.IS_TEST
    ? innerHandler
    : withVerification(innerHandler)
  return handler(
>>>>>>> 1a165e2b
    request as NextRequestWithUnkeyContext,
    context as FlowgladRESTRouteContext
  )
}

<<<<<<< HEAD
=======
// FIXME: need to upgrade Unkey to 2.0.0 to fix this
// @ts-ignore - Next.js expects NextRequest but we use NextRequestWithUnkeyContext
// which extends NextRequest with unkey authentication context. The handler signature
// is compatible at runtime but TypeScript doesn't recognize the extension.
>>>>>>> 1a165e2b
export const GET = routeHandler
export const POST = routeHandler
export const PUT = routeHandler
export const DELETE = routeHandler

// Example Usage:
// GET /api/v1/products - lists products
// POST /api/v1/products - creates product
// PUT /api/v1/products/123 - updates product 123
// GET /api/v1/payment-methods - lists payment methods
// GET /api/v1/payment-methods/123 - gets payment method 123<|MERGE_RESOLUTION|>--- conflicted
+++ resolved
@@ -11,11 +11,7 @@
 } from '@trpc/server/adapters/fetch'
 import type { NextRequestWithUnkeyContext } from '@unkey/nextjs'
 import { headers } from 'next/headers'
-<<<<<<< HEAD
 import { type NextRequest, NextResponse } from 'next/server'
-=======
-import { NextRequest, NextResponse } from 'next/server'
->>>>>>> 1a165e2b
 import { appRouter } from '@/server'
 import { checkoutSessionsRouteConfigs } from '@/server/routers/checkoutSessionsRouter'
 import {
@@ -980,39 +976,19 @@
   }
 }
 
-<<<<<<< HEAD
-const handlerWrapper = core.IS_TEST
-  ? innerHandler
-  : withVerification(innerHandler)
-
-// Create wrapper functions that match Next.js's expected signature
-// These wrappers cast the types internally to our extended types
-=======
->>>>>>> 1a165e2b
 const routeHandler = async (
   request: NextRequest,
   context: { params: Promise<{ path: string[] }> }
 ): Promise<Response> => {
-<<<<<<< HEAD
-  return handlerWrapper(
-=======
   const handler = core.IS_TEST
     ? innerHandler
     : withVerification(innerHandler)
   return handler(
->>>>>>> 1a165e2b
     request as NextRequestWithUnkeyContext,
     context as FlowgladRESTRouteContext
   )
 }
 
-<<<<<<< HEAD
-=======
-// FIXME: need to upgrade Unkey to 2.0.0 to fix this
-// @ts-ignore - Next.js expects NextRequest but we use NextRequestWithUnkeyContext
-// which extends NextRequest with unkey authentication context. The handler signature
-// is compatible at runtime but TypeScript doesn't recognize the extension.
->>>>>>> 1a165e2b
 export const GET = routeHandler
 export const POST = routeHandler
 export const PUT = routeHandler
