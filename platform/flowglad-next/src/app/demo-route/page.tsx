import core from '@/utils/core'
import { notFound } from 'next/navigation'
<<<<<<< HEAD
import { PricingTable } from '@/registry/new-york/pricing-table'
=======
import InternalDemoPage from './InternalDemoPage'
>>>>>>> 5532fee0

const DemoPage = () => {
  if (core.IS_PROD) {
    return notFound()
  }
  return (
    <div>
      <h1>Demo Page</h1>
<<<<<<< HEAD

<PricingTable
  plans={pricingPlans}
  defaultPlan="Personal"
  onTierSelect={(tierId, planName) => {
    // Handle tier selection
  }}
  showToggle={true}
/>
=======
      <InternalDemoPage />
>>>>>>> 5532fee0
    </div>
  )
}

export default DemoPage<|MERGE_RESOLUTION|>--- conflicted
+++ resolved
@@ -1,10 +1,6 @@
 import core from '@/utils/core'
 import { notFound } from 'next/navigation'
-<<<<<<< HEAD
-import { PricingTable } from '@/registry/new-york/pricing-table'
-=======
 import InternalDemoPage from './InternalDemoPage'
->>>>>>> 5532fee0
 
 const DemoPage = () => {
   if (core.IS_PROD) {
@@ -13,19 +9,7 @@
   return (
     <div>
       <h1>Demo Page</h1>
-<<<<<<< HEAD
-
-<PricingTable
-  plans={pricingPlans}
-  defaultPlan="Personal"
-  onTierSelect={(tierId, planName) => {
-    // Handle tier selection
-  }}
-  showToggle={true}
-/>
-=======
       <InternalDemoPage />
->>>>>>> 5532fee0
     </div>
   )
 }
