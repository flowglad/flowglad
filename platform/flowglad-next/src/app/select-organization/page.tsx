--- conflicted
+++ resolved
@@ -8,19 +8,13 @@
 import { updateFocusedMembershipSchema } from '@/db/schema/organizations'
 import { z } from 'zod'
 import { Button } from '@/components/ui/button'
-<<<<<<< HEAD
-import { Skeleton } from '@/components/ui/skeleton'
-=======
 import { Label } from '@/components/ui/label'
 import { Skeleton } from '@/components/ion/Skeleton'
->>>>>>> 2361092c
 import ErrorLabel from '@/components/ErrorLabel'
 import {
   RadioGroup,
   RadioGroupItem,
 } from '@/components/ui/radio-group'
-<<<<<<< HEAD
-=======
 import {
   Card,
   CardHeader,
@@ -29,7 +23,6 @@
   CardContent,
   CardFooter,
 } from '@/components/ion/Card'
->>>>>>> 2361092c
 
 type FormValues = z.infer<typeof updateFocusedMembershipSchema>
 
@@ -126,55 +119,6 @@
           </CardTitle>
           <CardDescription>
             Choose which organization you want to work with
-<<<<<<< HEAD
-          </p>
-        </div>
-        <form onSubmit={handleSubmit(onSubmit)} className="space-y-4">
-          <div className="space-y-3">
-            <Controller
-              control={control}
-              name="organizationId"
-              render={({ field }) => (
-                <RadioGroup
-                  value={field.value}
-                  onValueChange={field.onChange}
-                  className="flex flex-col gap-2"
-                >
-                  {sortedOrganizations.map((org) => (
-                    <div
-                      key={org.id}
-                      className="flex items-center gap-2"
-                    >
-                      <RadioGroupItem value={org.id} id={org.id} />
-                      <label
-                        htmlFor={org.id}
-                        className="text-sm font-medium leading-none peer-disabled:cursor-not-allowed peer-disabled:opacity-70"
-                      >
-                        {org.name}
-                      </label>
-                    </div>
-                  ))}
-                </RadioGroup>
-              )}
-            />
-          </div>
-
-          {errors.organizationId && (
-            <ErrorLabel error={errors.organizationId} />
-          )}
-
-          <div className="mt-6">
-            <Button
-              type="submit"
-              disabled={isSubmitting || !selectedOrganizationId}
-              className="w-full"
-            >
-              {isSubmitting ? 'Switching...' : 'Switch Organization'}
-            </Button>
-          </div>
-        </form>
-      </div>
-=======
           </CardDescription>
         </CardHeader>
         <CardContent>
@@ -223,7 +167,6 @@
           </Button>
         </CardFooter>
       </Card>
->>>>>>> 2361092c
     </div>
   )
 }
