--- conflicted
+++ resolved
@@ -26,9 +26,10 @@
   isPublicRoute?: boolean
 }) {
   const pathname = usePathname()
-  const isBillingPortal = Boolean(pathname?.startsWith('/billing-portal'))
+  const isBillingPortal = Boolean(
+    pathname?.startsWith('/billing-portal')
+  )
   return (
-<<<<<<< HEAD
     <ThemeProvider
       attribute="class"
       defaultTheme="system"
@@ -40,22 +41,11 @@
         <AuthProvider values={authContext}>
           <PostHogProvider client={posthog}>
             <PostHogPageView user={authContext.user} />
-            <FeaturebaseMessenger />
+            {/* {!isPublicRoute && !isBillingPortal && <FeaturebaseMessenger />} */}
             {children}
           </PostHogProvider>
         </AuthProvider>
       </TrpcProvider>
     </ThemeProvider>
-=======
-    <TrpcProvider>
-      <AuthProvider values={authContext}>
-        <PostHogProvider client={posthog}>
-          <PostHogPageView user={authContext.user} />
-          {/* {!isPublicRoute && !isBillingPortal && <FeaturebaseMessenger />} */}
-          {children}
-        </PostHogProvider>
-      </AuthProvider>
-    </TrpcProvider>
->>>>>>> 247a014a
   )
 }