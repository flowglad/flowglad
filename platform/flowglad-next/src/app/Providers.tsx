'use client'
import posthog from 'posthog-js'
import { PostHogProvider } from 'posthog-js/react'
import type { AuthContextValues } from '../contexts/authContext'
import AuthProvider from '../contexts/authContext'
import TrpcProvider from '@/app/_trpc/Provider'
import PostHogPageView from './PostHogPageview'
<<<<<<< HEAD
import { ThemeProvider } from '@/components/theme-provider'
import FeaturebaseMessenger from './FeaturebaseMessenger'
=======
// import FeaturebaseMessenger from './FeaturebaseMessenger'
>>>>>>> 9f39e9f2
import { usePathname } from 'next/navigation'
if (typeof window !== 'undefined') {
  posthog.init(process.env.NEXT_PUBLIC_POSTHOG_KEY!, {
    api_host: process.env.NEXT_PUBLIC_POSTHOG_HOST,
    person_profiles: 'identified_only',
    capture_pageview: false, // Disable automatic pageview capture, as we capture manually
  })
}

export default function Providers({
  children,
  authContext,
  isPublicRoute,
}: {
  children: React.ReactNode
  authContext: Omit<
    AuthContextValues,
    'setOrganization' | 'authenticatedLoading'
  >
  isPublicRoute?: boolean
}) {
  const pathname = usePathname()
  const isBillingPortal = Boolean(
    pathname?.startsWith('/billing-portal')
  )
  return (
<<<<<<< HEAD
    <ThemeProvider
      attribute="class"
      defaultTheme="system"
      enableSystem
      disableTransitionOnChange
      storageKey="flowglad-theme"
    >
      <TrpcProvider>
        <AuthProvider values={authContext}>
          <PostHogProvider client={posthog}>
            <PostHogPageView user={authContext.user} />
            {/* {!isPublicRoute && !isBillingPortal && <FeaturebaseMessenger />} */}
            {children}
          </PostHogProvider>
        </AuthProvider>
      </TrpcProvider>
    </ThemeProvider>
=======
    <TrpcProvider>
      <AuthProvider values={authContext}>
        <PostHogProvider client={posthog}>
          <PostHogPageView user={authContext.user} />
          {/* !isPublicRoute && !isBillingPortal && <FeaturebaseMessenger /> */}
          {children}
        </PostHogProvider>
      </AuthProvider>
    </TrpcProvider>
>>>>>>> 9f39e9f2
  )
}<|MERGE_RESOLUTION|>--- conflicted
+++ resolved
@@ -5,13 +5,9 @@
 import AuthProvider from '../contexts/authContext'
 import TrpcProvider from '@/app/_trpc/Provider'
 import PostHogPageView from './PostHogPageview'
-<<<<<<< HEAD
+// import FeaturebaseMessenger from './FeaturebaseMessenger'
+import { usePathname } from 'next/navigation'
 import { ThemeProvider } from '@/components/theme-provider'
-import FeaturebaseMessenger from './FeaturebaseMessenger'
-=======
-// import FeaturebaseMessenger from './FeaturebaseMessenger'
->>>>>>> 9f39e9f2
-import { usePathname } from 'next/navigation'
 if (typeof window !== 'undefined') {
   posthog.init(process.env.NEXT_PUBLIC_POSTHOG_KEY!, {
     api_host: process.env.NEXT_PUBLIC_POSTHOG_HOST,
@@ -37,7 +33,6 @@
     pathname?.startsWith('/billing-portal')
   )
   return (
-<<<<<<< HEAD
     <ThemeProvider
       attribute="class"
       defaultTheme="system"
@@ -55,16 +50,5 @@
         </AuthProvider>
       </TrpcProvider>
     </ThemeProvider>
-=======
-    <TrpcProvider>
-      <AuthProvider values={authContext}>
-        <PostHogProvider client={posthog}>
-          <PostHogPageView user={authContext.user} />
-          {/* !isPublicRoute && !isBillingPortal && <FeaturebaseMessenger /> */}
-          {children}
-        </PostHogProvider>
-      </AuthProvider>
-    </TrpcProvider>
->>>>>>> 9f39e9f2
   )
 }