'use client'
import { useState } from 'react'
import { useAuthenticatedContext } from '@/contexts/authContext'
import { DetailLabel } from '@/components/DetailLabel'
import CopyableTextTableCell from '@/components/CopyableTextTableCell'
import { OrganizationMembersDataTable } from '@/app/settings/teammates/data-table'
import InviteUserToOrganizationModal from '@/components/forms/InviteUserToOrganizationModal'
import { Switch } from '@/components/ui/switch'
import { Label } from '@/components/ui/label'
import { Textarea } from '@/components/ui/textarea'
import { Button } from '@/components/ui/button'
import { trpc } from '@/app/_trpc/client'
import { toast } from 'sonner'
import FormModal from '@/components/forms/FormModal'
import { useFormContext } from 'react-hook-form'
import {
  FormField,
  FormItem,
  FormControl,
} from '@/components/ui/form'
import { z } from 'zod'
import analyzeCodebasePrompt from '@/prompts/analyze-codebase.md'
import { useCopyTextHandler } from '@/app/hooks/useCopyTextHandler'
import { cursorDeepLink } from '@/utils/cursor'

const codebaseMarkdownSchema = z.object({
  markdown: z.string(),
})

type CodebaseMarkdownFormData = z.infer<typeof codebaseMarkdownSchema>

const CodebaseMarkdownFormFields = () => {
  const form = useFormContext<CodebaseMarkdownFormData>()
  const copyPromptHandler = useCopyTextHandler({
    text: analyzeCodebasePrompt,
  })

  return (
    <div className="flex flex-col gap-3">
      <div className="flex gap-2">
        <Button
          type="button"
          variant="outline"
          size="sm"
          onClick={copyPromptHandler}
        >
          Copy analysis prompt
        </Button>
        <Button
          type="button"
          variant="outline"
          size="sm"
          onClick={() => {
            window.open(
              cursorDeepLink(analyzeCodebasePrompt),
<<<<<<< HEAD
              '_blank'
=======
              '_blank', 'noopener,noreferrer'
>>>>>>> 69e48a7e
            )
          }}
        >
          Open prompt in Cursor
        </Button>
      </div>
      <FormField
        control={form.control}
        name="markdown"
        render={({ field }) => (
          <FormItem className="mb-0">
            <FormControl>
              <Textarea
                {...field}
                placeholder="Enter your codebase overview..."
                className="font-mono text-sm"
              />
            </FormControl>
          </FormItem>
        )}
      />
    </div>
  )
}

const OrganizationSettingsTab = () => {
  const { organization } = useAuthenticatedContext()
  const [isInviteModalOpen, setIsInviteModalOpen] = useState(false)
  const [isCodebaseModalOpen, setIsCodebaseModalOpen] =
    useState(false)

  const utils = trpc.useUtils()

  const updateOrganizationMutation =
    trpc.organizations.update.useMutation({
      onSuccess: () => {
        toast.success('Organization settings updated successfully')
      },
      onError: (error) => {
        toast.error('Failed to update organization settings')
      },
    })

  const { data: codebaseMarkdown, isLoading: isLoadingMarkdown } =
    trpc.organizations.getCodebaseMarkdown.useQuery()

  const updateCodebaseMarkdownMutation =
    trpc.organizations.updateCodebaseMarkdown.useMutation({
      onSuccess: () => {
        toast.success('Codebase overview updated successfully')
        utils.organizations.getCodebaseMarkdown.invalidate()
      },
      onError: (error) => {
        toast.error('Failed to update codebase overview')
      },
    })

  if (!organization) {
    return <div>Loading...</div>
  }

  return (
    <div className="flex flex-col gap-8">
      <div>
        <div className="flex flex-col gap-6">
          <DetailLabel label="Name" value={organization.name} />
          <div className="flex flex-col gap-0.5">
            <div className="text-xs font-medium text-muted-foreground">
              ID
            </div>
            <CopyableTextTableCell copyText={organization.id}>
              {organization.id}
            </CopyableTextTableCell>
          </div>
          <div className="flex flex-col gap-0.5">
            <div className="flex items-center justify-between">
              <div className="space-y-0.5">
                <Label htmlFor="multiple-subscriptions">
                  Allow Multiple Subscriptions Per Customer
                </Label>
                <div className="text-xs text-muted-foreground">
                  Enable customers to have multiple active
                  subscriptions simultaneously
                </div>
              </div>
              <Switch
                id="multiple-subscriptions"
                checked={
                  organization.allowMultipleSubscriptionsPerCustomer ??
                  false
                }
                onCheckedChange={(checked) => {
                  updateOrganizationMutation.mutate({
                    organization: {
                      id: organization.id,
                      allowMultipleSubscriptionsPerCustomer: checked,
                    },
                  })
                }}
                disabled={updateOrganizationMutation.isPending}
              />
            </div>
          </div>
        </div>
      </div>

      <div>
        <OrganizationMembersDataTable
          title="Team"
          onInviteMember={() => setIsInviteModalOpen(true)}
        />
        <InviteUserToOrganizationModal
          isOpen={isInviteModalOpen}
          setIsOpen={setIsInviteModalOpen}
        />
      </div>

      <div>
        <div className="flex flex-col gap-2">
          <div className="flex items-center justify-between">
            <Label htmlFor="codebase-markdown">
              Codebase Overview
            </Label>
            <Button
              variant="outline"
              size="sm"
              onClick={() => setIsCodebaseModalOpen(true)}
            >
              Edit
            </Button>
          </div>
          <Textarea
            id="codebase-markdown"
            readOnly
            value={
              isLoadingMarkdown
                ? 'Loading...'
                : (codebaseMarkdown ?? '')
            }
            placeholder="No codebase overview available"
            className="min-h-[200px] font-mono text-sm"
          />
        </div>
      </div>

      <FormModal<CodebaseMarkdownFormData>
        isOpen={isCodebaseModalOpen}
        setIsOpen={setIsCodebaseModalOpen}
        title="Edit Codebase Overview"
        formSchema={codebaseMarkdownSchema}
        defaultValues={{
          markdown: codebaseMarkdown ?? '',
        }}
        onSubmit={async (data) => {
          await updateCodebaseMarkdownMutation.mutateAsync({
            markdown: data.markdown,
          })
        }}
        wide
      >
        <CodebaseMarkdownFormFields />
      </FormModal>
    </div>
  )
}

export default OrganizationSettingsTab<|MERGE_RESOLUTION|>--- conflicted
+++ resolved
@@ -53,11 +53,8 @@
           onClick={() => {
             window.open(
               cursorDeepLink(analyzeCodebasePrompt),
-<<<<<<< HEAD
-              '_blank'
-=======
-              '_blank', 'noopener,noreferrer'
->>>>>>> 69e48a7e
+              '_blank',
+              'noopener,noreferrer'
             )
           }}
         >
