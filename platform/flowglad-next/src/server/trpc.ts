--- conflicted
+++ resolved
@@ -2,12 +2,9 @@
 export const runtime = 'nodejs' // Force Node.js runtime
 
 import { TRPCError } from '@trpc/server'
+import { z } from 'zod'
 import { adminTransaction } from '@/db/adminTransaction'
-<<<<<<< HEAD
-import {
-  selectCustomerAndOrganizationByCustomerWhere,
-  selectCustomers,
-} from '@/db/tableMethods/customerMethods'
+import { selectCustomerAndOrganizationByCustomerWhere } from '@/db/tableMethods/customerMethods'
 import type { FeatureFlag } from '@/types'
 import { IS_DEV } from '@/utils/core'
 import { getCustomerBillingPortalOrganizationId } from '@/utils/customerBillingPortalState'
@@ -15,12 +12,6 @@
 import { t } from './coreTrpcObject'
 import { createTracingMiddleware } from './tracingMiddleware'
 import type { TRPCApiContext, TRPCContext } from './trpcContext'
-=======
-import { selectCustomerAndOrganizationByCustomerWhere } from '@/db/tableMethods/customerMethods'
-import { getCustomerBillingPortalOrganizationId } from '@/utils/customerBillingPortalState'
-import { IS_DEV } from '@/utils/core'
-import { z } from 'zod'
->>>>>>> 6cd04672
 
 // Create tracing middleware factory
 const tracingMiddlewareFactory = createTracingMiddleware()
