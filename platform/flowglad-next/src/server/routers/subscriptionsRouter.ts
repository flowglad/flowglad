import { TRPCError } from '@trpc/server'
import { z } from 'zod'
import {
  authenticatedProcedureComprehensiveTransaction,
  authenticatedProcedureTransaction,
  authenticatedTransaction,
} from '@/db/authenticatedTransaction'
import {
  PRICE_ID_DESCRIPTION,
  PRICE_SLUG_DESCRIPTION,
} from '@/db/schema/prices'
import { subscriptionItemClientSelectSchema } from '@/db/schema/subscriptionItems'
import {
  retryBillingRunInputSchema,
  subscriptionClientSelectSchema,
  subscriptionsPaginatedListSchema,
  subscriptionsPaginatedSelectSchema,
  subscriptionsTableRowDataSchema,
  updateSubscriptionPaymentMethodSchema,
} from '@/db/schema/subscriptions'
import { selectBillingPeriodById } from '@/db/tableMethods/billingPeriodMethods'
import { safelyInsertBillingRun } from '@/db/tableMethods/billingRunMethods'
import {
  selectCustomerByExternalIdAndOrganizationId,
  selectCustomerById,
} from '@/db/tableMethods/customerMethods'
import {
  selectPaymentMethodById,
  selectPaymentMethods,
} from '@/db/tableMethods/paymentMethodMethods'
import {
  selectPriceBySlugAndCustomerId,
  selectPriceProductAndOrganizationByPriceWhere,
} from '@/db/tableMethods/priceMethods'
import {
  isSubscriptionCurrent,
  selectDistinctSubscriptionProductNames,
  selectSubscriptionById,
  selectSubscriptionCountsByStatus,
  selectSubscriptionsPaginated,
  selectSubscriptionsTableRowData,
  updateSubscription,
} from '@/db/tableMethods/subscriptionMethods'
import {
  createPaginatedTableRowInputSchema,
  createPaginatedTableRowOutputSchema,
  idInputSchema,
  metadataSchema,
} from '@/db/tableUtils'
import { adjustSubscription } from '@/subscriptions/adjustSubscription'
import {
  createBillingRunInsert,
  executeBillingRun,
} from '@/subscriptions/billingRunHelpers'
import { cancelSubscriptionProcedureTransaction } from '@/subscriptions/cancelSubscription'
import { createSubscriptionWorkflow } from '@/subscriptions/createSubscription/workflow'
import {
  adjustSubscriptionInputSchema,
  scheduleSubscriptionCancellationSchema,
} from '@/subscriptions/schemas'
import {
  BillingPeriodStatus,
  IntervalUnit,
  PriceType,
  SubscriptionStatus,
} from '@/types'
import { generateOpenApiMetas, trpcToRest } from '@/utils/openapi'
import { addFeatureToSubscription } from '../mutations/addFeatureToSubscription'
import { protectedProcedure, router } from '../trpc'

const { openApiMetas, routeConfigs } = generateOpenApiMetas({
  resource: 'subscription',
  tags: ['Subscriptions'],
})

export const subscriptionsRouteConfigs = [
  ...routeConfigs,
  trpcToRest('subscriptions.adjust', {
    routeParams: ['id'],
  }),
  trpcToRest('subscriptions.cancel', {
    routeParams: ['id'],
  }),
]

const adjustSubscriptionProcedure = protectedProcedure
  .meta({
    openapi: {
      method: 'POST',
      path: '/api/v1/subscriptions/{id}/adjust',
      summary: 'Adjust Subscription',
      description:
        'Note: Immediate adjustments are in private preview (Please let us know you use this feature: https://github.com/flowglad/flowglad/issues/616). Adjustments at the end of the current billing period are generally available.',
      tags: ['Subscriptions'],
      protect: true,
    },
  })
  .input(adjustSubscriptionInputSchema)
  .output(
    z.object({
      subscription: subscriptionClientSelectSchema,
      subscriptionItems: subscriptionItemClientSelectSchema.array(),
    })
  )
  .mutation(
    authenticatedProcedureComprehensiveTransaction(
      async ({ input, transaction, ctx }) => {
        if (!ctx.organization) {
          throw new TRPCError({
            code: 'BAD_REQUEST',
            message: 'Organization not found',
          })
        }
        const { subscription, subscriptionItems } =
          await adjustSubscription(
            input,
            ctx.organization,
            transaction
          )
        return {
          result: {
            subscription: {
              ...subscription,
              current: isSubscriptionCurrent(
                subscription.status,
                subscription.cancellationReason
              ),
            },
            subscriptionItems,
          },
        }
      }
    )
  )

const cancelSubscriptionProcedure = protectedProcedure
  .meta({
    openapi: {
      method: 'POST',
      path: '/api/v1/subscriptions/{id}/cancel',
      summary: 'Cancel Subscription',
      tags: ['Subscriptions'],
      protect: true,
    },
  })
  .input(scheduleSubscriptionCancellationSchema)
  .output(
    z.object({
      subscription: subscriptionClientSelectSchema,
    })
  )
  .mutation(
    authenticatedProcedureComprehensiveTransaction(
      cancelSubscriptionProcedureTransaction
    )
  )

const listSubscriptionsProcedure = protectedProcedure
  .meta(openApiMetas.LIST)
  .input(subscriptionsPaginatedSelectSchema)
  .output(subscriptionsPaginatedListSchema)
  .query(async ({ input, ctx }) => {
    return authenticatedTransaction(
      async ({ transaction }) => {
        const result = await selectSubscriptionsPaginated(
          input,
          transaction
        )
        return {
          ...result,
          data: result.data.map((subscription) => ({
            ...subscription,
            current: isSubscriptionCurrent(
              subscription.status,
              subscription.cancellationReason
            ),
          })),
        }
      },
      {
        apiKey: ctx.apiKey,
      }
    )
  })

const getSubscriptionProcedure = protectedProcedure
  .meta(openApiMetas.GET)
  .input(idInputSchema)
  .output(z.object({ subscription: subscriptionClientSelectSchema }))
  .query(async ({ input, ctx }) => {
    return authenticatedTransaction(
      async ({ transaction }) => {
        const subscription = await selectSubscriptionById(
          input.id,
          transaction
        )
        return {
          subscription: {
            ...subscription,
            current: isSubscriptionCurrent(
              subscription.status,
              subscription.cancellationReason
            ),
          },
        }
      },
      {
        apiKey: ctx.apiKey,
      }
    )
  })

export const createSubscriptionInputSchema = z
  .object({
    customerId: z
      .string()
      .optional()
      .describe(
        'The internal ID of the customer. If not provided, customerExternalId is required.'
      ),
    customerExternalId: z
      .string()
      .optional()
      .describe(
        'The external ID of the customer. If not provided, customerId is required.'
      ),
    priceId: z.string().optional().describe(PRICE_ID_DESCRIPTION),
    priceSlug: z.string().optional().describe(PRICE_SLUG_DESCRIPTION),
    quantity: z
      .number()
      .optional()
      .describe(
        'The quantity of the price purchased. If not provided, defaults to 1.'
      ),
    startDate: z
      .date()
      .optional()
      .describe(
        'The time when the subscription starts. If not provided, defaults to current time.'
      ),
    interval: z
      .nativeEnum(IntervalUnit)
      .optional()
      .describe(
        'The interval of the subscription. If not provided, defaults to the interval of the price provided by ' +
          '`priceId` or `priceSlug`.'
      ),
    intervalCount: z
      .number()
      .optional()
      .describe(
        'The number of intervals that each billing period will last. If not provided, defaults to 1'
      ),
    trialEnd: z
      .number()
      .optional()
      .describe(
        `Epoch time in milliseconds of when the trial ends. If not provided, defaults to startDate + the associated price's trialPeriodDays`
      ),
    metadata: metadataSchema.optional(),
    name: z
      .string()
      .optional()
      .describe(
        `The name of the subscription. If not provided, defaults ` +
          `to the name of the product associated with the price provided by 'priceId' or 'priceSlug'.`
      ),
    defaultPaymentMethodId: z
      .string()
      .optional()
      .describe(
        `The default payment method to use when attempting to run charges for the subscription.` +
          `If not provided, the customer's default payment method will be used. ` +
          `If no default payment method is present, charges will not run. ` +
          `If no default payment method is provided and there is a trial ` +
          `period for the subscription, ` +
          `the subscription will enter 'trial_ended' status at the end of the trial period.`
      ),
    backupPaymentMethodId: z
      .string()
      .optional()
      .describe(
        `The payment method to try if charges for the subscription fail with the default payment method.`
      ),
    // FIXME: Consider exposing preserveBillingCycleAnchor to the API
  })
  .refine(
    (data) =>
      data.customerId
        ? !data.customerExternalId
        : !!data.customerExternalId,
    {
      message:
        'Either customerId or customerExternalId must be provided, but not both',
      path: ['customerId'],
    }
  )
  .refine(
    (data) => (data.priceId ? !data.priceSlug : !!data.priceSlug),
    {
      message:
        'Either priceId or priceSlug must be provided, but not both',
      path: ['priceId'],
    }
  )

const createSubscriptionProcedure = protectedProcedure
  .meta(openApiMetas.POST)
  .input(createSubscriptionInputSchema)
  .output(z.object({ subscription: subscriptionClientSelectSchema }))
  .mutation(
    authenticatedProcedureComprehensiveTransaction(
      async ({ input, transaction, ctx }) => {
        if (!ctx.organization) {
          throw new TRPCError({
            code: 'BAD_REQUEST',
            message: 'Organization not found',
          })
        }

        // Resolve customer ID from either customerId or customerExternalId
        let customer
        if (input.customerId) {
          customer = await selectCustomerById(
            input.customerId,
            transaction
          )
        } else if (input.customerExternalId) {
          customer =
            await selectCustomerByExternalIdAndOrganizationId(
              {
                externalId: input.customerExternalId,
                organizationId: ctx.organization.id,
              },
              transaction
            )
          if (!customer) {
            throw new TRPCError({
              code: 'NOT_FOUND',
              message: `Customer with externalId ${input.customerExternalId} not found`,
            })
          }
        } else {
          throw new TRPCError({
            code: 'BAD_REQUEST',
            message:
              'Either customerId or customerExternalId must be provided',
          })
        }

        // Resolve price ID from either priceId or priceSlug
        let resolvedPriceId: string
        if (input.priceId) {
          resolvedPriceId = input.priceId
        } else if (input.priceSlug) {
          const price = await selectPriceBySlugAndCustomerId(
            {
              slug: input.priceSlug,
              customerId: customer.id,
            },
            transaction
          )
          if (!price) {
            throw new TRPCError({
              code: 'NOT_FOUND',
              message: `Price with slug "${input.priceSlug}" not found for this customer's pricing model`,
            })
          }
          resolvedPriceId = price.id
        } else {
          throw new TRPCError({
            code: 'BAD_REQUEST',
            message: 'Either priceId or priceSlug must be provided',
          })
        }

        const priceResult =
          await selectPriceProductAndOrganizationByPriceWhere(
            {
              id: resolvedPriceId,
            },
            transaction
          )
        if (priceResult.length === 0) {
          throw new TRPCError({
            code: 'NOT_FOUND',
            message: `Price with id "${resolvedPriceId}" not found`,
          })
        }
        const { price, product, organization } = priceResult[0]
        const defaultPaymentMethod = input.defaultPaymentMethodId
          ? await selectPaymentMethodById(
              input.defaultPaymentMethodId,
              transaction
            )
          : undefined
        const backupPaymentMethod = input.backupPaymentMethodId
          ? await selectPaymentMethodById(
              input.backupPaymentMethodId,
              transaction
            )
          : undefined
        if (price.type === PriceType.SinglePayment) {
          throw new TRPCError({
            code: 'BAD_REQUEST',
            message: `Price ${resolvedPriceId} is a single payment price and cannot be used to create a subscription.`,
          })
        }
        const startDate = input.startDate ?? new Date()
        const defaultTrialEnd = price.trialPeriodDays
          ? new Date(
              startDate.getTime() +
                price.trialPeriodDays * 24 * 60 * 60 * 1000
            )
          : undefined
        const trialEnd = input.trialEnd ?? defaultTrialEnd
        const output = await createSubscriptionWorkflow(
          {
            customer,
            organization,
            product,
            price,
            quantity: input.quantity ?? 1,
            interval: input.interval ?? price.intervalUnit,
            intervalCount: input.intervalCount ?? price.intervalCount,
            trialEnd: trialEnd ? new Date(trialEnd) : undefined,
            metadata: input.metadata,
            name: input.name,
            startDate,
            defaultPaymentMethod,
            backupPaymentMethod,
            livemode: ctx.livemode,
            autoStart: true,
            // FIXME: Uncomment if we decide to expose preserveBillingCycleAnchor in the API
            // preserveBillingCycleAnchor: input.preserveBillingCycleAnchor ?? false,
          },
          transaction
        )
        const finalResult = {
          subscription: {
            ...output.result.subscription,
            current: isSubscriptionCurrent(
              output.result.subscription.status,
              output.result.subscription.cancellationReason
            ),
          },
        }

        return {
          ...output,
          result: {
            ...output.result,
            ...finalResult,
          },
        }
      }
    )
  )

const getCountsByStatusProcedure = protectedProcedure
  .input(z.object({}))
  .output(
    z.array(
      z.object({
        status: z.nativeEnum(SubscriptionStatus),
        count: z.number(),
      })
    )
  )
  .query(async ({ ctx }) => {
    return authenticatedTransaction(
      async ({ transaction }) => {
        return selectSubscriptionCountsByStatus(transaction)
      },
      {
        apiKey: ctx.apiKey,
      }
    )
  })

const getTableRows = protectedProcedure
  .input(
    createPaginatedTableRowInputSchema(
      z.object({
        status: z.nativeEnum(SubscriptionStatus).optional(),
        customerId: z.string().optional(),
        organizationId: z.string().optional(),
        productName: z.string().optional(),
      })
    )
  )
  .output(
    createPaginatedTableRowOutputSchema(
      subscriptionsTableRowDataSchema
    )
  )
  .query(
    authenticatedProcedureTransaction(selectSubscriptionsTableRowData)
  )

// TRPC-only procedure, not exposed as REST API
const updatePaymentMethodProcedure = protectedProcedure
  .input(updateSubscriptionPaymentMethodSchema)
  .output(
    z.object({
      subscription: subscriptionClientSelectSchema,
    })
  )
  .mutation(
    authenticatedProcedureTransaction(
      async ({ input, transaction }) => {
        const subscription = await selectSubscriptionById(
          input.id,
          transaction
        )

        // Verify the payment method exists and belongs to the same customer
        const paymentMethod = await selectPaymentMethodById(
          input.paymentMethodId,
          transaction
        )

        if (paymentMethod.customerId !== subscription.customerId) {
          throw new TRPCError({
            code: 'BAD_REQUEST',
            message:
              'Payment method does not belong to the subscription customer',
          })
        }

        // Update the subscription with the new payment method
        const updatedSubscription = await updateSubscription(
          {
            id: subscription.id,
            defaultPaymentMethodId: input.paymentMethodId,
            renews: subscription.renews,
          },
          transaction
        )

        return {
          subscription: {
            ...updatedSubscription,
            current: isSubscriptionCurrent(
              updatedSubscription.status,
              updatedSubscription.cancellationReason
            ),
          },
        }
      }
    )
  )
const retryBillingRunProcedure = protectedProcedure
  .input(retryBillingRunInputSchema)
  .output(z.object({ message: z.string() }))
  .mutation(async ({ input, ctx }) => {
    const result = await authenticatedTransaction(
      async ({ transaction }) => {
        const billingPeriod = await selectBillingPeriodById(
          input.billingPeriodId,
          transaction
        )
        if (billingPeriod.status === BillingPeriodStatus.Completed) {
          throw new TRPCError({
            code: 'BAD_REQUEST',
            message: 'Billing period is already completed',
          })
        }
        if (billingPeriod.status === BillingPeriodStatus.Canceled) {
          throw new TRPCError({
            code: 'BAD_REQUEST',
            message: 'Billing period is already canceled',
          })
        }
        if (billingPeriod.status === BillingPeriodStatus.Upcoming) {
          throw new TRPCError({
            code: 'BAD_REQUEST',
            message: 'Billing period is already upcoming',
          })
        }
        const subscription = await selectSubscriptionById(
          billingPeriod.subscriptionId,
          transaction
        )
        const paymentMethod = subscription.defaultPaymentMethodId
          ? await selectPaymentMethodById(
              subscription.defaultPaymentMethodId,
              transaction
            )
          : (
              await selectPaymentMethods(
                {
                  customerId: subscription.customerId,
                  default: true,
                },
                transaction
              )
            )[0]

        if (!paymentMethod) {
          throw new TRPCError({
            code: 'BAD_REQUEST',
            message: 'No payment method found for subscription',
          })
        }

        const billingRunInsert = createBillingRunInsert({
          billingPeriod,
          scheduledFor: new Date(),
          paymentMethod,
        })
        return safelyInsertBillingRun(billingRunInsert, transaction)
      },
      { apiKey: ctx.apiKey }
    )
    const billingRun = await executeBillingRun(result.id)
    if (!billingRun) {
      throw new TRPCError({
        code: 'BAD_REQUEST',
        message: 'Failed to execute billing run',
      })
    }
    return {
      message: 'Billing run executed',
    }
  })

const getProductOptionsProcedure = protectedProcedure
  .input(z.object({}).optional())
  .output(z.array(z.string()))
  .query(async ({ ctx }) => {
    return authenticatedTransaction(
      async ({ transaction, organizationId }) => {
        return selectDistinctSubscriptionProductNames(
          organizationId,
          transaction
        )
      },
      {
        apiKey: ctx.apiKey,
      }
    )
  })

export const subscriptionsRouter = router({
  adjust: adjustSubscriptionProcedure,
  cancel: cancelSubscriptionProcedure,
  list: listSubscriptionsProcedure,
  get: getSubscriptionProcedure,
  create: createSubscriptionProcedure,
  getCountsByStatus: getCountsByStatusProcedure,
  retryBillingRunProcedure,
  getTableRows,
  updatePaymentMethod: updatePaymentMethodProcedure,
<<<<<<< HEAD
  getProductOptions: getProductOptionsProcedure,
=======
  addFeatureToSubscription,
>>>>>>> b791f232
})<|MERGE_RESOLUTION|>--- conflicted
+++ resolved
@@ -652,9 +652,6 @@
   retryBillingRunProcedure,
   getTableRows,
   updatePaymentMethod: updatePaymentMethodProcedure,
-<<<<<<< HEAD
   getProductOptions: getProductOptionsProcedure,
-=======
   addFeatureToSubscription,
->>>>>>> b791f232
 })