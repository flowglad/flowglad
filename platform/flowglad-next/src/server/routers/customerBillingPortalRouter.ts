<<<<<<< HEAD
=======
import {
  router,
  publicProcedure,
  customerProtectedProcedure,
  protectedProcedure,
} from '../trpc'
import { z } from 'zod'
>>>>>>> 6cd04672
import { TRPCError } from '@trpc/server'
import { headers } from 'next/headers'
import { z } from 'zod'
import {
  adminTransaction,
  comprehensiveAdminTransaction,
} from '@/db/adminTransaction'
<<<<<<< HEAD
import {
  authenticatedProcedureTransaction,
  authenticatedTransaction,
} from '@/db/authenticatedTransaction'
=======
import { selectOrganizationById } from '@/db/tableMethods/organizationMethods'
import {
  selectCustomers,
  setUserIdForCustomerRecords,
} from '@/db/tableMethods/customerMethods'
import {
  customerBillingCreateAddPaymentMethodSession,
  customerBillingCreatePricedCheckoutSession,
  customerBillingTransaction,
  setDefaultPaymentMethodForCustomer,
} from '@/utils/bookkeeping/customerBilling'
import { authenticatedTransaction } from '@/db/authenticatedTransaction'
import { customerClientSelectSchema } from '@/db/schema/customers'
>>>>>>> 6cd04672
import {
  checkoutSessionClientSelectSchema,
  customerBillingCreatePricedCheckoutSessionInputSchema,
} from '@/db/schema/checkoutSessions'
import { customerClientSelectSchema } from '@/db/schema/customers'
import { invoiceWithLineItemsClientSchema } from '@/db/schema/invoiceLineItems'
import { paymentMethodClientSelectSchema } from '@/db/schema/paymentMethods'
import { pricingModelWithProductsAndUsageMetersSchema } from '@/db/schema/prices'
import { purchaseClientSelectSchema } from '@/db/schema/purchases'
import { subscriptionClientSelectSchema } from '@/db/schema/subscriptions'
import { selectBetterAuthUserById } from '@/db/tableMethods/betterAuthSchemaMethods'
import {
  selectCustomers,
  setUserIdForCustomerRecords,
} from '@/db/tableMethods/customerMethods'
import { selectOrganizationById } from '@/db/tableMethods/organizationMethods'
import {
<<<<<<< HEAD
  isSubscriptionCurrent,
  isSubscriptionInTerminalState,
  selectSubscriptionById,
=======
  selectSubscriptionById,
  isSubscriptionInTerminalState,
  isSubscriptionCurrent,
>>>>>>> 6cd04672
} from '@/db/tableMethods/subscriptionMethods'
import { selectUsers } from '@/db/tableMethods/userMethods'
import { scheduleSubscriptionCancellation } from '@/subscriptions/cancelSubscription'
import {
  richSubscriptionClientSelectSchema,
  subscriptionCancellationParametersSchema,
} from '@/subscriptions/schemas'
import { SubscriptionCancellationArrangement } from '@/types'
import { auth } from '@/utils/auth'
import { betterAuthUserToApplicationUser } from '@/utils/authHelpers'
import {
<<<<<<< HEAD
  customerBillingCreateAddPaymentMethodSession,
  customerBillingCreatePricedCheckoutSession,
  customerBillingTransaction,
  setDefaultPaymentMethodForCustomer,
} from '@/utils/bookkeeping/customerBilling'
import core from '@/utils/core'
import { setCustomerBillingPortalOrganizationId } from '@/utils/customerBillingPortalState'
=======
  setCustomerBillingPortalOrganizationId,
  getCustomerBillingPortalOrganizationId,
} from '@/utils/customerBillingPortalState'
import { selectBetterAuthUserById } from '@/db/tableMethods/betterAuthSchemaMethods'
import { headers } from 'next/headers'
>>>>>>> 6cd04672
import {
  customerProtectedProcedure,
  publicProcedure,
  router,
} from '../trpc'

/**
 * Description for customerId input fields in customer billing portal procedures.
 */
const CUSTOMER_ID_DESCRIPTION =
  'The customer ID for this operation. Must match a customer the authenticated user has access to.'

// Enhanced getBilling procedure with pagination support for invoices
const getBillingProcedure = customerProtectedProcedure
  .input(
    z.object({
      customerId: z.string().describe(CUSTOMER_ID_DESCRIPTION),
      invoicePagination: z
        .object({
          page: z.number().int().min(1).default(1),
          pageSize: z.number().int().min(1).max(100).default(10),
        })
        .optional()
        .describe('Pagination parameters for invoices'),
    })
  )
  .output(
    z.object({
      customer: customerClientSelectSchema,
      subscriptions: richSubscriptionClientSelectSchema.array(),
      invoices: invoiceWithLineItemsClientSchema.array(),
      invoicePagination: z
        .object({
          page: z.number(),
          pageSize: z.number(),
          totalCount: z.number(),
          totalPages: z.number(),
        })
        .optional()
        .describe('Pagination metadata for invoices'),
      paymentMethods: paymentMethodClientSelectSchema.array(),
      purchases: purchaseClientSelectSchema.array(),
      currentSubscriptions: richSubscriptionClientSelectSchema
        .array()
        .optional()
        .describe(
          'The current subscriptions for the customer. By default, customers can only have one active subscription at a time. This will only return multiple subscriptions if you have enabled multiple subscriptions per customer.'
        ),
      currentSubscription: richSubscriptionClientSelectSchema
        .optional()
        .describe(
          'The most recently created current subscription for the customer. If createdAt timestamps tie, the most recently updated subscription will be returned. If updatedAt also ties, subscription id is used as the final tiebreaker.'
        ),
      catalog: pricingModelWithProductsAndUsageMetersSchema,
      pricingModel: pricingModelWithProductsAndUsageMetersSchema,
    })
  )
  .query(async ({ ctx, input }) => {
    const { customer, organizationId } = ctx

    if (!organizationId) {
      throw new TRPCError({
        code: 'BAD_REQUEST',
        message: 'organizationId is required',
      })
    }

    const {
      pricingModel,
      invoices,
      paymentMethods,
      currentSubscriptions,
      currentSubscription,
      purchases,
      subscriptions,
    } = await authenticatedTransaction(
      async ({ transaction }) => {
        return customerBillingTransaction(
          {
            externalId: customer.externalId,
            organizationId,
          },
          transaction
        )
      },
      {
        apiKey: ctx.apiKey,
        customerId: customer.id,
      }
    )

    // Apply pagination to invoices if requested
    let paginatedInvoices = invoices
    let invoicePaginationMetadata:
      | {
          page: number
          pageSize: number
          totalCount: number
          totalPages: number
        }
      | undefined

    if (input.invoicePagination) {
      const { page, pageSize } = input.invoicePagination
      const totalCount = invoices.length
      const totalPages = Math.ceil(totalCount / pageSize)
      const startIndex = (page - 1) * pageSize
      const endIndex = startIndex + pageSize

      paginatedInvoices = invoices.slice(startIndex, endIndex)

      invoicePaginationMetadata = {
        page,
        pageSize,
        totalCount,
        totalPages,
      }
    }

    return {
      customer,
      invoices: paginatedInvoices,
      invoicePagination: invoicePaginationMetadata,
      paymentMethods,
      currentSubscriptions: currentSubscriptions.map((item) =>
        richSubscriptionClientSelectSchema.parse(item)
      ),
      currentSubscription: currentSubscription
        ? richSubscriptionClientSelectSchema.parse(
            currentSubscription
          )
        : undefined,
      purchases,
      subscriptions,
      catalog: pricingModel,
      pricingModel,
    }
  })

// cancelSubscription procedure - copy from subscriptionsRouter
const cancelSubscriptionProcedure = customerProtectedProcedure
  .input(
    z.object({
      customerId: z.string().describe(CUSTOMER_ID_DESCRIPTION),
      id: z.string().describe('The subscription ID to cancel'),
      cancellation: subscriptionCancellationParametersSchema,
    })
  )
  .output(
    z.object({
      subscription: subscriptionClientSelectSchema,
    })
  )
  .mutation(async ({ input, ctx }) => {
    const { customer, livemode } = ctx

    // First transaction: Validate cancellation is allowed (customer-scoped RLS)
    await authenticatedTransaction(
      async ({ transaction }) => {
        // Verify the subscription belongs to the customer
        const subscription = await selectSubscriptionById(
          input.id,
          transaction
        )

        if (subscription.customerId !== customer.id) {
          throw new TRPCError({
            code: 'FORBIDDEN',
            message:
              'You do not have permission to cancel this subscription',
          })
        }

        // Check subscription is not in terminal state
        if (isSubscriptionInTerminalState(subscription.status)) {
          throw new TRPCError({
            code: 'BAD_REQUEST',
            message:
              'Subscription is already in a terminal state and cannot be cancelled',
          })
        }

        // Check subscription renews (non-renewing subscriptions can't be cancelled)
        if (!subscription.renews) {
          throw new TRPCError({
            code: 'BAD_REQUEST',
            message: 'Non-renewing subscriptions cannot be cancelled',
          })
        }

        if (subscription.cancelScheduledAt) {
          throw new TRPCError({
            code: 'BAD_REQUEST',
            message:
              'Cancellation already scheduled for this subscription',
          })
        }

        // Customers can only cancel at end of billing period
        if (
          input.cancellation.timing ===
          SubscriptionCancellationArrangement.Immediately
        ) {
          throw new TRPCError({
            code: 'BAD_REQUEST',
            message:
              'Immediate cancellation is not available through the customer billing portal',
          })
        }

        if (
          input.cancellation.timing ===
          SubscriptionCancellationArrangement.AtFutureDate
        ) {
          throw new TRPCError({
            code: 'BAD_REQUEST',
            message:
              'Future date cancellation is not available through the customer billing portal',
          })
        }
      },
      {
        apiKey: ctx.apiKey,
        customerId: customer.id,
      }
    )

    // Second transaction: Actually perform the cancellation (admin-scoped, bypasses RLS)
    // Note: Validation above ensures only AtEndOfCurrentBillingPeriod reaches here
    return await comprehensiveAdminTransaction(
      async ({ transaction }) => {
        const subscription = await scheduleSubscriptionCancellation(
          input,
          transaction
        )
        return {
          result: {
            subscription: {
              ...subscription,
              current: isSubscriptionCurrent(
                subscription.status,
                subscription.cancellationReason
              ),
            },
          },
          eventsToInsert: [],
        }
      },
      {
        livemode,
      }
    )
  })

// requestMagicLink procedure
const requestMagicLinkProcedure = publicProcedure
  .input(
    z.object({
      organizationId: z.string().describe('The organization ID'),
      email: z.email().describe('The customer email address'),
    })
  )
  .output(
    z.object({
      success: z.boolean(),
    })
  )
  .mutation(async ({ input }) => {
    const { organizationId, email } = input

    try {
      // Verify organization exists
      const organization = await adminTransaction(
        async ({ transaction }) => {
          return selectOrganizationById(organizationId, transaction)
        }
      )

      if (!organization) {
        throw new TRPCError({
          code: 'NOT_FOUND',
          message: 'Organization not found',
        })
      }

      // Set the organization ID for the billing portal session
      await setCustomerBillingPortalOrganizationId(organizationId)

      // Check if customers exist and handle user creation/linking in single transaction
      await adminTransaction(async ({ transaction }) => {
        // Find livemode customers by email and organizationId
        const customers = await selectCustomers(
          {
            email,
            organizationId,
            livemode: true,
          },
          transaction
        )

        if (customers.length > 0) {
          // Customer found - proceed with user account handling
          const [user] = await selectUsers({ email }, transaction)

          let userId: string

          if (!user || !user.betterAuthId) {
            // Create new user account for the customer
            const result = await auth.api.createUser({
              body: {
                email,
                password: core.nanoid(),
                name: customers
                  .map((customer) => customer.name)
                  .join(' '),
              },
            })
            const safelyCreatedUser =
              await betterAuthUserToApplicationUser(result.user)
            userId = safelyCreatedUser.id

            // Link customers to the new user
            await setUserIdForCustomerRecords(
              { customerEmail: email, userId },
              transaction
            )
          } else {
            userId = user.id

            // If some customers have no user id, set the user id for the customers
            if (
              customers.some((customer) => customer.userId === null)
            ) {
              await setUserIdForCustomerRecords(
                { customerEmail: email, userId },
                transaction
              )
            }
          }

          // Get better auth user for email verification status
          await selectBetterAuthUserById(
            user.betterAuthId!,
            transaction
          )
        }
        // Always return success (even if no customer found) for security
        return { success: true }
      })

      await auth.api.signInMagicLink({
        body: {
          email, // required
          callbackURL: core.safeUrl(
            `/billing-portal/${organizationId}/magic-link-success`,
            core.NEXT_PUBLIC_APP_URL
          ),
        },
        // This endpoint requires session cookies.
        headers: await headers(),
      })

      return { success: true }
    } catch (error) {
      console.error('requestMagicLinkProcedure error:', error)
      if (!core.IS_PROD) {
        throw error
      }
      // If organization not found, throw error
      if (error instanceof TRPCError && error.code === 'NOT_FOUND') {
        throw error
      }
      // For any other errors, quietly return success for security
      return { success: true }
    }
  })

// createAddPaymentMethodSession procedure
const createAddPaymentMethodSessionProcedure =
  customerProtectedProcedure
    .input(
      z.object({
        customerId: z.string().describe(CUSTOMER_ID_DESCRIPTION),
      })
    )
    .output(
      z.object({
        sessionUrl: z.url().describe('The Stripe setup session URL'),
      })
    )
    .mutation(async ({ ctx }) => {
      const { customer } = ctx

      // Check if customer exists and throw early
      if (!customer) {
        throw new TRPCError({
          code: 'FORBIDDEN',
          message:
            'You do not have permission to create a payment method setup session',
        })
      }

      // Customer should never be undefined at this point
      const session =
        await customerBillingCreateAddPaymentMethodSession(customer)
      return {
        sessionUrl: session.url,
      }
    })

// setDefaultPaymentMethod procedure
const setDefaultPaymentMethodProcedure = customerProtectedProcedure
  .input(
    z.object({
      customerId: z.string().describe(CUSTOMER_ID_DESCRIPTION),
      paymentMethodId: z
        .string()
        .describe('The payment method ID to set as default'),
    })
  )
  .output(
    z.object({
      success: z.boolean(),
      paymentMethod: paymentMethodClientSelectSchema,
    })
  )
  .mutation(async ({ input, ctx }) => {
    const { customer } = ctx
    const { paymentMethodId } = input

    return authenticatedTransaction(
      async ({ transaction }) => {
        const { paymentMethod } =
          await setDefaultPaymentMethodForCustomer(
            {
              paymentMethodId,
            },
            transaction
          )

        if (paymentMethod.customerId !== customer.id) {
          throw new TRPCError({
            code: 'FORBIDDEN',
            message:
              'You do not have permission to update this payment method',
          })
        }

        return {
          success: true,
          paymentMethod,
        }
      },
      {
        apiKey: ctx.apiKey,
        customerId: customer.id,
      }
    )
  })

// Get all customers for an email at an organization
// Uses protectedProcedure instead of customerProtectedProcedure because
// this is called before a customer is selected (on the select-customer page)
const getCustomersForUserAndOrganizationProcedure = protectedProcedure
  .input(z.object({}))
  .output(
    z.object({
      customers: customerClientSelectSchema.array(),
    })
  )
  .query(async ({ ctx }) => {
    if (!ctx.user) {
      throw new TRPCError({
        code: 'UNAUTHORIZED',
        message: 'User is required',
      })
    }

    const userId = ctx.user.id
    const organizationId =
      await getCustomerBillingPortalOrganizationId()
    if (!organizationId) {
      throw new TRPCError({
        code: 'BAD_REQUEST',
        message: 'organizationId is required',
      })
    }

    const customers = await authenticatedTransaction(
      async ({ transaction }) => {
        return selectCustomers(
          {
            userId,
            organizationId,
            livemode: true,
          },
          transaction
        )
      }
    )
    return { customers }
  })

const createCheckoutSessionWithPriceProcedure =
  customerProtectedProcedure
    .input(
      z.object({
        customerId: z.string().describe(CUSTOMER_ID_DESCRIPTION),
        checkoutSession:
          customerBillingCreatePricedCheckoutSessionInputSchema,
      })
    )
    .output(
      z.object({
        checkoutSession: checkoutSessionClientSelectSchema,
      })
    )
    .mutation(async ({ input, ctx }) => {
      const checkoutSessionInput = input.checkoutSession
      return await customerBillingCreatePricedCheckoutSession({
        checkoutSessionInput,
        customer: ctx.customer,
      })
    })

const createAddPaymentMethodCheckoutSessionProcedure =
  customerProtectedProcedure
    .input(
      z.object({
        customerId: z.string().describe(CUSTOMER_ID_DESCRIPTION),
      })
    )
    .output(
      z.object({
        checkoutSession: checkoutSessionClientSelectSchema,
      })
    )
    .mutation(async ({ input, ctx }) => {
      return await customerBillingCreateAddPaymentMethodSession(
        ctx.customer
      )
    })

export const customerBillingPortalRouter = router({
  getBilling: getBillingProcedure,
  cancelSubscription: cancelSubscriptionProcedure,
  requestMagicLink: requestMagicLinkProcedure,
  createAddPaymentMethodSession:
    createAddPaymentMethodSessionProcedure,
  setDefaultPaymentMethod: setDefaultPaymentMethodProcedure,
  createCheckoutSessionWithPrice:
    createCheckoutSessionWithPriceProcedure,
  createAddPaymentMethodCheckoutSession:
    createAddPaymentMethodCheckoutSessionProcedure,
  getCustomersForUserAndOrganization:
    getCustomersForUserAndOrganizationProcedure,
})<|MERGE_RESOLUTION|>--- conflicted
+++ resolved
@@ -1,13 +1,3 @@
-<<<<<<< HEAD
-=======
-import {
-  router,
-  publicProcedure,
-  customerProtectedProcedure,
-  protectedProcedure,
-} from '../trpc'
-import { z } from 'zod'
->>>>>>> 6cd04672
 import { TRPCError } from '@trpc/server'
 import { headers } from 'next/headers'
 import { z } from 'zod'
@@ -15,26 +5,7 @@
   adminTransaction,
   comprehensiveAdminTransaction,
 } from '@/db/adminTransaction'
-<<<<<<< HEAD
-import {
-  authenticatedProcedureTransaction,
-  authenticatedTransaction,
-} from '@/db/authenticatedTransaction'
-=======
-import { selectOrganizationById } from '@/db/tableMethods/organizationMethods'
-import {
-  selectCustomers,
-  setUserIdForCustomerRecords,
-} from '@/db/tableMethods/customerMethods'
-import {
-  customerBillingCreateAddPaymentMethodSession,
-  customerBillingCreatePricedCheckoutSession,
-  customerBillingTransaction,
-  setDefaultPaymentMethodForCustomer,
-} from '@/utils/bookkeeping/customerBilling'
 import { authenticatedTransaction } from '@/db/authenticatedTransaction'
-import { customerClientSelectSchema } from '@/db/schema/customers'
->>>>>>> 6cd04672
 import {
   checkoutSessionClientSelectSchema,
   customerBillingCreatePricedCheckoutSessionInputSchema,
@@ -52,15 +23,9 @@
 } from '@/db/tableMethods/customerMethods'
 import { selectOrganizationById } from '@/db/tableMethods/organizationMethods'
 import {
-<<<<<<< HEAD
   isSubscriptionCurrent,
   isSubscriptionInTerminalState,
   selectSubscriptionById,
-=======
-  selectSubscriptionById,
-  isSubscriptionInTerminalState,
-  isSubscriptionCurrent,
->>>>>>> 6cd04672
 } from '@/db/tableMethods/subscriptionMethods'
 import { selectUsers } from '@/db/tableMethods/userMethods'
 import { scheduleSubscriptionCancellation } from '@/subscriptions/cancelSubscription'
@@ -72,23 +37,19 @@
 import { auth } from '@/utils/auth'
 import { betterAuthUserToApplicationUser } from '@/utils/authHelpers'
 import {
-<<<<<<< HEAD
   customerBillingCreateAddPaymentMethodSession,
   customerBillingCreatePricedCheckoutSession,
   customerBillingTransaction,
   setDefaultPaymentMethodForCustomer,
 } from '@/utils/bookkeeping/customerBilling'
 import core from '@/utils/core'
-import { setCustomerBillingPortalOrganizationId } from '@/utils/customerBillingPortalState'
-=======
+import {
+  getCustomerBillingPortalOrganizationId,
   setCustomerBillingPortalOrganizationId,
-  getCustomerBillingPortalOrganizationId,
 } from '@/utils/customerBillingPortalState'
-import { selectBetterAuthUserById } from '@/db/tableMethods/betterAuthSchemaMethods'
-import { headers } from 'next/headers'
->>>>>>> 6cd04672
 import {
   customerProtectedProcedure,
+  protectedProcedure,
   publicProcedure,
   router,
 } from '../trpc'
