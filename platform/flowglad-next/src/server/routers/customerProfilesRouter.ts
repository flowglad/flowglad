import { router } from '../trpc'
import { protectedProcedure } from '@/server/trpc'
import {
  adminTransaction,
  authenticatedTransaction,
} from '@/db/databaseMethods'
import { z } from 'zod'
import {
  selectCustomerProfileById,
  selectCustomerProfiles,
  selectCustomerProfilesPaginated,
  updateCustomerProfile,
} from '@/db/tableMethods/customerProfileMethods'
import {
  customerProfileClientSelectSchema,
  editCustomerProfileOutputSchema,
  editCustomerProfileInputSchema,
  customerProfilesPaginatedSelectSchema,
  customerProfilesPaginatedListSchema,
} from '@/db/schema/customerProfiles'
import { TRPCError } from '@trpc/server'
import * as R from 'ramda'
import { createOrUpdateCustomerProfile as createCustomerProfileBookkeeping } from '@/utils/bookkeeping'
import { revalidatePath } from 'next/cache'
import {
  selectCustomers,
  upsertCustomerByEmail,
} from '@/db/tableMethods/customerMethods'
import { createCustomerProfileInputSchema } from '@/db/tableMethods/purchaseMethods'
import { createCustomerProfileOutputSchema } from '@/db/schema/purchases'
import {
  createGetOpenApiMeta,
  generateOpenApiMetas,
  trpcToRest,
  RouteConfig,
} from '@/utils/openapi'
import {
  externalIdInputSchema,
  SelectConditions,
} from '@/db/tableUtils'
import { selectCatalog } from '@/utils/catalog'
import { variantsClientSelectSchema } from '@/db/schema/variants'
import { productsClientSelectSchema } from '@/db/schema/products'
import { richSubscriptionClientSelectSchema } from '@/subscriptions/schemas'
import { selectRichSubscriptions } from '@/db/tableMethods/subscriptionItemMethods'
import { invoicesClientSelectSchema } from '@/db/schema/invoices'
import { paymentMethodClientSelectSchema } from '@/db/schema/paymentMethods'
import { selectPaymentMethods } from '@/db/tableMethods/paymentMethodMethods'
import { selectInvoiceLineItemsAndInvoicesByInvoiceWhere } from '@/db/tableMethods/invoiceLineItemMethods'
import { SubscriptionStatus } from '@/types'
import { isPaymentInTerminalState } from '@/db/tableMethods/paymentMethods'
import { isSubscriptionInTerminalState } from '@/db/tableMethods/subscriptionMethods'

const { openApiMetas } = generateOpenApiMetas({
  resource: 'Customer Profile',
  tags: ['Customer Profiles', 'Customer', 'Customer Profile'],
  idParamOverride: 'externalId',
})

export const customerProfilesRouteConfigs: Record<
  string,
  RouteConfig
> = {
  ...trpcToRest('customerProfiles.create', {
    routeParams: ['externalId'],
  }),
  ...trpcToRest('customerProfiles.edit', {
    routeParams: ['externalId'],
  }),
  ...trpcToRest('customerProfiles.get', {
    routeParams: ['externalId'],
  }),
  'GET /customer-profiles/:externalId/billing': {
    procedure: 'customerProfiles.getBilling',
    pattern: new RegExp(`^customer-profiles\/([^\\/]+)\/billing$`),
    mapParams: (matches) => ({
      externalId: matches[0],
    }),
  },
  ...trpcToRest('customerProfiles.list', {
    routeParams: [],
  }),
}

const createCustomerProfileProcedure = protectedProcedure
  .meta(openApiMetas.POST)
  .input(createCustomerProfileInputSchema)
  .output(createCustomerProfileOutputSchema)
  .mutation(async ({ input, ctx }) => {
    const organizationId = ctx.organizationId
    if (!organizationId) {
      throw new Error('organizationId is required')
    }
    /**
     * We can't allow an insert on to customers without
     * allowing full table read, it seems.
     * So we insert a customer record and then do the rest of the
     * stuff atomically. Not ideal, but it works.
     */
    const customerRecord = await adminTransaction(
      async ({ transaction }) => {
        const upsertResult = await upsertCustomerByEmail(
          {
            email: input.customerProfile.email,
            name: input.customerProfile.name ?? '',
            billingAddress: null,
            livemode: ctx.livemode,
          },
          transaction
        )
        if (upsertResult.length > 0) {
          return upsertResult[0]
        }
        const customerResult = await selectCustomers(
          {
            email: input.customerProfile.email,
          },
          transaction
        )
        return customerResult[0]
      }
    )
    return authenticatedTransaction(
      async ({ transaction, userId, livemode }) => {
        const { customerProfile } = input
        /**
         * We have to parse the customer record here because of the billingAddress json
         */
        const createdCustomer =
          await createCustomerProfileBookkeeping(
            {
              customer: customerRecord,
              customerProfile: {
                ...customerProfile,
                organizationId,
                customerId: customerRecord.id,
                livemode: ctx.livemode,
              },
            },
            { transaction, userId, livemode }
          )

        if (ctx.path) {
          await revalidatePath(ctx.path)
        }

        return {
          data: {
            customerProfile: createdCustomer.customerProfile,
          },
        }
      },
      {
        apiKey: R.propOr(undefined, 'apiKey', ctx),
      }
    )
  })

export const editCustomerProfile = protectedProcedure
  .meta(openApiMetas.PUT)
  .input(editCustomerProfileInputSchema)
  .output(editCustomerProfileOutputSchema)
  .mutation(async ({ input }) => {
    return authenticatedTransaction(async ({ transaction }) => {
      const { customerProfile } = input

      const updatedCustomerProfile = await updateCustomerProfile(
        customerProfile,
        transaction
      )
      return {
        customerProfile: updatedCustomerProfile,
      }
    })
  })

export const getCustomerProfileById = protectedProcedure
  .input(z.object({ id: z.string() }))
  .output(
    z.object({ customerProfile: customerProfileClientSelectSchema })
  )
  .query(async ({ input, ctx }) => {
    return authenticatedTransaction(async ({ transaction }) => {
      const customerProfile = await selectCustomerProfileById(
        input.id,
        transaction
      )
      return { customerProfile }
    })
  })

export const getCustomerProfile = protectedProcedure
  .meta(openApiMetas.GET)
  .input(
    z.object({
      externalId: z
        .string()
        .describe(
          'The ID of the customer, as defined in your application'
        ),
    })
  )
  .output(
    z.object({ customerProfile: customerProfileClientSelectSchema })
  )
  .query(async ({ input, ctx }) => {
    const organizationId = ctx.organizationId
    if (!organizationId) {
      throw new TRPCError({
        code: 'BAD_REQUEST',
        message: 'organizationId is required',
      })
    }

    const customerProfiles = await authenticatedTransaction(
      async ({ transaction }) => {
<<<<<<< HEAD
        return selectCustomerProfiles(
          { externalId: input.externalId, OrganizationId },
          transaction
        )
=======
        const selectConditions =
          'id' in input
            ? { id: input.id }
            : { externalId: input.externalId, organizationId }
        return selectCustomerProfiles(selectConditions, transaction)
>>>>>>> 226aa181
      },
      {
        apiKey: ctx.apiKey,
      }
    )

    if (!customerProfiles.length) {
      if ('id' in input) {
        throw new TRPCError({
          code: 'NOT_FOUND',
          message: `Customer profile with id ${input.id} not found`,
        })
      } else {
        throw new TRPCError({
          code: 'NOT_FOUND',
          message: `Customer profile with externalId ${input.externalId} not found`,
        })
      }
    }

    return { customerProfile: customerProfiles[0] }
  })

export const getCustomerBilling = protectedProcedure
  .meta(
    createGetOpenApiMeta({
      resource: 'customer-profiles',
      routeSuffix: 'billing',
      summary: 'Get Billing Details',
      tags: ['Customer Profiles', 'Customer', 'Customer Profile'],
      idParamOverride: 'externalId',
    })
  )
  .input(externalIdInputSchema)
  .output(
    z.object({
      customerProfile: customerProfileClientSelectSchema,
      subscriptions: richSubscriptionClientSelectSchema.array(),
      invoices: invoicesClientSelectSchema.array(),
      paymentMethods: paymentMethodClientSelectSchema.array(),
      currentSubscriptions: richSubscriptionClientSelectSchema
        .array()
        .optional()
        .describe(
          'The current subscriptions for the customer. By default, customers can only have one active subscription at a time. This will only return multiple subscriptions if you have enabled multiple subscriptions per customer.'
        ),
      catalog: z.object({
        products: z
          .object({
            product: productsClientSelectSchema,
            variants: variantsClientSelectSchema.array(),
          })
          .array(),
      }),
    })
  )
  .query(async ({ input, ctx }) => {
    const organizationId = ctx.organizationId
    if (!organizationId) {
      throw new Error('organizationId is required')
    }
<<<<<<< HEAD
    const {
      customerProfile,
      catalog,
      invoices,
      paymentMethods,
      currentSubscriptions,
    } = await authenticatedTransaction(
      async ({ transaction }) => {
        const customerProfiles = await selectCustomerProfiles(
          { ...input, OrganizationId },
          transaction
        )
        const subscriptions = await selectRichSubscriptions(
          { CustomerProfileId: customerProfiles[0].id },
          transaction
        )
        const catalog = await selectCatalog(
          { OrganizationId },
          transaction
        )
        const invoices =
          await selectInvoiceLineItemsAndInvoicesByInvoiceWhere(
            { CustomerProfileId: customerProfiles[0].id },
            transaction
          )
        const paymentMethods = await selectPaymentMethods(
          { CustomerProfileId: customerProfiles[0].id },
          transaction
        )
        const currentSubscriptions = subscriptions.filter((item) => {
          return isSubscriptionInTerminalState(item.status)
        })
        return {
          customerProfile: {
            ...customerProfiles[0],
            subscriptions,
          },
          invoices,
          paymentMethods,
          catalog,
          currentSubscriptions,
=======
    const { customerProfile, catalog } =
      await authenticatedTransaction(
        async ({ transaction }) => {
          const customerProfiles = await selectCustomerProfiles(
            { ...input, organizationId },
            transaction
          )
          const subscriptions = await selectRichSubscriptions(
            { customerProfileId: customerProfiles[0].id },
            transaction
          )
          const catalog = await selectCatalog(
            { organizationId },
            transaction
          )
          return {
            customerProfile: {
              ...customerProfiles[0],
              subscriptions,
            },
            catalog,
          }
        },
        {
          apiKey: ctx.apiKey,
>>>>>>> 226aa181
        }
      },
      {
        apiKey: ctx.apiKey,
      }
    )
    return {
      customerProfile,
      invoices,
      paymentMethods,
      currentSubscriptions,
      subscriptions: customerProfile.subscriptions,
      catalog: {
        products: catalog,
      },
    }
  })

const listCustomerProfilesProcedure = protectedProcedure
  .meta(openApiMetas.LIST)
  .input(customerProfilesPaginatedSelectSchema)
  .output(customerProfilesPaginatedListSchema)
  .query(async ({ input, ctx }) => {
    return authenticatedTransaction(async ({ transaction }) => {
      return selectCustomerProfilesPaginated(input, transaction)
    })
  })

export const customerProfilesRouter = router({
  create: createCustomerProfileProcedure,
  edit: editCustomerProfile,
  getBilling: getCustomerBilling,
  get: getCustomerProfile,
  internal__getById: getCustomerProfileById,
  list: listCustomerProfilesProcedure,
})<|MERGE_RESOLUTION|>--- conflicted
+++ resolved
@@ -214,18 +214,10 @@
 
     const customerProfiles = await authenticatedTransaction(
       async ({ transaction }) => {
-<<<<<<< HEAD
         return selectCustomerProfiles(
-          { externalId: input.externalId, OrganizationId },
-          transaction
-        )
-=======
-        const selectConditions =
-          'id' in input
-            ? { id: input.id }
-            : { externalId: input.externalId, organizationId }
-        return selectCustomerProfiles(selectConditions, transaction)
->>>>>>> 226aa181
+          { externalId: input.externalId, organizationId },
+          transaction
+        )
       },
       {
         apiKey: ctx.apiKey,
@@ -287,7 +279,6 @@
     if (!organizationId) {
       throw new Error('organizationId is required')
     }
-<<<<<<< HEAD
     const {
       customerProfile,
       catalog,
@@ -297,24 +288,24 @@
     } = await authenticatedTransaction(
       async ({ transaction }) => {
         const customerProfiles = await selectCustomerProfiles(
-          { ...input, OrganizationId },
+          { ...input, organizationId },
           transaction
         )
         const subscriptions = await selectRichSubscriptions(
-          { CustomerProfileId: customerProfiles[0].id },
+          { customerProfileId: customerProfiles[0].id },
           transaction
         )
         const catalog = await selectCatalog(
-          { OrganizationId },
+          { organizationId },
           transaction
         )
         const invoices =
           await selectInvoiceLineItemsAndInvoicesByInvoiceWhere(
-            { CustomerProfileId: customerProfiles[0].id },
+            { customerProfileId: customerProfiles[0].id },
             transaction
           )
         const paymentMethods = await selectPaymentMethods(
-          { CustomerProfileId: customerProfiles[0].id },
+          { customerProfileId: customerProfiles[0].id },
           transaction
         )
         const currentSubscriptions = subscriptions.filter((item) => {
@@ -329,33 +320,6 @@
           paymentMethods,
           catalog,
           currentSubscriptions,
-=======
-    const { customerProfile, catalog } =
-      await authenticatedTransaction(
-        async ({ transaction }) => {
-          const customerProfiles = await selectCustomerProfiles(
-            { ...input, organizationId },
-            transaction
-          )
-          const subscriptions = await selectRichSubscriptions(
-            { customerProfileId: customerProfiles[0].id },
-            transaction
-          )
-          const catalog = await selectCatalog(
-            { organizationId },
-            transaction
-          )
-          return {
-            customerProfile: {
-              ...customerProfiles[0],
-              subscriptions,
-            },
-            catalog,
-          }
-        },
-        {
-          apiKey: ctx.apiKey,
->>>>>>> 226aa181
         }
       },
       {
