import { protectedProcedure, router } from '../trpc'
import {
  selectProductsPaginated,
  selectProductById,
  selectProductsCursorPaginated,
} from '@/db/tableMethods/productMethods'
import { syncProductFeatures } from '@/db/tableMethods/productFeatureMethods'
import {
  validateProductCreation,
  validateDefaultProductUpdate,
} from '@/utils/defaultProductValidation'
import {
  createProductTransaction,
  editProduct as editProductPricingModel,
} from '@/utils/pricingModel'
import { errorHandlers } from '../trpcErrorHandler'
import {
  createProductSchema,
  editProductSchema,
  productsTableRowDataSchema,
  productWithPricesSchema,
} from '@/db/schema/prices'
import {
  authenticatedProcedureTransaction,
  authenticatedTransaction,
} from '@/db/authenticatedTransaction'
import { selectMembershipAndOrganizations } from '@/db/tableMethods/membershipMethods'
import { generateOpenApiMetas, trpcToRest } from '@/utils/openapi'
import { z } from 'zod'
import {
  productsClientSelectSchema,
  productsPaginatedListSchema,
  productsPaginatedSelectSchema,
} from '@/db/schema/products'
import {
  safelyUpdatePrice,
  selectPrices,
} from '@/db/tableMethods/priceMethods'
import { selectPricesProductsAndPricingModelsForOrganization } from '@/db/tableMethods/priceMethods'
import * as R from 'ramda'
import {
  createPaginatedTableRowInputSchema,
  createPaginatedTableRowOutputSchema,
} from '@/db/tableUtils'

const { openApiMetas } = generateOpenApiMetas({
  resource: 'Product',
  tags: ['Products'],
})

export const productsRouteConfigs = {
  ...trpcToRest('products.list'),
  ...trpcToRest('products.create'),
  ...trpcToRest('products.update'),
}

const singleProductOutputSchema = z.object({
  product: productsClientSelectSchema,
})

export const createProduct = protectedProcedure
  .meta(openApiMetas.POST)
  .input(createProductSchema)
  .output(singleProductOutputSchema)
  .mutation(async ({ input, ctx }) => {
<<<<<<< HEAD
    // Validate that default products cannot be created manually
    validateProductCreation(input.product)
    
    const result = await authenticatedTransaction(
      async ({ transaction, userId, livemode, organizationId }) => {
        const { product, price, featureIds } = input
        return createProductTransaction(
          {
            product,
            prices: [
              {
                ...price,
                isDefault: true,
              },
            ],
            featureIds,
          },
          { transaction, userId, livemode, organizationId }
        )
      },
      {
        apiKey: ctx.apiKey,
=======
    try {
      const result = await authenticatedTransaction(
        async ({ transaction, userId, livemode, organizationId }) => {
          const { product, price, featureIds } = input
          return createProductTransaction(
            {
              product,
              prices: [
                {
                  ...price,
                  isDefault: true,
                },
              ],
              featureIds,
            },
            { transaction, userId, livemode, organizationId }
          )
        },
        {
          apiKey: ctx.apiKey,
        }
      )
      return {
        product: result.product,
>>>>>>> 108cdbce
      }
    } catch (error) {
      errorHandlers.product.handle(error, {
        operation: 'create',
        details: {
          productName: input.product.name,
          hasPrice: !!input.price,
          hasFeatures: !!input.featureIds,
        },
      })
      throw error
    }
  })

export const editProduct = protectedProcedure
  .meta(openApiMetas.PUT)
  .input(editProductSchema)
  .output(singleProductOutputSchema)
  .mutation(
    authenticatedProcedureTransaction(
      async ({ transaction, input }) => {
        try {
          const { product, featureIds } = input

<<<<<<< HEAD
        // Fetch the existing product to check if it's a default product
        const existingProduct = await selectProductById(product.id, transaction)
        if (!existingProduct) {
          throw new Error('Product not found')
        }

        // Validate that default products can only have certain fields updated
        validateDefaultProductUpdate(product, existingProduct)

        const updatedProduct = await editProductPricingModel(
          { product, featureIds },
          transaction
        )

        if (!updatedProduct) {
          throw new Error('Product update failed')
        }
=======
          const updatedProduct = await editProductPricingModel(
            { product, featureIds },
            transaction
          )

          if (!updatedProduct) {
            errorHandlers.product.handle(
              new Error('Product not found or update failed'),
              { operation: 'update', id: product.id }
            )
          }
>>>>>>> 108cdbce

          if (input.price) {
            await safelyUpdatePrice(input.price, transaction)
          }
          return {
            product: updatedProduct,
          }
        } catch (error) {
          // Re-throw with enhanced error handling
          errorHandlers.product.handle(error, {
            operation: 'update',
            id: input.product.id,
            details: {
              productData: input.product,
              hasPrice: !!input.price,
              hasFeatures: !!input.featureIds,
            },
          })
          throw error
        }
      }
    )
  )

export const listProducts = protectedProcedure
  .meta(openApiMetas.LIST)
  .input(productsPaginatedSelectSchema)
  .output(productsPaginatedListSchema)
  .query(async ({ input, ctx }) => {
    return authenticatedTransaction(
      async ({ transaction }) => {
        return selectProductsPaginated(input, transaction)
      },
      {
        apiKey: ctx.apiKey,
      }
    )
  })

export const getProduct = protectedProcedure
  .meta(openApiMetas.GET)
  .input(z.object({ id: z.string() }))
  .output(productWithPricesSchema)
  .query(async ({ input, ctx }) => {
    try {
      return await authenticatedTransaction(
        async ({ transaction }) => {
          const product = await selectProductById(
            input.id,
            transaction
          )
          if (!product) {
            errorHandlers.product.handle(
              new Error('Product not found'),
              { operation: 'get', id: input.id }
            )
          }
          const prices = await selectPrices(
            {
              productId: product.id,
            },
            transaction
          )
          return {
            ...product,
            prices,
            defaultPrice:
              prices.find((price) => price.isDefault) ?? prices[0],
          }
        },
        {
          apiKey: ctx.apiKey,
        }
      )
    } catch (error) {
      errorHandlers.product.handle(error, {
        operation: 'get',
        id: input.id,
      })
      throw error
    }
  })

export const getTableRows = protectedProcedure
  .input(
    createPaginatedTableRowInputSchema(
      z.object({
        active: z.boolean().optional(),
        pricingModelId: z.string().optional(),
      })
    )
  )
  .output(
    createPaginatedTableRowOutputSchema(productsTableRowDataSchema)
  )
  .query(
    authenticatedProcedureTransaction(selectProductsCursorPaginated)
  )

const getCountsByStatusSchema = z.object({})

export const getCountsByStatus = protectedProcedure
  .input(getCountsByStatusSchema)
  .output(
    z.array(
      z.object({
        status: z.string(),
        count: z.number(),
      })
    )
  )
  .query(async ({ ctx }) => {
    return authenticatedTransaction(
      async ({ transaction, userId }) => {
        // Get the user's organization
        const [membership] = await selectMembershipAndOrganizations(
          {
            userId,
            focused: true,
          },
          transaction
        )

        // Get products with prices and pricing models
        const productsResult =
          await selectPricesProductsAndPricingModelsForOrganization(
            {},
            membership.organization.id,
            transaction
          )

        // Get unique products
        const uniqueProducts = R.uniqBy(
          (p) => p.id,
          productsResult.map((p) => p.product)
        )

        // Count active and inactive products
        const activeCount = uniqueProducts.filter(
          (p) => p.active
        ).length
        const inactiveCount = uniqueProducts.filter(
          (p) => !p.active
        ).length

        return [
          { status: 'active', count: activeCount },
          { status: 'inactive', count: inactiveCount },
        ]
      },
      {
        apiKey: ctx.apiKey,
      }
    )
  })

export const productsRouter = router({
  list: listProducts,
  get: getProduct,
  create: createProduct,
  edit: editProduct,
  getTableRows,
  getCountsByStatus,
})<|MERGE_RESOLUTION|>--- conflicted
+++ resolved
@@ -63,31 +63,10 @@
   .input(createProductSchema)
   .output(singleProductOutputSchema)
   .mutation(async ({ input, ctx }) => {
-<<<<<<< HEAD
-    // Validate that default products cannot be created manually
-    validateProductCreation(input.product)
-    
-    const result = await authenticatedTransaction(
-      async ({ transaction, userId, livemode, organizationId }) => {
-        const { product, price, featureIds } = input
-        return createProductTransaction(
-          {
-            product,
-            prices: [
-              {
-                ...price,
-                isDefault: true,
-              },
-            ],
-            featureIds,
-          },
-          { transaction, userId, livemode, organizationId }
-        )
-      },
-      {
-        apiKey: ctx.apiKey,
-=======
     try {
+      // Validate that default products cannot be created manually
+      validateProductCreation(input.product)
+      
       const result = await authenticatedTransaction(
         async ({ transaction, userId, livemode, organizationId }) => {
           const { product, price, featureIds } = input
@@ -111,7 +90,6 @@
       )
       return {
         product: result.product,
->>>>>>> 108cdbce
       }
     } catch (error) {
       errorHandlers.product.handle(error, {
@@ -136,25 +114,15 @@
         try {
           const { product, featureIds } = input
 
-<<<<<<< HEAD
-        // Fetch the existing product to check if it's a default product
-        const existingProduct = await selectProductById(product.id, transaction)
-        if (!existingProduct) {
-          throw new Error('Product not found')
-        }
-
-        // Validate that default products can only have certain fields updated
-        validateDefaultProductUpdate(product, existingProduct)
-
-        const updatedProduct = await editProductPricingModel(
-          { product, featureIds },
-          transaction
-        )
-
-        if (!updatedProduct) {
-          throw new Error('Product update failed')
-        }
-=======
+          // Fetch the existing product to check if it's a default product
+          const existingProduct = await selectProductById(product.id, transaction)
+          if (!existingProduct) {
+            throw new Error('Product not found')
+          }
+
+          // Validate that default products can only have certain fields updated
+          validateDefaultProductUpdate(product, existingProduct)
+
           const updatedProduct = await editProductPricingModel(
             { product, featureIds },
             transaction
@@ -166,7 +134,6 @@
               { operation: 'update', id: product.id }
             )
           }
->>>>>>> 108cdbce
 
           if (input.price) {
             await safelyUpdatePrice(input.price, transaction)
