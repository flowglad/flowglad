--- conflicted
+++ resolved
@@ -488,33 +488,20 @@
 }
 const LOCALHOST_URL = 'http://localhost:3000'
 
-<<<<<<< HEAD
-export const emailBaseUrl =
-  envVariable('NEXT_PUBLIC_APP_URL') ?? LOCALHOST_URL
-=======
 const NEXT_PUBLIC_APP_URL = IS_TEST
   ? LOCALHOST_URL
   : process.env.NEXT_PUBLIC_APP_URL || LOCALHOST_URL
 
 export const emailBaseUrl = NEXT_PUBLIC_APP_URL
->>>>>>> 5736b0b2
 
 export const customerBillingPortalURL = (params: {
   organizationId: string
   customerId?: string
 }) => {
   const { organizationId, customerId } = params
-  const baseUrl = IS_TEST
-    ? LOCALHOST_URL
-    : process.env.NEXT_PUBLIC_APP_URL || LOCALHOST_URL
   return safeUrl(
-<<<<<<< HEAD
-    `/billing-portal/${organizationId}/${customerId ?? ''}`,
-    baseUrl
-=======
     `/billing-portal/${organizationId}/${customerId || ''}`,
     NEXT_PUBLIC_APP_URL
->>>>>>> 5736b0b2
   )
 }
 
