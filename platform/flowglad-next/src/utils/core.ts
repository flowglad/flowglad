import { type ClassValue, clsx } from 'clsx'
import { twMerge } from 'tailwind-merge'
import omit from 'ramda/src/omit'
import has from 'ramda/src/has'
import {
  format,
  startOfMonth,
  setMinutes,
  setHours,
  setSeconds,
  setMilliseconds,
} from 'date-fns'
import { customAlphabet } from 'nanoid'
import * as Sentry from '@sentry/nextjs'
import type { Readable } from 'node:stream'
import { camelCase } from 'change-case'
import latinMap from './latinMap'
import { z } from 'zod'
import axios, { AxiosRequestConfig } from 'axios'
import { Nullish, StripePriceMode } from '@/types'

export const cn = (...inputs: ClassValue[]) => {
  return twMerge(clsx(inputs))
}

export const envVariable = (key: string) => process.env[key] || ''

export const localizedEnvVariable = (key: string) =>
  envVariable(`${envVariable('LOCAL_USER')}_${key}`)

export const safeUrl = (path: string, urlBase: string) => {
  const protocol = urlBase.match('localhost') ? 'http' : 'https'
  const isFlowgladPreviewURL =
    urlBase.endsWith('-flowglad.vercel.app') ||
    urlBase.endsWith('staging.flowglad.com')

  const vercelDeploymentProtectionByPass = isFlowgladPreviewURL
    ? core.envVariable('DEPLOYMENT_PROTECTION_BYPASS_SECRET')
    : undefined
  const url = new URL(
    path,
    /**
     * 1. Safely strip the protocol from the URL base to avoid double protocols
     * 2. Use the proper protocol based on whether or
     *      not it's localhost (which only supports http)
     */
    `${protocol}://${urlBase.replace(/.*\/\//g, '')}`
  )
  if (isFlowgladPreviewURL && vercelDeploymentProtectionByPass) {
    url.searchParams.set(
      'x-vercel-protection-bypass',
      vercelDeploymentProtectionByPass
    )
  }
  return url.href
}

export const notEmptyOrNil = (value: string | unknown[]) =>
  !isNil(value) && value.length !== 0

export const middlewareFetch = async (
  url: string,
  options: RequestInit
) => {
  // eslint-disable-next-line no-console
  console.log('requesting:', {
    url,
    options,
  })
  const resp = await fetch(url, options)
  const respJson = await resp.json()
  // eslint-disable-next-line no-console
  console.log(
    `request\n: ${url}, ${JSON.stringify(options)}`,
    '\nresponse:',
    respJson
  )
  return respJson
}

export const post = async (
  url: string,
  data: object,
  config?: AxiosRequestConfig
) => {
  // eslint-disable-next-line no-console
  console.log('requesting:', {
    url,
    data: JSON.stringify(data),
    config,
  })
  const resp = await axios.post(url, data, config)
  // eslint-disable-next-line no-console
  console.log(
    `request\n: ${url}, ${JSON.stringify(data)}`,
    '\nresponse:',
    resp.data
  )
  return resp.data
}

export const firstDotLastFromName = (nameToSplit: string) => {
  /**
   * - Decompose diacritic characters and graphemes into multiple characters
   * - Replace special characters with ASCII latin equivalents
   * - Strip out isolated accent characters
   * - Split name into first and last
   * Solution based on:
   * - https://stackoverflow.com/a/9667817
   * - https://stackoverflow.com/a/37511463
   */
  const [firstName, lastName] = nameToSplit
    .normalize('NFD')
    .replace(/[\u0300-\u036f]/g, '')
    .replace(/[^A-Za-z0-9\] ]/g, (character) => {
      return latinMap[character as keyof typeof latinMap] || ''
    })
    .split(' ')
  /**
   * Convert to UTF-8
   */
  const firstDotLast = `${firstName}.${lastName.replaceAll(
    /[\W_]+/g,
    ''
  )}`.toLocaleLowerCase()
  return {
    firstName,
    lastName,
    firstDotLast,
  }
}

export const sliceIntoChunks = <T>(arr: T[], chunkSize: number) =>
  Array.from({ length: Math.ceil(arr.length / chunkSize) }, (_, i) =>
    arr.slice(i * chunkSize, (i + 1) * chunkSize)
  )

export const IS_PROD = process.env.VERCEL_ENV === 'production'
export const IS_TEST = process.env.NODE_ENV === 'test'
export const IS_DEV = process.env.VERCEL_ENV === 'development'
/**
 * Used to prefix notifications sent in the dev environment,
 * otherwise an empty string
 */
export const DEV_ENVIRONMENT_NOTIF_PREFIX = IS_PROD ? '' : '__DEV__: '

interface EnvironmentSafeContactListParams {
  prodContacts: string[]
  stagingContacts: string[]
}

export const safeContactList = (
  params: EnvironmentSafeContactListParams
) => {
  const { prodContacts, stagingContacts } = params
  if (IS_PROD) {
    return params.prodContacts
  }
  // eslint-disable-next-line no-console
  console.log(`safeContactList: would have sent to ${prodContacts}`)
  return stagingContacts
}

export const formatCurrency = (amount: number, cents?: boolean) => {
  const formatter = new Intl.NumberFormat('en-US', {
    style: 'currency',
    currency: 'USD',
    minimumFractionDigits: cents ? 2 : 0,
    maximumFractionDigits: cents ? 2 : 0,
  })
  return formatter.format(cents ? amount : Math.round(amount))
}

export const formatDate = (
  date: Date | string,
  includeTime?: boolean
) =>
  format(
    /**
     * Slightly gross - we are defensively re-instantiating the date object
     * here because sometimes (e.g. when working with dates returned by trigger.dev tasks, which are returned as JSON strings)
     * we need to re-instantiate the date object to avoid getting a "date is not valid" error
     */
    new Date(date),
    'MMM d, yyyy' + (includeTime ? ' h:mm a' : '')
  )

// If dates are in the same year, omit year from first date to avoid redundancy
// e.g. "Jan 1 - Dec 31, 2024" instead of "Jan 1, 2024 - Dec 31, 2024"
export const formatDateRange = ({
  fromDate,
  toDate,
}: {
  fromDate: Date
  toDate: Date
}) => {
  let formattedFromDate = formatDate(fromDate)
  const formattedToDate = formatDate(toDate)
  if (fromDate.getFullYear() === toDate.getFullYear()) {
    formattedFromDate = formattedFromDate.split(',')[0]
  }
  return `${formattedFromDate} - ${formattedToDate}`
}

export const log = Sentry.captureMessage

export const error = IS_PROD ? Sentry.captureException : console.error

export const noOp = () => {}

export const isNil = (value: unknown): value is null | undefined =>
  value == null || value === undefined

export const groupBy = <T>(
  keyGen: (value: T) => string,
  arr: T[]
): { [k: string]: T[] } => {
  const result: { [k: string]: T[] } = {}
  arr.forEach((value) => {
    const key = keyGen(value)
    if (result[key]) {
      result[key] = [...result[key], value]
    } else {
      result[key] = [value]
    }
  })
  return result
}

export const chunkArray = <T>(arr: T[], chunkSize: number): T[][] =>
  Array.from({ length: Math.ceil(arr.length / chunkSize) }, (_, i) =>
    arr.slice(i * chunkSize, (i + 1) * chunkSize)
  )

/**
 * Used to generate cache keys for trigger.dev events created dynamically
 * from arrays
 * @param keyBase
 * @param index
 * @returns
 */
export const generateCacheKeys = (keyBase: string, index: number) =>
  `${keyBase}-${index}`

export const dotProduct = (vecA: number[], vecB: number[]) => {
  return vecA.reduce((acc, curr, idx) => acc + curr * vecB[idx], 0)
}

export const magnitude = (vec: number[]) => {
  return Math.sqrt(vec.reduce((acc, curr) => acc + curr * curr, 0))
}

export const cosineSimilarity = (vecA: number[], vecB: number[]) => {
  if (vecA.length !== vecB.length) {
    throw new Error(
      `Vectors must be of the same length. Recevied: vecA: ${vecA.length} and vecB: ${vecB.length}`
    )
  }

  return dotProduct(vecA, vecB) / (magnitude(vecA) * magnitude(vecB))
}
/**
 * Used because primary keys in DBs come back as strings,
 * while foreign keys come back as integers,
 * so strict equality doesn't work without first casting to
 * numbers
 * @param a
 * @param b
 * @returns
 */
export const areDatabaseIdsEqual = (
  a: Nullish<number | string>,
  b: Nullish<number | string>
) => {
  return Number(a) === Number(b)
}

export const devPrefixString = (str: string) => {
  return IS_PROD ? str : `${DEV_ENVIRONMENT_NOTIF_PREFIX}${str}`
}

interface ConstructMidnightDateParams {
  year: number
  month: number
  day: number
}

/**
 * Returns a date object for the given year, month, and day
 * at 23:59:59
 * @param params
 * @returns
 */
export const constructMidnightDate = ({
  year,
  month,
  day,
}: ConstructMidnightDateParams) => {
  return new Date(year, month, day, 23, 59, 59)
}

export const emailAddressToCompanyDomain = (email: string) => {
  /**
   * If email domain is a popular consumer email provider,
   * use the email full email address the company domain.
   */
  const rawCompanyDomain = email.split('@')[1]
  if (
    /gmail\.com|yahoo\.com|outlook\.com|aol\.com/.test(
      rawCompanyDomain
    )
  ) {
    return email
  }
  return rawCompanyDomain
}

export const safeZodNonNegativeInteger = z
  .number()
  .transform((str) => Number(str))
  .refine(
    (arg) => z.number().int().nonnegative().safeParse(arg).success,
    { message: 'Value must be a non-negative integer' }
  )

export const safeZodPositiveInteger = z
  .number()
  .transform((str) => Number(str))
  .refine(
    (arg) => z.number().int().positive().safeParse(arg).success,
    { message: 'Value must be a positive integer' }
  )
  .describe('safeZodPositiveInteger')

export const safeZodPositiveIntegerOrZero = safeZodPositiveInteger.or(
  z.literal(0)
)

export const safeZodNullOrUndefined = z
  .null()
  .or(z.undefined())
  .nullish()
  .transform(() => {
    return null
  })
  .describe('safeZodNullOrUndefined')

export const safeZodDate = z
  .date()
  .or(z.string())
  .transform((date) => new Date(date))
  .describe('safeZodDate')

export const nanoid = customAlphabet(
  '0123456789ABCDEFGHIJKLMNOPQRSTUVWXYZabcdefghijklmnopqrstuvwxyz',
  21
)

export const createSafeZodEnum = <T extends z.EnumLike>(
  enumType: T
) => {
  return z.nativeEnum(enumType)
  // .or(z.string())
  // .transform((value) => {
  //   let enumValue: T[keyof T] = value as T[keyof T]
  //   if (typeof value === 'string') {
  //     const enumValues = Object.values(enumType) as string[]
  //     const enumKeys = Object.keys(enumType)
  //     const index = enumValues.indexOf(value)
  //     if (index !== -1) {
  //       enumValue =
  //         enumType[enumKeys[index] as keyof typeof enumType]
  //     }
  //   }
  //   return enumValue as T[keyof T]
  // })
}

/**
 * Stripe denominates their payments in pennies for USD rather than dollars
 * @param amount
 * @returns the amount in dollars
 */
export const amountInDollars = (amount: number) =>
  Math.floor(amount / 100)

export const intervalLabel = (
  {
    interval,
    intervalCount,
    stripePriceMode,
  }: {
    interval: Nullish<string>
    intervalCount: Nullish<number>
    /**
     * StripePriceMode is an enum, but it's stringified in the database
     * so we need to cast to string
     */
    stripePriceMode: Nullish<StripePriceMode | string>
  },
  prefix: Nullish<'/' | 'every'>
) => {
  if (stripePriceMode === StripePriceMode.Payment) {
    return ``
  }
  if (intervalCount === 1) {
    return prefix ? `${prefix} ${interval}` : interval
  }
  if (!interval) {
    return ''
  }
  const base = `${intervalCount} ${interval}s`
  return prefix ? `${prefix} ${base}` : base
}

export const sleep = (ms: number) =>
  new Promise((resolve) => setTimeout(resolve, ms))

export const authorizationHeaderTokenMatchesEnvToken = (params: {
  headerValue: string
  tokenEnvVariableKey: string
}) => {
  const { headerValue, tokenEnvVariableKey } = params
  const headerToken = headerValue.split(' ')[1]
  const token = envVariable(tokenEnvVariableKey)
  return headerToken === token
}

export const createInvoiceNumberBase = customAlphabet(
  `ABCDEF0123456789`,
  7
)

export const createInvoiceNumber = (
  invoiceNumberBase: string,
  number: number
) => {
  return `${invoiceNumberBase}-${number.toString().padStart(5, '0')}`
}

export function cx(...args: ClassValue[]) {
  return twMerge(clsx(...args))
}

export const safeZodAlwaysNull = z
  .any()
  .transform(() => null)
  .describe('safeZodAlwaysNull')

export const getCurrentMonthStartTimestamp = (
  anchorDate: Date
): Date => {
  // Get the start of the anchor date in UTC
  const startOfCurrentMonth = startOfMonth(anchorDate)

  // Ensure UTC midnight (00:00:00.000)
  const utcStart = setMilliseconds(
    setSeconds(setMinutes(setHours(startOfCurrentMonth, 0), 0), 0),
    0
  )

  return utcStart
}

/**
 * Converts a string to title case
 * @param str
 * @returns
 */
export const titleCase = (str: string) => {
  return str
    .split(' ')
    .map((word) => word.charAt(0).toUpperCase() + word.slice(1))
    .join(' ')
}

export const keysToCamelCase = <T extends Record<string, unknown>>(
  obj: T
): { [K in keyof T]: T[K] } => {
  return Object.fromEntries(
    Object.entries(obj).map(([key, value]) => [camelCase(key), value])
  ) as { [K in keyof T]: T[K] }
}

export const gitCommitId = () => {
  const commitId = envVariable('VERCEL_GIT_COMMIT_SHA')
  if (IS_DEV && !commitId) {
    return '__DEV__'
  }
<<<<<<< HEAD
=======
  if (IS_TEST && !commitId) {
    return '__TEST__'
  }
>>>>>>> 58736ed0
  if (!commitId) {
    throw new Error('VERCEL_GIT_COMMIT_SHA is not set')
  }
  return commitId
}

export const core = {
  IS_PROD,
  IS_TEST,
  DEV_ENVIRONMENT_NOTIF_PREFIX,
  notEmptyOrNil,
  envVariable,
  camelCase,
  safeUrl,
  fetch: middlewareFetch,
  post,
  sliceIntoChunks,
  localizedEnvVariable,
  formatDate,
  formatCurrency,
  safeContactList,
  devPrefixString,
  log,
  error,
  noOp,
  isNil,
  groupBy,
  chunkArray,
  has,
  generateCacheKeys,
  cosineSimilarity,
  areDatabaseIdsEqual,
  constructMidnightDate,
  emailAddressToCompanyDomain,
  nanoid,
  amountInDollars,
  omit,
  intervalLabel,
  sleep,
  createSafeZodEnum,
  cn,
  authorizationHeaderTokenMatchesEnvToken,
  createInvoiceNumber,
  formatDateRange,
  gitCommitId,
  safeZodNullOrUndefined,
  safeZodPositiveInteger,
  safeZodDate,
  safeZodAlwaysNull,
  safeZodPositiveIntegerOrZero,
  safeZodNonNegativeInteger,
  IS_DEV,
}

export default core<|MERGE_RESOLUTION|>--- conflicted
+++ resolved
@@ -487,12 +487,9 @@
   if (IS_DEV && !commitId) {
     return '__DEV__'
   }
-<<<<<<< HEAD
-=======
   if (IS_TEST && !commitId) {
     return '__TEST__'
   }
->>>>>>> 58736ed0
   if (!commitId) {
     throw new Error('VERCEL_GIT_COMMIT_SHA is not set')
   }
