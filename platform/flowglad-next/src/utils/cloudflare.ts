import axios from 'axios'
import core from './core'
import { getSignedUrl } from '@aws-sdk/s3-request-presigner'
import { PutObjectCommand, S3 } from '@aws-sdk/client-s3'
import { createHmac } from 'crypto'

const cloudflareAccountID = core.envVariable('CLOUDFLARE_ACCOUNT_ID')
const cloudflareAccessKeyID = core.envVariable(
  'CLOUDFLARE_ACCESS_KEY_ID'
)
const cloudflareSecretAccessKey = core.envVariable(
  'CLOUDFLARE_SECRET_ACCESS_KEY'
)

const cloudflareBucket = core.envVariable('CLOUDFLARE_R2_BUCKET')

const s3 = new S3({
  endpoint: `https://${cloudflareAccountID}.r2.cloudflarestorage.com`,
  region: 'auto',
  credentials: {
    accessKeyId: cloudflareAccessKeyID,
    secretAccessKey: cloudflareSecretAccessKey,
  },
})

interface PutFileParams {
  body: Buffer | string
  key: string
  contentType: string
}

const putFile = async ({ body, key, contentType }: PutFileParams) => {
  const s3Params = {
    Bucket: cloudflareBucket,
    Key: key,
    Body: body,
    ContentType: contentType,
  }
  await s3.putObject(s3Params)
}

interface PutImageParams {
  imageURL: string
  key: string
}

const putImage = async ({ imageURL, key }: PutImageParams) => {
  try {
    const response = await axios.get(imageURL, {
      responseType: 'arraybuffer',
    })
    await putFile({
      body: response.data,
      key,
      contentType: response.headers['content-type'],
    })
    const uploadedImageURL = `https://${cloudflareBucket}.com/${key}`
    return uploadedImageURL
  } catch (error) {
    const errorMessage = `Failed to save the image from ${imageURL} to R2. Error: ${error}`
    console.error(errorMessage)
    throw Error(errorMessage)
  }
}

interface PutCsvParams {
  body: string
  key: string
}

const putCsv = async ({ body, key }: PutCsvParams) => {
  try {
    await putFile({ body, key, contentType: 'text/csv' })
  } catch (error) {
    const errorMessage = `Failed to save the CSV to R2. Key: ${key}. Error: ${error}`
    console.error(errorMessage)
    throw Error(errorMessage)
  }
}

const putPDF = async ({
  body,
  key,
}: {
  body: Buffer
  key: string
}) => {
  try {
    await putFile({ body, key, contentType: 'application/pdf' })
  } catch (error) {
    const errorMessage = `Failed to save the PDF to R2. Key: ${key}. Error: ${error}`
    console.error(errorMessage)
    throw Error(errorMessage)
  }
}

interface PresignedURLParams {
  directory: string
  key: string
  contentType: string
  organizationId: string
}

const getPresignedURL = async ({
  directory,
  key,
  contentType,
  organizationId,
}: PresignedURLParams) => {
  const keyWithOrganizationNamespace = organizationId
    ? `${organizationId}/${directory}/${key}`
    : `${directory}/${key}`
  const presignedURL = await getSignedUrl(
    s3,
    new PutObjectCommand({
      Bucket: cloudflareBucket,
      ContentType: contentType,
      Key: keyWithOrganizationNamespace,
    }),
    {
      expiresIn: 60 * 60 * 24 * 7,
    }
  )
  const publicURL = core.safeUrl(
    keyWithOrganizationNamespace,
    cloudflareMethods.BUCKET_PUBLIC_URL
  )

  return {
    objectKey: keyWithOrganizationNamespace,
    presignedURL,
    publicURL,
  }
}

const BUCKET_PUBLIC_URL = process.env.NEXT_PUBLIC_CDN_URL as string

export const deleteObject = async (key: string): Promise<void> => {
  try {
    await s3.deleteObject({
      Bucket: cloudflareBucket,
      Key: key,
    })
  } catch (error) {
    console.error(
      `Failed to delete object with key: ${key}. Error: ${error}`
    )
    throw new Error(`Failed to delete object from R2: ${error}`)
  }
}

export const getObject = async (key: string) => {
  try {
    const response = await s3.getObject({
      Bucket: cloudflareBucket,
      Key: key,
    })
    return response
  } catch (error) {
    console.error(
      `Failed to get object with key: ${key}. Error: ${error}`
    )
    throw new Error(`Failed to get object from R2: ${error}`)
  }
}

export const getHeadObject = async (key: string) => {
  const response = await s3.headObject({
    Bucket: cloudflareBucket,
    Key: key,
  })
  return response
}

export const keyFromCDNUrl = (cdnUrl: string) => {
  const parsedUrl = new URL(cdnUrl)
  const pathParts = parsedUrl.pathname.split('/')
  const key = pathParts[pathParts.length - 1]
  return key
}

const putTextFile = async ({
  body,
  key,
}: {
  body: string
  key: string
}) => {
  try {
    await putFile({ body, key, contentType: 'text/plain' })
  } catch (error) {
    const errorMessage = `Failed to save the text to R2. Key: ${key}. Error: ${error}`
    console.error(errorMessage)
    throw Error(errorMessage)
  }
}

/**
 * Generates an unguessable hash using the organization's securitySalt
 * Uses HMAC-SHA256 to create a deterministic but unguessable hash
 * The hash can be regenerated when needed (same content + same salt = same hash)
 * but cannot be guessed without knowing both the content and the salt
 */
export const generateContentHash = ({
  content,
  securitySalt,
}: {
  content: string
  securitySalt: string
}): string => {
  return createHmac('sha256', securitySalt)
    .update(content)
    .digest('hex')
}

/**
 * Stores markdown content in Cloudflare R2 with a hashed key
 * Returns the content hash for storage/retrieval purposes
 */
export const putMarkdownFile = async ({
  organizationId,
  key,
  markdown,
}: {
  organizationId: string
  key: string
  markdown: string
}): Promise<void> => {
  const fullKey = `${organizationId}/${key}`
  await putTextFile({ body: markdown, key: fullKey })
}

/**
 * Retrieves markdown content from Cloudflare R2 by key
 */
export const getMarkdownFile = async ({
  organizationId,
  key,
}: {
  organizationId: string
  key: string
}): Promise<string | null> => {
  const fullKey = `${organizationId}/${key}`
<<<<<<< HEAD
  const response = await getObject(fullKey)
  if (!response.Body) {
    return null
  }
  // AWS SDK v3 returns Body as a Readable stream, need to transform to string
  return await response.Body.transformToString()
=======
  try {
    // Call s3.getObject directly to preserve AWS error properties for proper error handling
    const response = await s3.getObject({
      Bucket: cloudflareBucket,
      Key: fullKey,
    })
    if (!response.Body) {
      return null
    }
    // AWS SDK v3 returns Body as a Readable stream, need to transform to string
    return await response.Body.transformToString()
  } catch (error: unknown) {
    // Handle missing objects gracefully - return null instead of throwing
    // AWS SDK throws errors with name "NoSuchKey" or statusCode 404 for missing objects
    if (
      error &&
      typeof error === 'object' &&
      ('name' in error ||
        'statusCode' in error ||
        '$metadata' in error)
    ) {
      const awsError = error as {
        name?: string
        statusCode?: number
        $metadata?: { httpStatusCode?: number }
      }
      if (
        awsError.name === 'NoSuchKey' ||
        awsError.name === 'NotFound' ||
        awsError.statusCode === 404 ||
        awsError.$metadata?.httpStatusCode === 404
      ) {
        return null
      }
    }
    // Re-throw unexpected errors
    throw error
  }
>>>>>>> 69e48a7e
}

const cloudflareMethods = {
  getPresignedURL,
  putImage,
  putPDF,
  putCsv,
  keyFromCDNUrl,
  BUCKET_PUBLIC_URL,
  deleteObject,
  getObject,
}

export default cloudflareMethods<|MERGE_RESOLUTION|>--- conflicted
+++ resolved
@@ -241,14 +241,6 @@
   key: string
 }): Promise<string | null> => {
   const fullKey = `${organizationId}/${key}`
-<<<<<<< HEAD
-  const response = await getObject(fullKey)
-  if (!response.Body) {
-    return null
-  }
-  // AWS SDK v3 returns Body as a Readable stream, need to transform to string
-  return await response.Body.transformToString()
-=======
   try {
     // Call s3.getObject directly to preserve AWS error properties for proper error handling
     const response = await s3.getObject({
@@ -287,7 +279,6 @@
     // Re-throw unexpected errors
     throw error
   }
->>>>>>> 69e48a7e
 }
 
 const cloudflareMethods = {
