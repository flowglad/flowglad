--- conflicted
+++ resolved
@@ -77,78 +77,6 @@
 import { selectInvoiceLineItemsAndInvoicesByInvoiceWhere } from '@/db/tableMethods/invoiceLineItemMethods'
 import { selectPayments } from '@/db/tableMethods/paymentMethods'
 import { selectOrganizationById } from '@/db/tableMethods/organizationMethods'
-<<<<<<< HEAD
-=======
-import { Organization } from '@/db/schema/organizations'
-import { Product } from '@/db/schema/products'
-import { Price } from '@/db/schema/prices'
-
-export const createFeeCalculationForCheckoutSession = async (
-  checkoutSession: CheckoutSession.FeeReadyRecord,
-  transaction: DbTransaction
-): Promise<FeeCalculation.Record> => {
-  const discount = checkoutSession.discountId
-    ? await selectDiscountById(
-        checkoutSession.discountId,
-        transaction
-      )
-    : undefined
-  if (checkoutSession.type === CheckoutSessionType.Invoice) {
-    const organization = await selectOrganizationById(
-      checkoutSession.organizationId,
-      transaction
-    )
-    const organizationCountry = await selectCountryById(
-      organization.countryId,
-      transaction
-    )
-    const [{ invoice, invoiceLineItems }] =
-      await selectInvoiceLineItemsAndInvoicesByInvoiceWhere(
-        { id: checkoutSession.invoiceId },
-        transaction
-      )
-    return createInvoiceFeeCalculationForCheckoutSession(
-      {
-        organization,
-        organizationCountry,
-        invoice,
-        checkoutSessionId: checkoutSession.id,
-        invoiceLineItems,
-        billingAddress: checkoutSession.billingAddress,
-        paymentMethodType: checkoutSession.paymentMethodType,
-      },
-      transaction
-    )
-  }
-
-  const [{ price, product, organization }] =
-    await selectPriceProductAndOrganizationByPriceWhere(
-      { id: checkoutSession.priceId! },
-      transaction
-    )
-  const organizationCountryId = organization.countryId
-  if (!organizationCountryId) {
-    throw new Error('Organization country id is required')
-  }
-  const organizationCountry = await selectCountryById(
-    organizationCountryId,
-    transaction
-  )
-  return createCheckoutSessionFeeCalculation(
-    {
-      organization,
-      product,
-      price,
-      discount,
-      checkoutSessionId: checkoutSession.id,
-      billingAddress: checkoutSession.billingAddress,
-      paymentMethodType: checkoutSession.paymentMethodType,
-      organizationCountry,
-    },
-    transaction
-  )
-}
->>>>>>> 10d471f4
 
 export const editCheckoutSession = async (
   input: EditCheckoutSessionInput,
@@ -390,30 +318,6 @@
     } as const
     let purchaseInsert: Purchase.Insert
     if (price.type === PriceType.Subscription) {
-<<<<<<< HEAD
-      const subscriptionPurchaseInsert: Purchase.SubscriptionPurchaseInsert = {
-        ...corePurchaseFields,
-        intervalUnit: price.intervalUnit,
-        intervalCount: price.intervalCount,
-        firstInvoiceValue: 0,
-        totalPurchaseValue: null,
-        trialPeriodDays: price.trialPeriodDays ?? 0,
-        priceType: PriceType.Subscription,
-        pricePerBillingCycle: price.unitPrice,
-      }
-      purchaseInsert = subscriptionPurchaseInsert
-    } else if (price.type === PriceType.SinglePayment) {
-      const singlePaymentPurchaseInsert: Purchase.SinglePaymentPurchaseInsert = {
-        ...corePurchaseFields,
-        trialPeriodDays: null,
-        intervalUnit: null,
-        intervalCount: null,
-        pricePerBillingCycle: null,
-        firstInvoiceValue: price.unitPrice ?? 0,
-        totalPurchaseValue: price.unitPrice,
-        priceType: PriceType.SinglePayment,
-      }
-=======
       const subscriptionPurchaseInsert: Purchase.SubscriptionPurchaseInsert =
         {
           ...corePurchaseFields,
@@ -438,7 +342,6 @@
           totalPurchaseValue: price.unitPrice,
           priceType: PriceType.SinglePayment,
         }
->>>>>>> 10d471f4
       purchaseInsert = singlePaymentPurchaseInsert
     } else if (price.type === PriceType.Usage) {
       const usagePurchaseInsert: Purchase.UsagePurchaseInsert = {
@@ -453,13 +356,9 @@
       }
       purchaseInsert = usagePurchaseInsert
     } else {
-<<<<<<< HEAD
-      throw new Error(`Unsupported price type for checkout session ${checkoutSession.id}`)
-=======
       throw new Error(
         `Unsupported price type for checkout session ${checkoutSession.id}`
       )
->>>>>>> 10d471f4
     }
     const results = await upsertPurchaseById(
       purchaseInsert,
