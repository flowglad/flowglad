import {
  CheckoutSessionStatus,
  CheckoutSessionType,
  PriceType,
} from '@/types'
import { DbTransaction } from '@/db/types'
import {
  createPaymentIntentForCheckoutSession,
  createSetupIntentForCheckoutSession,
} from '@/utils/stripe'
import {
  CheckoutSession,
  CreateCheckoutSessionInput,
  CreateCheckoutSessionObject,
} from '@/db/schema/checkoutSessions'
import {
  insertCheckoutSession,
  updateCheckoutSession,
} from '@/db/tableMethods/checkoutSessionMethods'
import { selectPriceProductAndOrganizationByPriceWhere } from '@/db/tableMethods/priceMethods'
import { selectCustomers } from '@/db/tableMethods/customerMethods'
import { Customer } from '@/db/schema/customers'
import { selectOrganizationById } from '@/db/tableMethods/organizationMethods'
import { Organization } from '@/db/schema/organizations'
import { Product } from '@/db/schema/products'
import { Price } from '@/db/schema/prices'

const checkoutSessionInsertFromInput = ({
  checkoutSessionInput,
  customer,
  organizationId,
  livemode,
}: {
  checkoutSessionInput: CreateCheckoutSessionObject
  customer: Customer.Record | null
  organizationId: string
  livemode: boolean
}): CheckoutSession.Insert => {
  const coreFields = {
    organizationId,
    status: CheckoutSessionStatus.Open,
    livemode,
    successUrl: checkoutSessionInput.successUrl,
    cancelUrl: checkoutSessionInput.cancelUrl,
    outputMetadata: checkoutSessionInput.outputMetadata,
    outputName: checkoutSessionInput.outputName,
    automaticallyUpdateSubscriptions: null,
  } as const

  const isAnonymous =
    'anonymous' in checkoutSessionInput &&
    checkoutSessionInput.anonymous === true

  if (checkoutSessionInput.type === CheckoutSessionType.Product) {
    if (!isAnonymous && !customer) {
      throw new Error(
        'Customer not found for externalId: non-existent-customers'
      )
    }
    return {
      ...coreFields,
      type: CheckoutSessionType.Product,
      invoiceId: null,
      priceId: checkoutSessionInput.priceId,
      targetSubscriptionId: null,
<<<<<<< HEAD
      customerId: isAnonymous ? null : customer!.id,
      customerEmail: isAnonymous ? null : customer!.email,
      customerName: isAnonymous ? null : customer!.name,
=======
      preserveBillingCycleAnchor:
        checkoutSessionInput.preserveBillingCycleAnchor,
>>>>>>> 5c622b15
    }
  } else if (
    checkoutSessionInput.type === CheckoutSessionType.AddPaymentMethod
  ) {
    if (!customer) {
      throw new Error(
        'Customer is required for add payment method checkout sessions'
      )
    }
    return {
      ...coreFields,
      customerId: customer.id,
      customerEmail: customer.email,
      customerName: customer.name,
      automaticallyUpdateSubscriptions: false,
      type: CheckoutSessionType.AddPaymentMethod,
      targetSubscriptionId:
        checkoutSessionInput.targetSubscriptionId ?? null,
    }
  } else if (
    checkoutSessionInput.type ===
    CheckoutSessionType.ActivateSubscription
  ) {
    if (!customer) {
      throw new Error(
        'Customer is required for activate subscription checkout sessions'
      )
    }
    return {
      ...coreFields,
      priceId: checkoutSessionInput.priceId,
      type: CheckoutSessionType.ActivateSubscription,
      targetSubscriptionId: checkoutSessionInput.targetSubscriptionId,
      purchaseId: null,
      invoiceId: null,
<<<<<<< HEAD
      customerId: customer.id,
      customerEmail: customer.email,
      customerName: customer.name,
=======
      preserveBillingCycleAnchor:
        checkoutSessionInput.preserveBillingCycleAnchor,
>>>>>>> 5c622b15
    }
  }
  throw new Error(
    `Invalid checkout session, type: ${
      // @ts-expect-error - this is a type error because it should never be hit
      checkoutSessionInput.type
    }`
  )
}

export const createCheckoutSessionTransaction = async (
  {
    checkoutSessionInput,
    organizationId,
    livemode,
  }: {
    checkoutSessionInput: CreateCheckoutSessionInput['checkoutSession']
    organizationId: string
    livemode: boolean
  },
  transaction: DbTransaction
) => {
  const [customer] = await selectCustomers(
    {
      externalId:
        checkoutSessionInput.customerExternalId || undefined,
    },
    transaction
  )
  // Anonymous sessions can omit customerExternalId; in that case customer will be null
  // NOTE: invoice and purchase checkout sessions
  // are not supported by API yet.
  const checkoutSession = await insertCheckoutSession(
    checkoutSessionInsertFromInput({
      checkoutSessionInput,
      customer,
      organizationId,
      livemode,
    }),
    transaction
  )
  let price: Price.Record | null = null
  let product: Product.Record | null = null
  let organization: Organization.Record | undefined
  if (checkoutSession.type === CheckoutSessionType.Product) {
    const [result] =
      await selectPriceProductAndOrganizationByPriceWhere(
        { id: checkoutSession.priceId },
        transaction
      )
    price = result.price
    product = result.product
    organization = result.organization
  } else {
    organization = await selectOrganizationById(
      checkoutSession.organizationId,
      transaction
    )
  }

  let stripeSetupIntentId: string | null = null
  let stripePaymentIntentId: string | null = null
  if (
    price?.type === PriceType.Subscription ||
    price?.type === PriceType.Usage ||
    checkoutSession.type === CheckoutSessionType.AddPaymentMethod ||
    checkoutSession.type === CheckoutSessionType.ActivateSubscription
  ) {
    const stripeSetupIntent =
      await createSetupIntentForCheckoutSession({
        organization,
        checkoutSession,
        customer,
      })
    stripeSetupIntentId = stripeSetupIntent.id
  } else if (price?.type === PriceType.SinglePayment && product) {
    const stripePaymentIntent =
      await createPaymentIntentForCheckoutSession({
        price,
        product,
        organization,
        checkoutSession,
      })
    stripePaymentIntentId = stripePaymentIntent.id
  }
  const updatedCheckoutSession = await updateCheckoutSession(
    {
      ...checkoutSession,
      stripeSetupIntentId,
      stripePaymentIntentId,
    },
    transaction
  )
  const url =
    updatedCheckoutSession.type ===
    CheckoutSessionType.AddPaymentMethod
      ? `${process.env.NEXT_PUBLIC_APP_URL}/add-payment-method/${checkoutSession.id}`
      : `${process.env.NEXT_PUBLIC_APP_URL}/checkout/${checkoutSession.id}`
  return {
    checkoutSession: updatedCheckoutSession,
    url,
  }
}<|MERGE_RESOLUTION|>--- conflicted
+++ resolved
@@ -63,14 +63,11 @@
       invoiceId: null,
       priceId: checkoutSessionInput.priceId,
       targetSubscriptionId: null,
-<<<<<<< HEAD
       customerId: isAnonymous ? null : customer!.id,
       customerEmail: isAnonymous ? null : customer!.email,
       customerName: isAnonymous ? null : customer!.name,
-=======
       preserveBillingCycleAnchor:
-        checkoutSessionInput.preserveBillingCycleAnchor,
->>>>>>> 5c622b15
+        checkoutSessionInput.preserveBillingCycleAnchor ?? false
     }
   } else if (
     checkoutSessionInput.type === CheckoutSessionType.AddPaymentMethod
@@ -106,14 +103,11 @@
       targetSubscriptionId: checkoutSessionInput.targetSubscriptionId,
       purchaseId: null,
       invoiceId: null,
-<<<<<<< HEAD
       customerId: customer.id,
       customerEmail: customer.email,
       customerName: customer.name,
-=======
       preserveBillingCycleAnchor:
-        checkoutSessionInput.preserveBillingCycleAnchor,
->>>>>>> 5c622b15
+        checkoutSessionInput.preserveBillingCycleAnchor ?? false
     }
   }
   throw new Error(
