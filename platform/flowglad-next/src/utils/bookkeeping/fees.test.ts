--- conflicted
+++ resolved
@@ -516,13 +516,9 @@
       )
     })
 
-<<<<<<< HEAD
-    it('sets flowgladFeePercentage to 0 when total resolved payments are under $1000', async () => {
-=======
     it('sets flowgladFeePercentage to 0 when total resolved payments are under the organization free tier', async () => {
       const stripePaymentIntentId1 = `pi_${core.nanoid()}`
       const stripePaymentIntentId2 = `pi_${core.nanoid()}`
->>>>>>> 1f0ffb83
       const stripeChargeId1 = `ch_${core.nanoid()}`
       const stripeChargeId2 = `ch_${core.nanoid()}`
       const { organization, price } = await setupOrg()
@@ -591,12 +587,8 @@
       )
     })
 
-<<<<<<< HEAD
-    it('keeps original flowgladFeePercentage when resolved payments exceed $1000', async () => {
-=======
     it('keeps original flowgladFeePercentage when resolved payments exceed the organization free tier', async () => {
       const stripePaymentIntentId = `pi_${core.nanoid()}`
->>>>>>> 1f0ffb83
       const stripeChargeId = `ch_${core.nanoid()}`
       const { organization, price } = await setupOrg()
       const customer = await setupCustomer({
