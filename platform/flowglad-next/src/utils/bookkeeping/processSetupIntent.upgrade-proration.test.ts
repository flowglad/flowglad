--- conflicted
+++ resolved
@@ -1,6 +1,3 @@
-<<<<<<< HEAD
-import { describe, it, expect, beforeEach, beforeAll, afterAll } from 'vitest'
-=======
 import {
   describe,
   it,
@@ -10,7 +7,6 @@
   afterAll,
   vi,
 } from 'vitest'
->>>>>>> 0a7251d7
 import {
   CheckoutSessionStatus,
   CheckoutSessionType,
@@ -353,14 +349,6 @@
 
   describe('Preserved billing cycle (preserveBillingCycleAnchor = true)', () => {
     beforeEach(async () => {
-<<<<<<< HEAD
-      // Create free subscription with billing period that includes the current date
-      const now = new Date()
-      const billingStart = new Date(now.getFullYear(), now.getMonth(), 1)
-      const billingEnd = new Date(
-        now.getFullYear(),
-        now.getMonth() + 1,
-=======
       // Create free subscription with billing period covering "today"
       // Use end-of-day to ensure preservation still applies on the last day
       const today = new Date()
@@ -373,22 +361,16 @@
         0,
         0
       )
+      
       const billingEnd = new Date(
         today.getFullYear(),
         today.getMonth() + 1,
->>>>>>> 0a7251d7
         0,
         23,
         59,
         59,
         999
       )
-<<<<<<< HEAD
-      
-      // Ensure we're using the start of month as anchor, not end of month
-      const billingCycleAnchor = new Date(billingStart)
-=======
->>>>>>> 0a7251d7
 
       freeSubscription = await setupSubscription({
         organizationId: organization.id,
