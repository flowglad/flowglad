import {
  selectCustomerById,
  updateCustomer,
} from '@/db/tableMethods/customerMethods'
import { selectPaymentMethodById } from '@/db/tableMethods/paymentMethodMethods'
import {
  CheckoutSessionStatus,
  CheckoutSessionType,
  PurchaseStatus,
  SubscriptionStatus,
<<<<<<< HEAD
  CancellationReason,
=======
>>>>>>> 855ceda7
  FlowgladEventType,
  EventNoun,
} from '@/types'
import { DbTransaction } from '@/db/types'
import {
  StripeIntentMetadata,
  stripeIntentMetadataSchema,
  stripeIdFromObjectOrId,
  IntentMetadataType,
} from '@/utils/stripe'
import { Purchase } from '@/db/schema/purchases'
import Stripe from 'stripe'
import {
  selectPurchaseById,
  updatePurchase,
} from '@/db/tableMethods/purchaseMethods'
import { Customer } from '@/db/schema/customers'
import {
  checkoutSessionIsInTerminalState,
  isCheckoutSessionSubscriptionCreating,
  selectCheckoutSessionById,
  updateCheckoutSession,
} from '@/db/tableMethods/checkoutSessionMethods'
import { selectPriceProductAndOrganizationByPriceWhere } from '@/db/tableMethods/priceMethods'
import { Price } from '@/db/schema/prices'
import { createSubscriptionWorkflow } from '@/subscriptions/createSubscription/workflow'
import { processPurchaseBookkeepingForCheckoutSession } from './checkoutSessions'
import { paymentMethodForStripePaymentMethodId } from '../paymentMethodHelpers'
import { selectOrganizationById } from '@/db/tableMethods/organizationMethods'
import {
  safelyUpdateSubscriptionsForCustomerToNewPaymentMethod,
  selectSubscriptionById,
  selectSubscriptions,
  updateSubscription,
} from '@/db/tableMethods/subscriptionMethods'
import { CheckoutSession } from '@/db/schema/checkoutSessions'
import { Organization } from '@/db/schema/organizations'
import { Product } from '@/db/schema/products'
import { PaymentMethod } from '@/db/schema/paymentMethods'
import { BillingRun } from '@/db/schema/billingRuns'
import { TransactionOutput } from '@/db/transactionEnhacementTypes'
import { activateSubscription } from '@/subscriptions/createSubscription/helpers'
import { selectSubscriptionAndItems } from '@/db/tableMethods/subscriptionItemMethods'
import { Subscription } from '@/db/schema/subscriptions'
import { DiscountRedemption } from '@/db/schema/discountRedemptions'
import {
  cancelFreeSubscriptionForUpgrade,
  linkUpgradedSubscriptions,
} from '@/subscriptions/cancelFreeSubscriptionForUpgrade'
import {
  constructPurchaseCompletedEventHash,
  constructSubscriptionCreatedEventHash,
} from '../eventHelpers'
import { Event } from '@/db/schema/events'

export const setupIntentStatusToCheckoutSessionStatus = (
  status: Stripe.SetupIntent.Status
): CheckoutSessionStatus => {
  switch (status) {
    case 'succeeded':
      return CheckoutSessionStatus.Succeeded
    case 'processing':
      return CheckoutSessionStatus.Pending
    case 'canceled':
      return CheckoutSessionStatus.Failed
    case 'requires_payment_method':
      return CheckoutSessionStatus.Pending
    default:
      return CheckoutSessionStatus.Pending
  }
}

export type CoreSripeSetupIntent = Pick<
  Stripe.SetupIntent,
  'id' | 'metadata' | 'status' | 'customer' | 'payment_method'
>

interface ProcessTerminalCheckoutSessionSetupIntentResult {
  type: CheckoutSessionType
  checkoutSession: CheckoutSession.Record
  organization: Organization.Record
  customer: Customer.Record
  billingRun: null
  purchase: null
  price: null
}

export const processTerminalCheckoutSessionSetupIntent = async (
  checkoutSession: CheckoutSession.Record,
  transaction: DbTransaction
): Promise<ProcessTerminalCheckoutSessionSetupIntentResult> => {
  const organization = await selectOrganizationById(
    checkoutSession.organizationId,
    transaction
  )
  const customer = await selectCustomerById(
    checkoutSession.customerId!,
    transaction
  )
  return {
    type: checkoutSession.type,
    checkoutSession,
    organization,
    customer,
    billingRun: null,
    purchase: null,
    price: null,
  }
}

export const processSubscriptionCreatingCheckoutSessionSetupIntentSucceeded =
  async (
    setupIntent: CoreSripeSetupIntent,
    transaction: DbTransaction
  ) => {
    const initialCheckoutSession =
      await checkoutSessionFromSetupIntent(setupIntent, transaction)
    if (checkoutSessionIsInTerminalState(initialCheckoutSession)) {
      throw new Error(
        `processSubscriptionCreatingCheckoutSessionSetupIntentSucceeded: Checkout session is in terminal state (checkout session id: ${initialCheckoutSession.id})`
      )
    }
    const checkoutSession = await updateCheckoutSession(
      {
        ...initialCheckoutSession,
        status: setupIntentStatusToCheckoutSessionStatus(
          setupIntent.status
        ),
      },
      transaction
    )

    if (checkoutSession.type === CheckoutSessionType.Invoice) {
      throw new Error(
        `processSubscriptionCreatingCheckoutSessionSetupIntentSucceeded: Invoice checkout flow not supported (checkout session id: ${checkoutSession.id})`
      )
    }
    if (
      checkoutSession.type === CheckoutSessionType.AddPaymentMethod
    ) {
      throw new Error(
        `processSubscriptionCreatingCheckoutSessionSetupIntentSucceeded: Add payment method checkout flow not support (checkout session id: ${checkoutSession.id})`
      )
    }
    if (
      checkoutSession.type ===
      CheckoutSessionType.ActivateSubscription
    ) {
      throw new Error(
        `processSubscriptionCreatingCheckoutSessionSetupIntentSucceeded: Activate subscription checkout flow not supported (checkout session id: ${checkoutSession.id})`
      )
    }

    const [{ price, product, organization }] =
      await selectPriceProductAndOrganizationByPriceWhere(
        { id: checkoutSession.priceId },
        transaction
      )

    const {
      purchase,
      customer,
      discount,
      feeCalculation,
      discountRedemption,
    } = await processPurchaseBookkeepingForCheckoutSession(
      {
        checkoutSession,
        stripeCustomerId: setupIntent.customer
          ? stripeIdFromObjectOrId(setupIntent.customer)
          : null,
      },
      transaction
    )
    const { paymentMethod } =
      await pullStripeSetupIntentDataToDatabase(
        setupIntent,
        customer,
        transaction
      )
    return {
      purchase,
      checkoutSession,
      price,
      organization,
      product,
      customer,
      discount,
      feeCalculation,
      discountRedemption,
      paymentMethod,
    }
  }

export const calculateTrialEnd = (params: {
  hasHadTrial: boolean
  trialPeriodDays: number | null
}): Date | undefined => {
  const { hasHadTrial, trialPeriodDays } = params
  if (
    trialPeriodDays === null ||
    trialPeriodDays === undefined ||
    trialPeriodDays === 0
  ) {
    return undefined
  }
  return hasHadTrial
    ? undefined
    : new Date(
        new Date().getTime() + trialPeriodDays * 24 * 60 * 60 * 1000
      )
}

export const pullStripeSetupIntentDataToDatabase = async (
  setupIntent: CoreSripeSetupIntent,
  customer: Pick<
    Customer.Record,
    'id' | 'stripeCustomerId' | 'livemode'
  >,
  transaction: DbTransaction
) => {
  const stripeCustomerId = setupIntent.customer
    ? stripeIdFromObjectOrId(setupIntent.customer)
    : null

  if (stripeCustomerId !== customer.stripeCustomerId) {
    customer = await updateCustomer(
      {
        id: customer.id,
        stripeCustomerId,
      },
      transaction
    )
  }

  const stripePaymentMethodId = stripeIdFromObjectOrId(
    setupIntent.payment_method!
  )
  const paymentMethod = await paymentMethodForStripePaymentMethodId(
    {
      stripePaymentMethodId,
      livemode: customer.livemode,
      customerId: customer.id,
    },
    transaction
  )
  return {
    customer,
    paymentMethod,
  }
}

export const checkoutSessionFromSetupIntent = async (
  setupIntent: Pick<
    CoreSripeSetupIntent,
    'status' | 'metadata' | 'id'
  >,
  transaction: DbTransaction
) => {
  const metadata: StripeIntentMetadata =
    stripeIntentMetadataSchema.parse(setupIntent.metadata)
  if (!metadata) {
    throw new Error('No metadata found')
  }
  // TODO: handle non-success cases
  if (setupIntent.status !== 'succeeded') {
    throw new Error(
      `Setup intent ${setupIntent.id} is not succeeded, but ${setupIntent.status}.`
    )
  }
  if (metadata.type !== IntentMetadataType.CheckoutSession) {
    throw new Error(
      `Metadata type is not checkout_session for setup intent ${setupIntent.id}`
    )
  }
  const checkoutSessionId = metadata.checkoutSessionId
  const checkoutSession = await selectCheckoutSessionById(
    checkoutSessionId,
    transaction
  )
  return checkoutSession
}

interface ProcessAddPaymentMethodSetupIntentSucceededResult {
  type: CheckoutSessionType.AddPaymentMethod
  purchase: null
  price: null
  product: null
  billingRun: null
  checkoutSession: CheckoutSession.Record
  organization: Organization.Record
  customer: Pick<
    Customer.Record,
    'id' | 'stripeCustomerId' | 'livemode'
  >
}

export const processAddPaymentMethodSetupIntentSucceeded = async (
  setupIntent: CoreSripeSetupIntent,
  transaction: DbTransaction
): Promise<ProcessAddPaymentMethodSetupIntentSucceededResult> => {
  const initialCheckoutSession = await checkoutSessionFromSetupIntent(
    setupIntent,
    transaction
  )
  const checkoutSession = await updateCheckoutSession(
    {
      ...initialCheckoutSession,
      status: setupIntentStatusToCheckoutSessionStatus(
        setupIntent.status
      ),
    },
    transaction
  )
  const initialCustomer = await selectCustomerById(
    checkoutSession.customerId!,
    transaction
  )
  const { customer, paymentMethod } =
    await pullStripeSetupIntentDataToDatabase(
      setupIntent,
      initialCustomer,
      transaction
    )
  if (checkoutSession.targetSubscriptionId) {
    const subscription = await selectSubscriptionById(
      checkoutSession.targetSubscriptionId,
      transaction
    )
    if (subscription.status === SubscriptionStatus.CreditTrial) {
      throw new Error(
        `Subscription ${subscription.id} is a credit trial subscription. To add a payment method to it, you must first upgrade to a paid plan.`
      )
    }
    await updateSubscription(
      {
        id: checkoutSession.targetSubscriptionId,
        defaultPaymentMethodId: paymentMethod.id,
        renews: subscription.renews,
      },
      transaction
    )
  }

  if (checkoutSession.automaticallyUpdateSubscriptions) {
    await safelyUpdateSubscriptionsForCustomerToNewPaymentMethod(
      paymentMethod,
      transaction
    )
  }

  const organization = await selectOrganizationById(
    checkoutSession.organizationId,
    transaction
  )

  return {
    type: CheckoutSessionType.AddPaymentMethod,
    purchase: null,
    price: null,
    product: null,
    billingRun: null,
    checkoutSession,
    organization,
    customer,
  }
}

interface ProcessSubscriptionCreatingCheckoutSessionSetupIntentSucceededResult {
  type: CheckoutSessionType.Product | CheckoutSessionType.Purchase
  /**
   * Only provided on the first time the checkout session is created
   * and is null on subsequent calls
   */
  purchase: Purchase.Record | null
  price: Price.Record
  product: Product.Record
  billingRun: BillingRun.Record | null
  checkoutSession: CheckoutSession.Record
  organization: Organization.Record
  customer: Pick<
    Customer.Record,
    'id' | 'stripeCustomerId' | 'livemode'
  >
}

interface SetupIntentSucceededBookkeepingResult {
  checkoutSession: CheckoutSession.Record
  price: Price.Record
  product: Product.Record
  purchase: Purchase.Record
  organization: Organization.Record
  customer: Customer.Record
  paymentMethod: PaymentMethod.Record
  discountRedemption?: DiscountRedemption.Record | null
}

export const createSubscriptionFromSetupIntentableCheckoutSession =
  async (
    {
      setupIntent,
      checkoutSession,
      price,
      product,
      purchase,
      organization,
      customer,
      paymentMethod,
      discountRedemption,
    }: SetupIntentSucceededBookkeepingResult & {
      setupIntent: CoreSripeSetupIntent
    },
    transaction: DbTransaction
  ): Promise<
    TransactionOutput<ProcessSubscriptionCreatingCheckoutSessionSetupIntentSucceededResult>
  > => {
    if (!isCheckoutSessionSubscriptionCreating(checkoutSession)) {
      throw new Error(
        `createSubscriptionFromSetupIntentableCheckoutSession: checkout session ${checkoutSession.id} is not supported because it is of type ${checkoutSession.type}.`
      )
    }
    /**
     * If the price, product, or purchase are not found,
     * we don't need to create a subscription because that means
     * the checkout session was for adding a payment method
     */
    if (!price) {
      throw new Error(
        `Price not found for setup intent ${setupIntent.id}, and checkout session ${checkoutSession.id} of type ${checkoutSession.type}. This should only happen for add payment method checkout sessions.`
      )
    }

    if (!product) {
      throw new Error(
        `Product not found for setup intent ${setupIntent.id}, and checkout session ${checkoutSession.id} of type ${checkoutSession.type}. This should only happen for add payment method checkout sessions.`
      )
    }

    if (!purchase) {
      throw new Error(
        `Purchase not found for setup intent ${setupIntent.id}, and checkout session ${checkoutSession.id} of type ${checkoutSession.type}. This should only happen for add payment method checkout sessions.`
      )
    }

    if (!price.intervalUnit) {
      throw new Error('Price interval unit is required')
    }

    if (!price.intervalCount) {
      throw new Error('Price interval count is required')
    }

    // Check for and cancel any free subscription before creating the new one
    const canceledFreeSubscription =
      await cancelFreeSubscriptionForUpgrade(customer.id, transaction)

    const subscriptionsForCustomer = await selectSubscriptions(
      {
        customerId: customer.id,
      },
      transaction
    )

    // Check for existing active paid subscriptions to prevent duplicate paid subscriptions
    // unless the organization allows multiple subscriptions per customer
    const activePaidSubscriptions = subscriptionsForCustomer.filter(
      (sub) =>
        sub.status === SubscriptionStatus.Active &&
        sub.isFreePlan === false &&
        sub.cancellationReason !== CancellationReason.UpgradedToPaid
    )

    if (
      activePaidSubscriptions.length > 0 &&
      !organization.allowMultipleSubscriptionsPerCustomer
    ) {
      throw new Error(
        `Customer ${customer.id} already has an active paid subscription. ` +
          `Cannot create another paid subscription. ` +
          `Existing subscription ID: ${activePaidSubscriptions[0].id}`
      )
    }
    const hasHadTrial = subscriptionsForCustomer.some(
      (subscription) => subscription.trialEnd
    )

    const output = await createSubscriptionWorkflow(
      {
        stripeSetupIntentId: setupIntent.id,
        defaultPaymentMethod: paymentMethod,
        organization,
        price,
        customer,
        interval: price.intervalUnit,
        intervalCount: price.intervalCount,
        discountRedemption,
        /**
         * If the price has a trial period, set the trial end date to the
         * end of the period
         */
        trialEnd: calculateTrialEnd({
          hasHadTrial,
          trialPeriodDays: price.trialPeriodDays,
        }),
        startDate: new Date(),
        autoStart: true,
        quantity: checkoutSession.quantity,
        metadata: checkoutSession.outputMetadata ?? {},
        name: checkoutSession.outputName ?? undefined,
        product,
        livemode: checkoutSession.livemode,
      },
      transaction
    )
    const eventInserts: Event.Insert[] = []
    if (output.eventsToLog) {
      eventInserts.push(...output.eventsToLog)
    }

    // Link the old and new subscriptions if there was an upgrade
    if (canceledFreeSubscription && output.result.subscription) {
      await linkUpgradedSubscriptions(
        canceledFreeSubscription,
        output.result.subscription.id,
        transaction
      )
      // Add upgrade event to the events to log
      eventInserts.push({
        type: FlowgladEventType.SubscriptionCreated,
        occurredAt: new Date(),
        organizationId: organization.id,
        livemode: output.result.subscription.livemode,
        metadata: {},
        submittedAt: new Date(),
        processedAt: null,
        hash: constructSubscriptionCreatedEventHash(
          output.result.subscription
        ),
        payload: {
          object: EventNoun.Subscription,
          id: output.result.subscription.id,
        },
      })
    }

    const updatedPurchase = await updatePurchase(
      {
        id: purchase.id,
        status: PurchaseStatus.Paid,
        priceType: price.type,
        purchaseDate: new Date(),
      },
      transaction
    )
    eventInserts.push({
      type: FlowgladEventType.PurchaseCompleted,
      occurredAt: new Date(),
      organizationId: organization.id,
      livemode: updatedPurchase.livemode,
      metadata: {},
      submittedAt: new Date(),
      processedAt: null,
      hash: constructPurchaseCompletedEventHash(updatedPurchase),
      payload: {
        id: updatedPurchase.id,
        object: EventNoun.Purchase,
      },
    })

    // Add upgrade event if this was an upgrade
    const eventsToLog = [...(output.eventsToLog || [])]

    return {
      ...output,
<<<<<<< HEAD
      eventsToLog,
=======
      eventsToLog: eventInserts,
>>>>>>> 855ceda7
      result: {
        purchase: updatedPurchase,
        checkoutSession,
        billingRun: output.result.billingRun,
        price,
        product,
        organization,
        customer,
        type: checkoutSession.type,
      },
    }
  }

interface ProcessActivateSubscriptionCheckoutSessionSetupIntentSucceededResult {
  type: CheckoutSessionType.ActivateSubscription
  checkoutSession: CheckoutSession.Record
  organization: Organization.Record
  customer: Customer.Record
  paymentMethod: PaymentMethod.Record
  billingRun: BillingRun.Record | null
  subscription: Subscription.Record
  purchase: null
}

const processActivateSubscriptionCheckoutSessionSetupIntentSucceeded =
  async (
    setupIntent: CoreSripeSetupIntent,
    transaction: DbTransaction
  ): Promise<ProcessActivateSubscriptionCheckoutSessionSetupIntentSucceededResult> => {
    const initialCheckoutSession =
      await checkoutSessionFromSetupIntent(setupIntent, transaction)
    const checkoutSession = await updateCheckoutSession(
      {
        ...initialCheckoutSession,
        status: setupIntentStatusToCheckoutSessionStatus(
          setupIntent.status
        ),
      },
      transaction
    )
    const result = await selectSubscriptionAndItems(
      {
        id: checkoutSession.targetSubscriptionId!,
      },
      transaction
    )
    if (!result) {
      throw new Error(
        `processActivateSubscriptionCheckoutSessionSetupIntentSucceeded: Subscription not found for checkout session ${checkoutSession.id}`
      )
    }
    const customer = await selectCustomerById(
      result.subscription.customerId,
      transaction
    )
    const { paymentMethod } =
      await pullStripeSetupIntentDataToDatabase(
        setupIntent,
        customer,
        transaction
      )
    const { billingRun } = await activateSubscription(
      {
        subscription: result.subscription,
        subscriptionItems: result.subscriptionItems,
        defaultPaymentMethod: paymentMethod,
        autoStart: true,
      },
      transaction
    )
    return {
      type: CheckoutSessionType.ActivateSubscription as const,
      checkoutSession,
      organization: await selectOrganizationById(
        checkoutSession.organizationId,
        transaction
      ),
      customer: await selectCustomerById(
        checkoutSession.customerId!,
        transaction
      ),
      paymentMethod: await paymentMethodForStripePaymentMethodId(
        {
          stripePaymentMethodId: stripeIdFromObjectOrId(
            setupIntent.payment_method!
          ),
          livemode: checkoutSession.livemode,
          customerId: checkoutSession.customerId!,
        },
        transaction
      ),
      billingRun,
      subscription: result.subscription,
      purchase: null,
    }
  }

export const processSetupIntentSucceeded = async (
  setupIntent: CoreSripeSetupIntent,
  transaction: DbTransaction
): Promise<
  TransactionOutput<
    | ProcessSubscriptionCreatingCheckoutSessionSetupIntentSucceededResult
    | ProcessAddPaymentMethodSetupIntentSucceededResult
    | ProcessTerminalCheckoutSessionSetupIntentResult
    | ProcessActivateSubscriptionCheckoutSessionSetupIntentSucceededResult
  >
> => {
  // Check if this setup intent was already processed (idempotency check)
  const existingSubscription = await selectSubscriptions(
    {
      stripeSetupIntentId: setupIntent.id,
    },
    transaction
  )

  if (existingSubscription.length > 0) {
    // This setup intent was already processed, return the existing subscription
    // This prevents duplicate subscription creation in case of webhook replay
    const subscription = existingSubscription[0]
    const checkoutSession = await checkoutSessionFromSetupIntent(
      setupIntent,
      transaction
    )
    const customer = await selectCustomerById(
      subscription.customerId!,
      transaction
    )
    const paymentMethod = subscription.defaultPaymentMethodId
      ? await selectPaymentMethodById(
          subscription.defaultPaymentMethodId,
          transaction
        )
      : undefined

    // Determine result type based on checkout session type
    if (
      checkoutSession.type ===
      CheckoutSessionType.ActivateSubscription
    ) {
      const organization = await selectOrganizationById(
        checkoutSession.organizationId,
        transaction
      )

      // Ensure payment method exists for activation
      if (!paymentMethod) {
        throw new Error(
          `processSetupIntentSucceeded: Payment method required for subscription activation (checkout session id: ${checkoutSession.id})`
        )
      }

      return {
        result: {
          type: CheckoutSessionType.ActivateSubscription,
          checkoutSession,
          organization,
          customer,
          paymentMethod,
          billingRun: null,
          subscription,
          purchase: null,
        },
        eventsToLog: [],
      }
    }
    if (checkoutSession.type === CheckoutSessionType.Invoice) {
      throw new Error(
        `processSetupIntentSucceeded: Invoice checkout flow not supported (checkout session id: ${checkoutSession.id})`
      )
    }
    if (checkoutSession.type === CheckoutSessionType.Purchase) {
      throw new Error(
        `processSetupIntentSucceeded: Purchase checkout flow not supported (checkout session id: ${checkoutSession.id})`
      )
    }
    if (
      checkoutSession.type === CheckoutSessionType.AddPaymentMethod
    ) {
      throw new Error(
        `processSetupIntentSucceeded: Add payment method checkout flow not supported (checkout session id: ${checkoutSession.id})`
      )
    }
    // Default to subscription creating result type
    const priceResult =
      await selectPriceProductAndOrganizationByPriceWhere(
        { id: subscription.priceId! },
        transaction
      )

    // Validate that price result exists
    if (!priceResult[0]) {
      throw new Error(
        `processSetupIntentSucceeded: Price not found for subscription (price id: ${subscription.priceId}, checkout session id: ${checkoutSession.id})`
      )
    }

    return {
      result: {
        type: checkoutSession.type,
        checkoutSession,
        price: priceResult[0].price,
        product: priceResult[0].product,
        organization: priceResult[0].organization,
        customer,
        billingRun: null,
        purchase: null,
      },
      eventsToLog: [],
    }
  }

  const initialCheckoutSession = await checkoutSessionFromSetupIntent(
    setupIntent,
    transaction
  )

  if (checkoutSessionIsInTerminalState(initialCheckoutSession)) {
    const result = await processTerminalCheckoutSessionSetupIntent(
      initialCheckoutSession,
      transaction
    )
    return {
      result,
      eventsToLog: [],
    }
  }

  if (
    initialCheckoutSession.type ===
    CheckoutSessionType.AddPaymentMethod
  ) {
    const result = await processAddPaymentMethodSetupIntentSucceeded(
      setupIntent,
      transaction
    )
    return {
      result,
      eventsToLog: [],
    }
  }

  if (
    initialCheckoutSession.type ===
    CheckoutSessionType.ActivateSubscription
  ) {
    const result =
      await processActivateSubscriptionCheckoutSessionSetupIntentSucceeded(
        setupIntent,
        transaction
      )
    return {
      result,
      eventsToLog: [],
    }
  }

  const successProcessedResult =
    await processSubscriptionCreatingCheckoutSessionSetupIntentSucceeded(
      setupIntent,
      transaction
    )

  const withSetupIntent = Object.assign(successProcessedResult, {
    setupIntent,
  })

  return await createSubscriptionFromSetupIntentableCheckoutSession(
    withSetupIntent,
    transaction
  )
}<|MERGE_RESOLUTION|>--- conflicted
+++ resolved
@@ -8,10 +8,7 @@
   CheckoutSessionType,
   PurchaseStatus,
   SubscriptionStatus,
-<<<<<<< HEAD
   CancellationReason,
-=======
->>>>>>> 855ceda7
   FlowgladEventType,
   EventNoun,
 } from '@/types'
@@ -581,16 +578,9 @@
       },
     })
 
-    // Add upgrade event if this was an upgrade
-    const eventsToLog = [...(output.eventsToLog || [])]
-
     return {
       ...output,
-<<<<<<< HEAD
-      eventsToLog,
-=======
       eventsToLog: eventInserts,
->>>>>>> 855ceda7
       result: {
         purchase: updatedPurchase,
         checkoutSession,
