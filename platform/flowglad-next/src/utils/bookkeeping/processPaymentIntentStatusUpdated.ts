import {
  CurrencyCode,
  PaymentStatus,
  CheckoutSessionType,
  Nullish,
} from '@/types'
import { selectBillingRunById } from '@/db/tableMethods/billingRunMethods'
import { CountryCode } from '@/types'
import { DbTransaction } from '@/db/types'
import {
  stripeIdFromObjectOrId,
  paymentMethodFromStripeCharge,
  StripeIntentMetadata,
  getStripeCharge,
  stripeIntentMetadataSchema,
  IntentMetadataType,
} from '../stripe'
import {
  safelyUpdatePaymentStatus,
  updatePayment,
  upsertPaymentByStripeChargeId,
} from '@/db/tableMethods/paymentMethods'
import Stripe from 'stripe'
import { Purchase } from '@/db/schema/purchases'
import { selectInvoiceLineItemsAndInvoicesByInvoiceWhere } from '@/db/tableMethods/invoiceLineItemMethods'
import { isNil } from '@/utils/core'
import { processStripeChargeForCheckoutSession } from './checkoutSessions'
import { dateFromStripeTimestamp } from '@/utils/stripe'
import { Payment } from '@/db/schema/payments'
import { updateInvoiceStatusToReflectLatestPayment } from '../bookkeeping'
import { updatePurchaseStatusToReflectLatestPayment } from '../bookkeeping'
import {
  commitPaymentCanceledEvent,
  commitPaymentSucceededEvent,
} from '../events'
import { selectSubscriptionById } from '@/db/tableMethods/subscriptionMethods'
import { selectInvoices } from '@/db/tableMethods/invoiceMethods'
import { sendCustomerPaymentFailedNotificationIdempotently } from '@/trigger/notifications/send-customer-payment-failed-notification'
import { idempotentSendOrganizationPaymentFailedNotification } from '@/trigger/notifications/send-organization-payment-failed-notification'

export const chargeStatusToPaymentStatus = (
  chargeStatus: Stripe.Charge.Status
): PaymentStatus => {
  let paymentStatus: PaymentStatus = PaymentStatus.Processing
  if (chargeStatus === 'succeeded') {
    paymentStatus = PaymentStatus.Succeeded
  } else if (chargeStatus === 'failed') {
    paymentStatus = PaymentStatus.Failed
  }
  return paymentStatus
}

export const upsertPaymentForStripeCharge = async (
  {
    charge,
    paymentIntentMetadata,
  }: {
    charge: Stripe.Charge
    paymentIntentMetadata: StripeIntentMetadata
  },
  transaction: DbTransaction
) => {
  const paymentIntentId = charge.payment_intent
    ? stripeIdFromObjectOrId(charge.payment_intent)
    : null
  if (!paymentIntentId) {
    throw new Error(
      `No payment intent id found on charge ${charge.id}`
    )
  }
  if (!paymentIntentMetadata) {
    throw new Error(
      `No metadata found on payment intent ${paymentIntentId}`
    )
  }
  let organizationId: Nullish<string> = null
  let invoiceId: Nullish<string> = null
  let purchaseId: Nullish<string> = null
  let purchase: Nullish<Purchase.Record> = null
  let taxCountry: Nullish<CountryCode> = null
  let livemode: Nullish<boolean> = null
  let customerId: Nullish<string> = null
  let currency: Nullish<CurrencyCode> = null
  let subscriptionId: Nullish<string> = null
  if ('billingRunId' in paymentIntentMetadata) {
    const billingRun = await selectBillingRunById(
      paymentIntentMetadata.billingRunId,
      transaction
    )
    const subscription = await selectSubscriptionById(
      billingRun.subscriptionId,
      transaction
    )
    const [invoice] = await selectInvoices(
      {
        billingPeriodId: billingRun.billingPeriodId,
      },
      transaction
    )
    livemode = billingRun.livemode
    if (!invoice) {
      throw new Error(
        `No invoice found for billing run ${billingRun.id}`
      )
    }
    invoiceId = invoice.id
    currency = invoice.currency
    customerId = subscription.customerId
    organizationId = subscription.organizationId
    livemode = subscription.livemode
    subscriptionId = subscription.id
<<<<<<< HEAD
  } else if ('invoiceId' in paymentIntentMetadata) {
    // TODO: the whole "invoiceId" block should be removed
    // we now support paying invoices through purchase sessions,
    // which seems to be more adaptive,
    // and allows us to use the CheckoutPageContext and PaymentForm
  } else if (
    paymentIntentMetadata.type === IntentMetadataType.CheckoutSession
  ) {
=======
  } else if ('checkoutSessionId' in paymentIntentMetadata) {
>>>>>>> f57fdf7b
    const {
      checkoutSession,
      purchase: updatedPurchase,
      invoice,
    } = await processStripeChargeForCheckoutSession(
      {
        checkoutSessionId: paymentIntentMetadata.checkoutSessionId,
        charge,
      },
      transaction
    )
    if (checkoutSession.type === CheckoutSessionType.Invoice) {
      let [maybeInvoiceAndLineItems] =
        await selectInvoiceLineItemsAndInvoicesByInvoiceWhere(
          {
            id: checkoutSession.invoiceId,
          },
          transaction
        )
      const { invoice } = maybeInvoiceAndLineItems
      currency = invoice.currency
      invoiceId = invoice.id
      organizationId = invoice.organizationId!
      purchaseId = invoice.purchaseId
      taxCountry = invoice.taxCountry
      customerId = invoice.customerId
      livemode = invoice.livemode
      subscriptionId = invoice.subscriptionId
    } else {
      invoiceId = invoice?.id ?? null
      currency = invoice?.currency ?? null
      organizationId = invoice?.organizationId!
      taxCountry = invoice?.taxCountry ?? null
      purchase = updatedPurchase
      purchaseId = purchase?.id ?? null
      livemode = checkoutSession.livemode
      customerId = purchase?.customerId || invoice?.customerId || null
      // hard assumption
      // checkoutSessionId payment intents are only for anonymous single payment purchases
      subscriptionId = null
    }
  } else {
    throw new Error(
      'No invoice, purchase, or subscription found for payment intent'
    )
  }

  if (!organizationId) {
    throw new Error(
      `No organization found for payment intent ${paymentIntentId}`
    )
  }
  if (!invoiceId) {
    throw new Error(
      `No invoice found for payment intent ${paymentIntentId}`
    )
  }
  if (!customerId) {
    throw new Error(
      `No customer id found for payment intent ${paymentIntentId} with metadata: ${JSON.stringify(
        paymentIntentMetadata
      )}`
    )
  }
  if (isNil(livemode)) {
    throw new Error(
      `No livemode set for payment intent ${paymentIntentId}, with metadata: ${JSON.stringify(
        paymentIntentMetadata
      )}`
    )
  }

  const latestChargeDate = charge.created

  if (!latestChargeDate) {
    throw new Error(
      `No charge date found for payment intent ${paymentIntentId}`
    )
  }

  if (!taxCountry) {
    taxCountry = charge.billing_details?.address
      ?.country as CountryCode
  }

  const paymentInsert: Payment.Insert = {
    amount: charge.amount,
    status: chargeStatusToPaymentStatus(charge.status),
    invoiceId,
    chargeDate: dateFromStripeTimestamp(latestChargeDate),
    refunded: false,
    organizationId,
    purchaseId,
    stripePaymentIntentId: paymentIntentId,
    paymentMethod: paymentMethodFromStripeCharge(charge),
    currency: currency ?? CurrencyCode.USD,
    refundedAt: null,
    taxCountry,
    stripeChargeId: stripeIdFromObjectOrId(charge),
    customerId,
    livemode,
  }
  const payment = await upsertPaymentByStripeChargeId(
    paymentInsert,
    transaction
  )
  const latestPayment =
    await updatePaymentToReflectLatestChargeStatus(
      payment,
      charge,
      transaction
    )
  return latestPayment
}

/**
 * An idempotent method to mark a payment as succeeded.
 * @param paymentId
 * @param transaction
 * @returns
 */
export const updatePaymentToReflectLatestChargeStatus = async (
  payment: Payment.Record,
  charge: Pick<
    Stripe.Charge,
    'status' | 'failure_code' | 'failure_message'
  >,
  transaction: DbTransaction
) => {
  const newPaymentStatus = chargeStatusToPaymentStatus(charge.status)
  let updatedPayment: Payment.Record = payment
  if (payment.status !== newPaymentStatus) {
    updatedPayment = await safelyUpdatePaymentStatus(
      payment,
      newPaymentStatus,
      transaction
    )
    if (newPaymentStatus === PaymentStatus.Failed) {
      updatedPayment = await updatePayment(
        {
          id: payment.id,
          failureCode: charge.failure_code,
          failureMessage: charge.failure_message,
        },
        transaction
      )
      await sendCustomerPaymentFailedNotificationIdempotently(
        updatedPayment
      )
      await idempotentSendOrganizationPaymentFailedNotification({
        organizationId: updatedPayment.organizationId,
        customerId: updatedPayment.customerId,
        amount: updatedPayment.amount,
        currency: updatedPayment.currency,
        invoiceNumber: updatedPayment.invoiceId,
      })
    }
  }
  /**
   * Update associated invoice if it exists
   */
  if (payment.invoiceId) {
    await updateInvoiceStatusToReflectLatestPayment(
      updatedPayment,
      transaction
    )
  }
  if (payment.purchaseId) {
    /**
     * Update associated purchase if it exists
     */
    await updatePurchaseStatusToReflectLatestPayment(
      updatedPayment,
      transaction
    )
  }
  if (!payment.invoiceId && !payment.purchaseId) {
    throw new Error(
      `No invoice or purchase found for payment ${payment.id}`
    )
  }
  return updatedPayment
}

/**
 * If the payment has already been marked succeeded, return.
 * Otherwise, we need to create a payment record and mark it succeeded.
 * @param paymentIntent
 * @param transaction
 * @returns
 */
export const processPaymentIntentStatusUpdated = async (
  paymentIntent: Stripe.PaymentIntent,
  transaction: DbTransaction
) => {
  const metadata = paymentIntent.metadata
  if (!metadata) {
    throw new Error(
      `No metadata found for payment intent ${paymentIntent.id}`
    )
  }
  if (!paymentIntent.latest_charge) {
    throw new Error(
      `No latest charge found for payment intent ${paymentIntent.id}`
    )
  }
  const latestChargeId = stripeIdFromObjectOrId(
    paymentIntent.latest_charge!
  )
  const latestCharge = await getStripeCharge(latestChargeId)
  if (!latestCharge) {
    throw new Error(
      `No charge found for payment intent ${paymentIntent.id}`
    )
  }
  const payment = await upsertPaymentForStripeCharge(
    {
      charge: latestCharge,
      paymentIntentMetadata: stripeIntentMetadataSchema.parse(
        paymentIntent.metadata
      ),
    },
    transaction
  )
  if (paymentIntent.status === 'succeeded') {
    await commitPaymentSucceededEvent(payment, transaction)
  } else if (paymentIntent.status === 'canceled') {
    await commitPaymentCanceledEvent(payment, transaction)
  }
  return { payment }
}<|MERGE_RESOLUTION|>--- conflicted
+++ resolved
@@ -82,7 +82,7 @@
   let customerId: Nullish<string> = null
   let currency: Nullish<CurrencyCode> = null
   let subscriptionId: Nullish<string> = null
-  if ('billingRunId' in paymentIntentMetadata) {
+  if (paymentIntentMetadata.type === IntentMetadataType.BillingRun) {
     const billingRun = await selectBillingRunById(
       paymentIntentMetadata.billingRunId,
       transaction
@@ -109,18 +109,9 @@
     organizationId = subscription.organizationId
     livemode = subscription.livemode
     subscriptionId = subscription.id
-<<<<<<< HEAD
-  } else if ('invoiceId' in paymentIntentMetadata) {
-    // TODO: the whole "invoiceId" block should be removed
-    // we now support paying invoices through purchase sessions,
-    // which seems to be more adaptive,
-    // and allows us to use the CheckoutPageContext and PaymentForm
   } else if (
     paymentIntentMetadata.type === IntentMetadataType.CheckoutSession
   ) {
-=======
-  } else if ('checkoutSessionId' in paymentIntentMetadata) {
->>>>>>> f57fdf7b
     const {
       checkoutSession,
       purchase: updatedPurchase,
