import {
  CurrencyCode,
  PaymentStatus,
  CheckoutSessionType,
  Nullish,
  FlowgladEventType,
  EventNoun,
  PurchaseStatus,
  FeatureType,
  UsageCreditStatus,
  UsageCreditType,
  UsageCreditSourceReferenceType,
  LedgerTransactionType,
  PriceType,
} from '@/types'
import { selectBillingRunById } from '@/db/tableMethods/billingRunMethods'
import { CountryCode } from '@/types'
import { DbTransaction } from '@/db/types'
import {
  stripeIdFromObjectOrId,
  paymentMethodFromStripeCharge,
  StripeIntentMetadata,
  getStripeCharge,
  stripeIntentMetadataSchema,
  IntentMetadataType,
} from '../stripe'
import {
  safelyUpdatePaymentStatus,
  updatePayment,
  upsertPaymentByStripeChargeId,
} from '@/db/tableMethods/paymentMethods'
import Stripe from 'stripe'
import { Purchase } from '@/db/schema/purchases'
import { selectInvoiceLineItemsAndInvoicesByInvoiceWhere } from '@/db/tableMethods/invoiceLineItemMethods'
import { isNil } from '@/utils/core'
import { processStripeChargeForCheckoutSession } from './checkoutSessions'
import { dateFromStripeTimestamp } from '@/utils/stripe'
import { Payment } from '@/db/schema/payments'
import { updateInvoiceStatusToReflectLatestPayment } from '../bookkeeping'
import { updatePurchaseStatusToReflectLatestPayment } from '../bookkeeping'
import {
  commitPaymentCanceledEvent,
  commitPaymentSucceededEvent,
} from '../events'
import {
  selectCurrentSubscriptionForCustomer,
  selectSubscriptionById,
} from '@/db/tableMethods/subscriptionMethods'
import { selectInvoices } from '@/db/tableMethods/invoiceMethods'
import { sendCustomerPaymentFailedNotificationIdempotently } from '@/trigger/notifications/send-customer-payment-failed-notification'
import { idempotentSendOrganizationPaymentFailedNotification } from '@/trigger/notifications/send-organization-payment-failed-notification'
import { TransactionOutput } from '@/db/transactionEnhacementTypes'
import { Event } from '@/db/schema/events'
import {
  constructPaymentSucceededEventHash,
  constructPaymentFailedEventHash,
  constructPurchaseCompletedEventHash,
} from '@/utils/eventHelpers'
import { selectPurchaseById } from '@/db/tableMethods/purchaseMethods'
import { selectCustomerById } from '@/db/tableMethods/customerMethods'
import { selectCheckoutSessionById } from '@/db/tableMethods/checkoutSessionMethods'
import { selectProductPriceAndFeaturesByProductId } from '@/db/tableMethods/productMethods'
import {
  CreditGrantRecognizedLedgerCommand,
  LedgerCommand,
} from '@/db/ledgerManager/ledgerManagerTypes'
import { UsageCredit } from '@/db/schema/usageCredits'
import {
  bulkInsertOrDoNothingUsageCreditsByPaymentSubscriptionAndUsageMeter,
  insertUsageCredit,
} from '@/db/tableMethods/usageCreditMethods'
import { selectPriceById } from '@/db/tableMethods/priceMethods'

export const chargeStatusToPaymentStatus = (
  chargeStatus: Stripe.Charge.Status
): PaymentStatus => {
  let paymentStatus: PaymentStatus = PaymentStatus.Processing
  if (chargeStatus === 'succeeded') {
    paymentStatus = PaymentStatus.Succeeded
  } else if (chargeStatus === 'failed') {
    paymentStatus = PaymentStatus.Failed
  }
  return paymentStatus
}

export const upsertPaymentForStripeCharge = async (
  {
    charge,
    paymentIntentMetadata,
  }: {
    charge: Stripe.Charge
    paymentIntentMetadata: StripeIntentMetadata
  },
  transaction: DbTransaction
) => {
  const paymentIntentId = charge.payment_intent
    ? stripeIdFromObjectOrId(charge.payment_intent)
    : null
  if (!paymentIntentId) {
    throw new Error(
      `No payment intent id found on charge ${charge.id}`
    )
  }
  if (!paymentIntentMetadata) {
    throw new Error(
      `No metadata found on payment intent ${paymentIntentId}`
    )
  }
  let organizationId: Nullish<string> = null
  let invoiceId: Nullish<string> = null
  let purchaseId: Nullish<string> = null
  let purchase: Nullish<Purchase.Record> = null
  let taxCountry: Nullish<CountryCode> = null
  let livemode: Nullish<boolean> = null
  let customerId: Nullish<string> = null
  let currency: Nullish<CurrencyCode> = null
  let subscriptionId: Nullish<string> = null
  if (paymentIntentMetadata.type === IntentMetadataType.BillingRun) {
    const billingRun = await selectBillingRunById(
      paymentIntentMetadata.billingRunId,
      transaction
    )
    const subscription = await selectSubscriptionById(
      billingRun.subscriptionId,
      transaction
    )
    const [invoice] = await selectInvoices(
      {
        billingPeriodId: billingRun.billingPeriodId,
      },
      transaction
    )
    livemode = billingRun.livemode
    if (!invoice) {
      throw new Error(
        `No invoice found for billing run ${billingRun.id}`
      )
    }
    invoiceId = invoice.id
    currency = invoice.currency
    customerId = subscription.customerId
    organizationId = subscription.organizationId
    livemode = subscription.livemode
    subscriptionId = subscription.id
  } else if (
    paymentIntentMetadata.type === IntentMetadataType.CheckoutSession
  ) {
    const {
      checkoutSession,
      purchase: updatedPurchase,
      invoice,
    } = await processStripeChargeForCheckoutSession(
      {
        checkoutSessionId: paymentIntentMetadata.checkoutSessionId,
        charge,
      },
      transaction
    )
    if (checkoutSession.type === CheckoutSessionType.Invoice) {
      let [maybeInvoiceAndLineItems] =
        await selectInvoiceLineItemsAndInvoicesByInvoiceWhere(
          {
            id: checkoutSession.invoiceId,
          },
          transaction
        )
      const { invoice } = maybeInvoiceAndLineItems
      currency = invoice.currency
      invoiceId = invoice.id
      organizationId = invoice.organizationId!
      purchaseId = invoice.purchaseId
      taxCountry = invoice.taxCountry
      customerId = invoice.customerId
      livemode = invoice.livemode
      subscriptionId = invoice.subscriptionId
    } else {
      invoiceId = invoice?.id ?? null
      currency = invoice?.currency ?? null
      organizationId = invoice?.organizationId!
      taxCountry = invoice?.taxCountry ?? null
      purchase = updatedPurchase
      purchaseId = purchase?.id ?? null
      livemode = checkoutSession.livemode
      customerId = purchase?.customerId || invoice?.customerId || null
      // hard assumption
      // checkoutSessionId payment intents are only for anonymous single payment purchases
      subscriptionId = null
    }
    invoiceId = invoice?.id ?? null
    currency = invoice?.currency ?? null
    if (!checkoutSession.organizationId) {
      throw new Error(
        `Checkout session ${checkoutSession.id} does not have an organizationId`
      )
    }
    organizationId = checkoutSession.organizationId
    taxCountry = invoice?.taxCountry ?? null
    purchase = updatedPurchase
    purchaseId = purchase?.id ?? null
    livemode = checkoutSession.livemode
    customerId = purchase?.customerId || invoice?.customerId || null
    // hard assumption
    // checkoutSessionId payment intents are only for anonymous single payment purchases
    subscriptionId = null
  } else {
    throw new Error(
      'No invoice, purchase, or subscription found for payment intent'
    )
  }

  if (!organizationId) {
    throw new Error(
      `No organization found for payment intent ${paymentIntentId}`
    )
  }
  if (!invoiceId) {
    throw new Error(
      `No invoice found for payment intent ${paymentIntentId}`
    )
  }
  if (!customerId) {
    throw new Error(
      `No customer id found for payment intent ${paymentIntentId} with metadata: ${JSON.stringify(
        paymentIntentMetadata
      )}`
    )
  }
  if (isNil(livemode)) {
    throw new Error(
      `No livemode set for payment intent ${paymentIntentId}, with metadata: ${JSON.stringify(
        paymentIntentMetadata
      )}`
    )
  }

  const latestChargeDate = charge.created

  if (!latestChargeDate) {
    throw new Error(
      `No charge date found for payment intent ${paymentIntentId}`
    )
  }

  if (!taxCountry) {
    taxCountry = charge.billing_details?.address
      ?.country as CountryCode
  }

  const paymentInsert: Payment.Insert = {
    amount: charge.amount,
    status: chargeStatusToPaymentStatus(charge.status),
    invoiceId,
    chargeDate: dateFromStripeTimestamp(latestChargeDate).getTime(),
    refunded: false,
    organizationId,
    purchaseId,
    stripePaymentIntentId: paymentIntentId,
    paymentMethod: paymentMethodFromStripeCharge(charge),
    currency: currency ?? CurrencyCode.USD,
    refundedAt: null,
    taxCountry,
    stripeChargeId: stripeIdFromObjectOrId(charge),
    customerId,
    livemode,
  }
  const payment = await upsertPaymentByStripeChargeId(
    paymentInsert,
    transaction
  )
  const latestPayment =
    await updatePaymentToReflectLatestChargeStatus(
      payment,
      charge,
      transaction
    )
  return latestPayment
}

/**
 * An idempotent method to mark a payment as succeeded.
 * @param paymentId
 * @param transaction
 * @returns
 */
export const updatePaymentToReflectLatestChargeStatus = async (
  payment: Payment.Record,
  charge: Pick<
    Stripe.Charge,
    'status' | 'failure_code' | 'failure_message'
  >,
  transaction: DbTransaction
) => {
  const newPaymentStatus = chargeStatusToPaymentStatus(charge.status)
  let updatedPayment: Payment.Record = payment
  if (payment.status !== newPaymentStatus) {
    updatedPayment = await safelyUpdatePaymentStatus(
      payment,
      newPaymentStatus,
      transaction
    )
    if (newPaymentStatus === PaymentStatus.Failed) {
      updatedPayment = await updatePayment(
        {
          id: payment.id,
          failureCode: charge.failure_code,
          failureMessage: charge.failure_message,
        },
        transaction
      )
      await sendCustomerPaymentFailedNotificationIdempotently(
        updatedPayment
      )
      await idempotentSendOrganizationPaymentFailedNotification({
        organizationId: updatedPayment.organizationId,
        customerId: updatedPayment.customerId,
        amount: updatedPayment.amount,
        currency: updatedPayment.currency,
        invoiceNumber: updatedPayment.invoiceId,
        failureReason:
          updatedPayment.failureMessage ||
          updatedPayment.failureCode ||
          undefined,
      })
    }
  }
  /**
   * Update associated invoice if it exists
   */
  if (payment.invoiceId) {
    await updateInvoiceStatusToReflectLatestPayment(
      updatedPayment,
      transaction
    )
  }
  if (payment.purchaseId) {
    /**
     * Update associated purchase if it exists
     */
    await updatePurchaseStatusToReflectLatestPayment(
      updatedPayment,
      transaction
    )
  }
  if (!payment.invoiceId && !payment.purchaseId) {
    throw new Error(
      `No invoice or purchase found for payment ${payment.id}`
    )
  }
  return updatedPayment
}

export type CoreStripePaymentIntent = Pick<
  Stripe.PaymentIntent,
  'id' | 'metadata' | 'latest_charge' | 'status'
>

/**
 * A slightly odd method that applies usage credits for a single payment checkout session.
 * It's meant for pay go scenarios where the customer is topping up a specific usage meter.
 * - It only applies to payments from checkout sessions that are explictly associated with a single payment price
 * - It only applies if the customer has an active subscription (which, by default, they should due to free plans)
 * - It only applies if the associated product has usage credits as features associated with it
 * - It only applies the first usage credit feature associated with the product (this will create issues if there are somehow multiple usage credit features associated with the product - due to the way ledger commands only handle single usage credit grants.)
 *
 * @param params
 * @param transaction
 * @returns
 */
export const ledgerCommandForPaymentSucceeded = async (
  params: { priceId: string; payment: Payment.Record },
  transaction: DbTransaction
): Promise<CreditGrantRecognizedLedgerCommand | undefined> => {
  const price = await selectPriceById(params.priceId, transaction)
  if (price.type !== PriceType.SinglePayment) {
    return undefined
  }
  const { features } = await selectProductPriceAndFeaturesByProductId(
    price.productId,
    transaction
  )
<<<<<<< HEAD

  const usageCreditFeature = features
    .sort((a, b) => a.position - b.position)
    .find((feature) => feature.type === FeatureType.UsageCreditGrant)
=======
  // Choose the first UsageCreditGrant feature deterministically by createdAt ascending
  const usageCreditFeature = features
    .filter(
      (feature) => feature.type === FeatureType.UsageCreditGrant
    )
    .sort((a: any, b: any) => {
      const aTime = a.createdAt ? new Date(a.createdAt).getTime() : 0
      const bTime = b.createdAt ? new Date(b.createdAt).getTime() : 0
      return aTime - bTime
    })[0]
>>>>>>> 76e98165

  if (!usageCreditFeature) {
    return undefined
  }

  const subscription = await selectCurrentSubscriptionForCustomer(
    params.payment.customerId,
    transaction
  )
  if (!subscription) {
    return undefined
  }
  const { payment } = params
  const usageCreditInsert: UsageCredit.Insert = {
    issuedAmount: usageCreditFeature.amount,
    organizationId: subscription.organizationId,
    usageMeterId: usageCreditFeature.usageMeterId,
    creditType: UsageCreditType.Payment,
    status: UsageCreditStatus.Posted,
    subscriptionId: subscription.id,
    livemode: subscription.livemode,
    sourceReferenceId: payment.invoiceId,
    billingPeriodId: null,
    paymentId: payment.id,
    issuedAt: Date.now(),
    expiresAt: null,
    sourceReferenceType:
      UsageCreditSourceReferenceType.InvoiceSettlement,
    metadata: {},
    notes: null,
  }
  const [usageCredit] =
    await bulkInsertOrDoNothingUsageCreditsByPaymentSubscriptionAndUsageMeter(
      [usageCreditInsert],
      transaction
    )
  /**
   * If the usage credit was not inserted because it already exists,
   * return undefined
   */
  if (!usageCredit) {
    return undefined
  }
  return {
    type: LedgerTransactionType.CreditGrantRecognized,
    payload: {
      usageCredit,
    },
    organizationId: subscription.organizationId,
    livemode: subscription.livemode,
    subscriptionId: subscription.id,
  }
}

/**
 * If the payment has already been marked succeeded, return.
 * Otherwise, we need to create a payment record and mark it succeeded.
 * @param paymentIntent
 * @param transaction
 * @returns
 */
export const processPaymentIntentStatusUpdated = async (
  paymentIntent: CoreStripePaymentIntent,
  transaction: DbTransaction
): Promise<TransactionOutput<{ payment: Payment.Record }>> => {
  const metadata = stripeIntentMetadataSchema.parse(
    paymentIntent.metadata
  )
  if (!metadata) {
    throw new Error(
      `No metadata found for payment intent ${paymentIntent.id}`
    )
  }
  if (!paymentIntent.latest_charge) {
    throw new Error(
      `No latest charge found for payment intent ${paymentIntent.id}`
    )
  }
  const latestChargeId = stripeIdFromObjectOrId(
    paymentIntent.latest_charge!
  )
  const latestCharge = await getStripeCharge(latestChargeId)
  if (!latestCharge) {
    throw new Error(
      `No charge found for payment intent ${paymentIntent.id}`
    )
  }
  const payment = await upsertPaymentForStripeCharge(
    {
      charge: latestCharge,
      paymentIntentMetadata: stripeIntentMetadataSchema.parse(
        paymentIntent.metadata
      ),
    },
    transaction
  )
  // Fetch customer data for event payload
  // Re-fetch purchase after update to get the latest status
  const purchase = payment.purchaseId
    ? await selectPurchaseById(payment.purchaseId, transaction)
    : null
  const customer = await selectCustomerById(
    payment.customerId,
    transaction
  )
<<<<<<< HEAD
  const timestamp = Date.now()
=======

  if (!customer) {
    throw new Error(`Customer not found for payment ${payment.id}`)
  }

  const timestamp = new Date()
>>>>>>> 76e98165
  const eventInserts: Event.Insert[] = []
  let ledgerCommand: LedgerCommand | undefined
  if (paymentIntent.status === 'succeeded') {
    eventInserts.push({
      type: FlowgladEventType.PaymentSucceeded,
      occurredAt: timestamp,
      organizationId: payment.organizationId,
      livemode: payment.livemode,
      payload: {
        object: EventNoun.Payment,
        id: payment.id,
        customer: {
          id: customer.id,
          externalId: customer.externalId,
        },
      },
      submittedAt: timestamp,
      hash: constructPaymentSucceededEventHash(payment),
      metadata: {},
      processedAt: null,
    })
    if (metadata.type === IntentMetadataType.CheckoutSession) {
      const checkoutSession = await selectCheckoutSessionById(
        metadata.checkoutSessionId,
        transaction
      )
      if (checkoutSession.priceId) {
        ledgerCommand = await ledgerCommandForPaymentSucceeded(
          {
            priceId: checkoutSession.priceId,
            payment,
          },
          transaction
        )
      }
    }
  } else if (paymentIntent.status === 'canceled') {
    eventInserts.push({
      type: FlowgladEventType.PaymentFailed,
      occurredAt: timestamp,
      organizationId: payment.organizationId,
      livemode: payment.livemode,
      payload: {
        id: payment.id,
        object: EventNoun.Payment,
        customer: {
          id: customer.id,
          externalId: customer.externalId,
        },
      },
      submittedAt: timestamp,
      hash: constructPaymentFailedEventHash(payment),
      metadata: {},
      processedAt: null,
    })
  }
  if (purchase && purchase.status === PurchaseStatus.Paid) {
    const purchaseCustomer = await selectCustomerById(
      purchase.customerId,
      transaction
    )

    if (!purchaseCustomer) {
      throw new Error(
        `Customer not found for purchase ${purchase.id}`
      )
    }

    eventInserts.push({
      type: FlowgladEventType.PurchaseCompleted,
      occurredAt: timestamp,
      organizationId: payment.organizationId,
      livemode: payment.livemode,
      payload: {
        id: purchase.id,
        object: EventNoun.Purchase,
        customer: {
          id: purchaseCustomer.id,
          externalId: purchaseCustomer.externalId,
        },
      },
      submittedAt: timestamp,
      hash: constructPurchaseCompletedEventHash(purchase),
      metadata: {},
      processedAt: null,
    })
  }
  return {
    result: { payment },
    eventsToInsert: eventInserts,
    ledgerCommand,
  }
}<|MERGE_RESOLUTION|>--- conflicted
+++ resolved
@@ -378,23 +378,10 @@
     price.productId,
     transaction
   )
-<<<<<<< HEAD
 
   const usageCreditFeature = features
     .sort((a, b) => a.position - b.position)
     .find((feature) => feature.type === FeatureType.UsageCreditGrant)
-=======
-  // Choose the first UsageCreditGrant feature deterministically by createdAt ascending
-  const usageCreditFeature = features
-    .filter(
-      (feature) => feature.type === FeatureType.UsageCreditGrant
-    )
-    .sort((a: any, b: any) => {
-      const aTime = a.createdAt ? new Date(a.createdAt).getTime() : 0
-      const bTime = b.createdAt ? new Date(b.createdAt).getTime() : 0
-      return aTime - bTime
-    })[0]
->>>>>>> 76e98165
 
   if (!usageCreditFeature) {
     return undefined
@@ -500,16 +487,7 @@
     payment.customerId,
     transaction
   )
-<<<<<<< HEAD
   const timestamp = Date.now()
-=======
-
-  if (!customer) {
-    throw new Error(`Customer not found for payment ${payment.id}`)
-  }
-
-  const timestamp = new Date()
->>>>>>> 76e98165
   const eventInserts: Event.Insert[] = []
   let ledgerCommand: LedgerCommand | undefined
   if (paymentIntent.status === 'succeeded') {
