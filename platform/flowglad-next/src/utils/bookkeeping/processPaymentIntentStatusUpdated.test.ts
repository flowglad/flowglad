import { describe, it, expect, beforeEach } from 'vitest'
import {
  CheckoutSessionStatus,
  CheckoutSessionType,
  CurrencyCode,
  InvoiceStatus,
  PaymentStatus,
  PurchaseStatus,
  FlowgladEventType,
  EventNoun,
  PaymentMethodType,
  PriceType,
  IntervalUnit,
  FeatureType,
  LedgerTransactionType,
  UsageCreditStatus,
  UsageCreditSourceReferenceType,
} from '@/types'
import {
  chargeStatusToPaymentStatus,
  updatePaymentToReflectLatestChargeStatus,
  upsertPaymentForStripeCharge,
  processPaymentIntentStatusUpdated,
  ledgerCommandForPaymentSucceeded,
} from '@/utils/bookkeeping/processPaymentIntentStatusUpdated'
import { Payment } from '@/db/schema/payments'
import { Purchase } from '@/db/schema/purchases'
import { Product } from '@/db/schema/products'
import { Price } from '@/db/schema/prices'
import { PaymentMethod } from '@/db/schema/paymentMethods'
import { Organization } from '@/db/schema/organizations'
import { CheckoutSession } from '@/db/schema/checkoutSessions'
import {
  setupBillingPeriod,
  setupBillingRun,
  setupCustomer,
  setupFeeCalculation,
  setupOrg,
  setupPayment,
  setupPaymentMethod,
  setupPurchase,
  setupSubscription,
  setupCheckoutSession,
  setupInvoice,
  setupPrice,
  setupTestFeaturesAndProductFeatures,
} from '@/../seedDatabase'
import { Customer } from '@/db/schema/customers'
import { Invoice } from '@/db/schema/invoices'
import {
  adminTransaction,
  comprehensiveAdminTransaction,
} from '@/db/adminTransaction'
import {
  selectPurchaseById,
  updatePurchase,
} from '@/db/tableMethods/purchaseMethods'
import {
  safelyUpdateInvoiceStatus,
  selectInvoiceById,
} from '@/db/tableMethods/invoiceMethods'
import {
  IntentMetadataType,
  StripeIntentMetadata,
  getStripeCharge,
} from '../stripe'
import core from '../core'
import { vi } from 'vitest'
import { selectEvents } from '@/db/tableMethods/eventMethods'
import {
  selectUsageCreditById,
  selectUsageCredits,
} from '@/db/tableMethods/usageCreditMethods'
import { updateCheckoutSession } from '@/db/tableMethods/checkoutSessionMethods'
import {
  createMockStripeCharge,
  createMockPaymentIntent,
} from '@/test/helpers/stripeMocks'

// Mock getStripeCharge
vi.mock('../stripe', async () => {
  const actual = await vi.importActual('../stripe')
  return {
    ...actual,
    getStripeCharge: vi.fn(),
  }
})

describe('ledgerCommandForPaymentSucceeded', () => {
  // Shared globals for setup reused across tests
  let organization: Organization.Record
  let product: Product.Record
  let subscriptionPrice: Price.Record
  let singlePaymentPrice: Price.Record
  let customer: Customer.Record
  let paymentMethod: PaymentMethod.Record
  let subscription:
    | import('@/db/schema/subscriptions').Subscription.Record
    | null
  let invoice: Invoice.Record
  let payment: Payment.Record

  beforeEach(async () => {
    // setup shared state used by multiple tests
    // - create organization, default product and a subscription price from setupOrg
    // - create customer and payment method
    // - create an active subscription for the customer on the subscription price
    // - create a SinglePayment price to use in positive-path cases
    // - create invoice and payment linked to the customer and organization
    const orgData = await setupOrg()
    organization = orgData.organization
    product = orgData.product
    subscriptionPrice = orgData.price

    customer = await setupCustomer({
      organizationId: organization.id,
    })
    paymentMethod = await setupPaymentMethod({
      organizationId: organization.id,
      customerId: customer.id,
    })

    subscription = await setupSubscription({
      organizationId: organization.id,
      customerId: customer.id,
      paymentMethodId: paymentMethod.id,
      priceId: subscriptionPrice.id,
    })

    singlePaymentPrice = await setupPrice({
      productId: product.id,
      name: 'Single Payment Test Price',
      type: PriceType.SinglePayment,
      unitPrice: 2000,
      livemode: true,
      isDefault: false,
      currency: organization.defaultCurrency,
    })

    invoice = await setupInvoice({
      organizationId: organization.id,
      customerId: customer.id,
      priceId: subscriptionPrice.id,
    })
    payment = await setupPayment({
      stripeChargeId: `ch_${core.nanoid()}`,
      status: PaymentStatus.Processing,
      amount: 1000,
      livemode: true,
      organizationId: organization.id,
      customerId: customer.id,
      invoiceId: invoice.id,
    })
  })
  it('returns undefined when price type is not SinglePayment', async () => {
    const result = await adminTransaction(async ({ transaction }) => {
      return ledgerCommandForPaymentSucceeded(
        { priceId: subscriptionPrice.id, payment },
        transaction
      )
    })
    expect(result).toBeUndefined()
  })

  it('returns undefined when product has no features', async () => {
    const result = await adminTransaction(async ({ transaction }) => {
      return ledgerCommandForPaymentSucceeded(
        { priceId: singlePaymentPrice.id, payment },
        transaction
      )
    })
    expect(result).toBeUndefined()
  })

  it('returns undefined when product has only non-UsageCredit features', async () => {
    await setupTestFeaturesAndProductFeatures({
      organizationId: organization.id,
      productId: product.id,
      livemode: true,
      featureSpecs: [
        { name: 'Toggle Only', type: FeatureType.Toggle },
      ],
    })
    const result = await adminTransaction(async ({ transaction }) => {
      return ledgerCommandForPaymentSucceeded(
        { priceId: singlePaymentPrice.id, payment },
        transaction
      )
    })
    expect(result).toBeUndefined()
  })

  it('returns undefined when customer has no current subscription', async () => {
    await setupTestFeaturesAndProductFeatures({
      organizationId: organization.id,
      productId: product.id,
      livemode: true,
      featureSpecs: [
        {
          name: 'Grant A',
          type: FeatureType.UsageCreditGrant,
          amount: 123,
          usageMeterName: 'UM-A',
        },
      ],
    })
    const altCustomer = await setupCustomer({
      organizationId: organization.id,
    })
    const altInvoice = await setupInvoice({
      organizationId: organization.id,
      customerId: altCustomer.id,
      priceId: singlePaymentPrice.id,
    })
    const altPayment = await setupPayment({
      stripeChargeId: `ch_${core.nanoid()}`,
      status: PaymentStatus.Processing,
      amount: 500,
      livemode: true,
      organizationId: organization.id,
      customerId: altCustomer.id,
      invoiceId: altInvoice.id,
    })
    const result = await adminTransaction(async ({ transaction }) => {
      return ledgerCommandForPaymentSucceeded(
        { priceId: singlePaymentPrice.id, payment: altPayment },
        transaction
      )
    })
    expect(result).toBeUndefined()
  })

  it('creates UsageCredit and returns CreditGrantRecognized ledger command (happy path)', async () => {
    const [featureData] = await setupTestFeaturesAndProductFeatures({
      organizationId: organization.id,
      productId: product.id,
      livemode: true,
      featureSpecs: [
        {
          name: 'Grant A',
          type: FeatureType.UsageCreditGrant,
          amount: 777,
          usageMeterName: 'UM-A',
        },
      ],
    })
    const command = await adminTransaction(
      async ({ transaction }) => {
        return ledgerCommandForPaymentSucceeded(
          { priceId: singlePaymentPrice.id, payment },
          transaction
        )
      }
    )
    expect(command).toBeDefined()
    expect(command!.type).toBe(
      LedgerTransactionType.CreditGrantRecognized
    )
    expect(command!.organizationId).toBe(organization.id)
    expect(command!.subscriptionId).toBe(subscription!.id)
    expect(command!.livemode).toBe(true)
    const usageCredit = command!.payload.usageCredit
    expect(usageCredit.issuedAmount).toBe(777)
    expect(usageCredit.usageMeterId).toBeDefined()
    expect(usageCredit.sourceReferenceId).toBe(payment.invoiceId)
    expect(usageCredit.paymentId).toBe(payment.id)
    expect(usageCredit.status).toBe(UsageCreditStatus.Posted)
    expect(usageCredit.sourceReferenceType).toBe(
      UsageCreditSourceReferenceType.InvoiceSettlement
    )
  })

  it('uses the first UsageCreditGrant feature when multiple exist', async () => {
    await setupTestFeaturesAndProductFeatures({
      organizationId: organization.id,
      productId: product.id,
      livemode: true,
      featureSpecs: [
        {
          name: 'Grant A',
          type: FeatureType.UsageCreditGrant,
          amount: 111,
          usageMeterName: 'UM-A',
        },
        {
          name: 'Grant B',
          type: FeatureType.UsageCreditGrant,
          amount: 999,
          usageMeterName: 'UM-B',
        },
      ],
    })
    const command = await adminTransaction(
      async ({ transaction }) => {
        return ledgerCommandForPaymentSucceeded(
          { priceId: singlePaymentPrice.id, payment },
          transaction
        )
      }
    )
    expect(command).toBeDefined()
    expect(command!.payload.usageCredit.issuedAmount).toBe(111)
  })

  it('fails when usage credit grant amount is zero', async () => {
    await setupTestFeaturesAndProductFeatures({
      organizationId: organization.id,
      productId: product.id,
      livemode: true,
      featureSpecs: [
        {
          name: 'Grant Zero',
          type: FeatureType.UsageCreditGrant,
          amount: 0,
          usageMeterName: 'UM-Z',
        },
      ],
    })
    await expect(
      adminTransaction(async ({ transaction }) => {
        return ledgerCommandForPaymentSucceeded(
          { priceId: singlePaymentPrice.id, payment },
          transaction
        )
      })
    ).rejects.toThrow('Too small: expected number to be >0')
  })

  it('ensures transaction is passed to all DB methods as last argument', async () => {
    await setupTestFeaturesAndProductFeatures({
      organizationId: organization.id,
      productId: product.id,
      livemode: true,
      featureSpecs: [
        {
          name: 'Grant A',
          type: FeatureType.UsageCreditGrant,
          amount: 5,
          usageMeterName: 'UM-A',
        },
      ],
    })
    const command = await adminTransaction(
      async ({ transaction }) => {
        return ledgerCommandForPaymentSucceeded(
          { priceId: singlePaymentPrice.id, payment },
          transaction
        )
      }
    )
    expect(command).toBeDefined()
    // additionally re-select the usage credit to ensure it was persisted via the same transactional flow
    const reselected = await adminTransaction(
      async ({ transaction }) => {
        const id = command!.payload.usageCredit.id
        return selectUsageCreditById(id, transaction)
      }
    )
    expect(reselected).toBeDefined()
    expect(reselected!.id).toBe(command!.payload.usageCredit.id)
  })

  it('is idempotent: does not re-insert UsageCredit when called twice for same payment', async () => {
    await setupTestFeaturesAndProductFeatures({
      organizationId: organization.id,
      productId: product.id,
      livemode: true,
      featureSpecs: [
        {
          name: 'UC Grant',
          type: FeatureType.UsageCreditGrant,
          amount: 321,
          usageMeterName: 'UM-UC',
        },
      ],
    })

    // First call should create the usage credit
    await adminTransaction(async ({ transaction }) => {
      return ledgerCommandForPaymentSucceeded(
        { priceId: singlePaymentPrice.id, payment },
        transaction
      )
    })

    // Second call should no-op due to unique index and bulkInsertOrDoNothing
    const secondLedgerCommand = await adminTransaction(
      async ({ transaction }) => {
        return ledgerCommandForPaymentSucceeded(
          { priceId: singlePaymentPrice.id, payment },
          transaction
        )
      }
    )
    expect(secondLedgerCommand).toBeUndefined()

    // Assert only one usage credit exists for this payment
    const credits = await adminTransaction(async ({ transaction }) =>
      selectUsageCredits({ paymentId: payment.id }, transaction)
    )
    expect(credits.length).toBe(1)
    expect(credits[0].issuedAmount).toBe(321)
    expect(credits[0].paymentId).toBe(payment.id)
  })
})

const succeededCharge = {
  status: 'succeeded',
  failure_code: null,
  failure_message: null,
} as const

const failedCharge = {
  status: 'failed',
  failure_code: 'insufficient_funds',
  failure_message: 'Insufficient funds',
} as const
/**
 * FIXME: many test cases in this file are commented out
 * because we do not have an easy way to set up payment intents with associated charges
 * in pre-determined states.
 */
describe('Process payment intent status updated', async () => {
  let payment: Payment.Record
  let organization: Organization.Record
  let product: Product.Record
  let price: Price.Record
  beforeEach(async () => {
    const orgData = await setupOrg()
    organization = orgData.organization
    product = orgData.product
    price = orgData.price
  })
  let customer: Customer.Record
  let invoice: Invoice.Record
  beforeEach(async () => {
    customer = await setupCustomer({
      organizationId: organization.id,
    })
    invoice = await setupInvoice({
      customerId: customer.id,
      organizationId: organization.id,
      priceId: price.id,
    })
    payment = await setupPayment({
      stripeChargeId: `ch123_${invoice.id}`,
      status: PaymentStatus.Processing,
      amount: 1000,
      livemode: true,
      organizationId: organization.id,
      customerId: customer.id,
      invoiceId: invoice.id,
    })
  })

  describe('chargeStatusToPaymentStatus', () => {
    it('converts a Stripe "succeeded" status to an internal Succeeded status', () => {
      const result = chargeStatusToPaymentStatus('succeeded')
      expect(result).toEqual(PaymentStatus.Succeeded)
    })

    it('converts a Stripe "failed" status to an internal Failed status', () => {
      const result = chargeStatusToPaymentStatus('failed')
      expect(result).toEqual(PaymentStatus.Failed)
    })

    it('defaults unknown Stripe charge statuses to Processing', () => {
      const result = chargeStatusToPaymentStatus('pending' as any)
      expect(result).toEqual(PaymentStatus.Processing)
    })
  })

  describe('updatePaymentToReflectLatestChargeStatus', () => {
    let fakePayment: Payment.Record

    beforeEach(async () => {
      fakePayment = await setupPayment({
        stripeChargeId: `ch123_${core.nanoid()}`,
        status: PaymentStatus.Processing,
        amount: 1000,
        livemode: true,
        organizationId: organization.id,
        customerId: customer.id,
        invoiceId: invoice.id,
      })
    })

    it('updates the payment status when the charge status differs from the current payment status', async () => {
      const updatedPayment = {
        ...fakePayment,
        status: PaymentStatus.Succeeded,
      }

      const result = await adminTransaction(
        async ({ transaction }) => {
          return updatePaymentToReflectLatestChargeStatus(
            fakePayment,
            succeededCharge,
            transaction
          )
        }
      )
      expect(result.status).toEqual(PaymentStatus.Succeeded)
    })

    it('does not update the payment status if the current status already matches the charge status', async () => {
      fakePayment.status = PaymentStatus.Succeeded
      const result = await adminTransaction(async ({ transaction }) =>
        updatePaymentToReflectLatestChargeStatus(
          fakePayment,
          succeededCharge,
          transaction
        )
      )
      expect(result.status).toEqual(PaymentStatus.Succeeded)
    })

    it('updates the associated invoice status when an invoiceId exists', async () => {
      const updatedPayment = {
        ...fakePayment,
        status: PaymentStatus.Succeeded,
      }
      await adminTransaction(async ({ transaction }) => {
        await updatePaymentToReflectLatestChargeStatus(
          fakePayment,
          succeededCharge,
          transaction
        )
        const invoice = await selectInvoiceById(
          fakePayment.invoiceId,
          transaction
        )
        expect(invoice.status).toEqual(InvoiceStatus.Paid)
      })
    })

    it('updates the associated purchase status when a purchaseId exists', async () => {
      const purchase = await setupPurchase({
        customerId: customer.id,
        organizationId: organization.id,
        livemode: true,
        priceId: price.id,
      })
      const updatedPayment = {
        ...fakePayment,
        status: PaymentStatus.Succeeded,
        purchaseId: purchase.id,
      }
      await adminTransaction(async ({ transaction }) => {
        await updatePaymentToReflectLatestChargeStatus(
          updatedPayment,
          succeededCharge,
          transaction
        )
        const updatedPurchase = await selectPurchaseById(
          purchase.id,
          transaction
        )
        expect(updatedPurchase.status).toEqual(PurchaseStatus.Paid)
      })
    })

    it('throws an error if there is no associated invoice', async () => {
      // @ts-expect-error - no invoice id
      fakePayment.invoiceId = null
      await expect(
        adminTransaction(async ({ transaction }) =>
          updatePaymentToReflectLatestChargeStatus(
            fakePayment,
            succeededCharge,
            transaction
          )
        )
      ).rejects.toThrow()
    })

    it('handles cases gracefully when there is no associated purchase', async () => {
      fakePayment.purchaseId = null
      const updatedPayment = {
        ...fakePayment,
        status: PaymentStatus.Succeeded,
      }
      await adminTransaction(async ({ transaction }) => {
        const result = await updatePaymentToReflectLatestChargeStatus(
          fakePayment,
          succeededCharge,
          transaction
        )
        expect(result.status).toEqual(PaymentStatus.Succeeded)
      })
    })

    it('maintains idempotency when called multiple times with the same charge status', async () => {
      fakePayment.status = PaymentStatus.Succeeded
      await adminTransaction(async ({ transaction }) => {
        const result1 =
          await updatePaymentToReflectLatestChargeStatus(
            fakePayment,
            succeededCharge,
            transaction
          )
        const result2 =
          await updatePaymentToReflectLatestChargeStatus(
            fakePayment,
            succeededCharge,
            transaction
          )
        expect(result1).toEqual(result2)
      })
    })

    it('updates the payment status to Failed when the charge status is failed', async () => {
      fakePayment.status = PaymentStatus.Processing
      await adminTransaction(async ({ transaction }) => {
        const result = await updatePaymentToReflectLatestChargeStatus(
          fakePayment,
          failedCharge,
          transaction
        )
        expect(result.status).toEqual(PaymentStatus.Failed)
      })
    })

    it('updates the failure message when the charge status is failed', async () => {
      fakePayment.status = PaymentStatus.Processing
      await adminTransaction(async ({ transaction }) => {
        const result = await updatePaymentToReflectLatestChargeStatus(
          fakePayment,
          failedCharge,
          transaction
        )
        expect(result.failureMessage).toEqual(
          failedCharge.failure_message
        )
      })
    })
  })

  describe('upsertPaymentForStripeCharge', () => {
    it('throws an error if the charge does not include a payment_intent', async () => {
      const checkoutSession = await setupCheckoutSession({
        organizationId: organization.id,
        customerId: customer.id,
        priceId: price.id,
        status: CheckoutSessionStatus.Open,
        type: CheckoutSessionType.Invoice,
        quantity: 1,
        livemode: true,
        invoiceId: invoice.id,
      })
      const metadata: StripeIntentMetadata = {
        checkoutSessionId: checkoutSession.id,
        type: IntentMetadataType.CheckoutSession,
      }
      const fakeCharge = createMockStripeCharge({
        id: 'ch_no_pi',
        // Stripe.Charge expects string | PI object; use any to force null
        payment_intent: null,
        created: 123456,
        status: 'succeeded',
        metadata,
        billing_details: { address: { country: 'US' } } as any,
      })
      const fakeMetadata: StripeIntentMetadata = {
        checkoutSessionId: checkoutSession.id,
        type: IntentMetadataType.CheckoutSession,
      }
      await expect(
        adminTransaction(async ({ transaction }) =>
          upsertPaymentForStripeCharge(
            {
              charge: fakeCharge,
              paymentIntentMetadata: fakeMetadata,
            },
            transaction
          )
        )
      ).rejects.toThrow(/No payment intent id found/)
    })

    it('throws an error if payment intent metadata is missing', async () => {
      const fakeCharge = createMockStripeCharge({
        id: 'ch1',
        payment_intent: 'pi_1',
        created: 123456,
        status: 'succeeded',
        billing_details: { address: { country: 'US' } } as any,
      })
      await expect(
        adminTransaction(async ({ transaction }) =>
          upsertPaymentForStripeCharge(
            {
              charge: fakeCharge,
              paymentIntentMetadata: null as any,
            },
            transaction
          )
        )
      ).rejects.toThrow()
    })

    it('throws an error if metadata does not contain any of billingRunId or checkoutSessionId', async () => {
      const fakeCharge = createMockStripeCharge({
        id: 'ch1',
        payment_intent: 'pi_1',
        created: 123456,
        status: 'succeeded',
        metadata: {
          _: 'some_value',
          type: 'unknown_type',
        },
        billing_details: { address: { country: 'US' } } as any,
      })
      const fakeMetadata: any = {}
      await expect(
        adminTransaction(async ({ transaction }) =>
          upsertPaymentForStripeCharge(
            {
              charge: fakeCharge,
              paymentIntentMetadata: fakeMetadata,
            },
            transaction
          )
        )
      ).rejects.toThrow()
    })

    it('throws an error if the checkout session cannot be found', async () => {
      const fakeCharge = createMockStripeCharge({
        id: 'ch1',
        payment_intent: 'pi_1',
        created: 123456,
        status: 'succeeded',
        billing_details: { address: { country: 'US' } } as any,
      })
      const fakeMetadata: any = {
        checkoutSessionId: 'chckt_session_missing',
        type: IntentMetadataType.CheckoutSession,
      }
      await expect(
        adminTransaction(async ({ transaction }) =>
          upsertPaymentForStripeCharge(
            {
              charge: fakeCharge,
              paymentIntentMetadata: fakeMetadata,
            },
            transaction
          )
        )
      ).rejects.toThrow()
    })

    it('correctly maps payment record fields in a valid invoice flow through checkout session', async () => {
      const paymentMethod = await setupPaymentMethod({
        organizationId: organization.id,
        customerId: customer.id,
      })
      const checkoutSession = await setupCheckoutSession({
        organizationId: organization.id,
        customerId: customer.id,
        priceId: price.id,
        status: CheckoutSessionStatus.Open,
        type: CheckoutSessionType.Invoice,
        quantity: 1,
        livemode: true,
        invoiceId: invoice.id,
      })
      const metadata: StripeIntentMetadata = {
        checkoutSessionId: checkoutSession.id,
        type: IntentMetadataType.CheckoutSession,
      }
      const fakeCharge = createMockStripeCharge({
        id: 'ch1',
        payment_intent: 'pi_1',
        created: 1610000000,
        amount: 5000,
        status: 'succeeded',
        metadata,
        payment_method_details: {
          id: paymentMethod.stripePaymentMethodId,
          type: paymentMethod.type,
        } as any,
        billing_details: { address: { country: 'US' } } as any,
      })
      const fakeMetadata: StripeIntentMetadata = {
        checkoutSessionId: checkoutSession.id,
        type: IntentMetadataType.CheckoutSession,
      }
      const fakeInvoice = {
        id: 'inv_123',
        organizationId: 'org123',
        purchaseId: 'pur123',
        taxCountry: 'US',
        customerId: 'cp123',
      }

      const result = await adminTransaction(async ({ transaction }) =>
        upsertPaymentForStripeCharge(
          { charge: fakeCharge, paymentIntentMetadata: fakeMetadata },
          transaction
        )
      )
      expect(result.payment.amount).toBe(5000)
      expect(result.payment.stripeChargeId).toBe('ch1')
    })

    it('maintains idempotency by not creating duplicate payment records', async () => {
      const paymentMethod = await setupPaymentMethod({
        organizationId: organization.id,
        customerId: customer.id,
      })
      const checkoutSession = await setupCheckoutSession({
        organizationId: organization.id,
        customerId: customer.id,
        priceId: price.id,
        status: CheckoutSessionStatus.Open,
        type: CheckoutSessionType.Invoice,
        quantity: 1,
        livemode: true,
        invoiceId: invoice.id,
      })
      const fakeCharge = createMockStripeCharge({
        id: 'ch1',
        payment_intent: 'pi_1',
        created: 1610000000,
        amount: 5000,
        status: 'succeeded',
        payment_method_details: {
          id: paymentMethod.stripePaymentMethodId,
          type: paymentMethod.type,
        } as any,
        billing_details: { address: { country: 'US' } } as any,
      })
      const fakeMetadata: StripeIntentMetadata = {
        checkoutSessionId: checkoutSession.id,
        type: IntentMetadataType.CheckoutSession,
      }
      const result1 = await adminTransaction(
        async ({ transaction }) =>
          upsertPaymentForStripeCharge(
            {
              charge: fakeCharge,
              paymentIntentMetadata: fakeMetadata,
            },
            transaction
          )
      )
      const result2 = await adminTransaction(
        async ({ transaction }) =>
          upsertPaymentForStripeCharge(
            {
              charge: fakeCharge,
              paymentIntentMetadata: fakeMetadata,
            },
            transaction
          )
      )
      expect(result2.payment.id).toEqual(result1.payment.id)
      expect(result2.payment.amount).toEqual(result1.payment.amount)
      expect(result2.payment.stripeChargeId).toEqual(
        result1.payment.stripeChargeId
      )
      expect(result2.payment.paymentMethodId).toEqual(
        result1.payment.paymentMethodId
      )
      expect(result2.payment.invoiceId).toEqual(
        result1.payment.invoiceId
      )
      expect(result2.payment.purchaseId).toEqual(
        result1.payment.purchaseId
      )
      expect(result2.payment.status).toEqual(result1.payment.status)
    })

    it('handles zero amount charges', async () => {
      const paymentMethod = await setupPaymentMethod({
        organizationId: organization.id,
        customerId: customer.id,
      })
      const checkoutSession = await setupCheckoutSession({
        organizationId: organization.id,
        customerId: customer.id,
        priceId: price.id,
        status: CheckoutSessionStatus.Open,
        type: CheckoutSessionType.Invoice,
        quantity: 1,
        livemode: true,
        invoiceId: invoice.id,
      })
      const fakeCharge = createMockStripeCharge({
        id: 'ch_zero',
        payment_intent: 'pi_zero',
        created: 1610000000,
        amount: 0,
        status: 'succeeded',
        payment_method_details: {
          id: paymentMethod.stripePaymentMethodId,
          type: paymentMethod.type,
        } as any,
        billing_details: { address: { country: 'US' } } as any,
      })
      const fakeMetadata: StripeIntentMetadata = {
        checkoutSessionId: checkoutSession.id,
        type: IntentMetadataType.CheckoutSession,
      }
      const result = await adminTransaction(async ({ transaction }) =>
        upsertPaymentForStripeCharge(
          { charge: fakeCharge, paymentIntentMetadata: fakeMetadata },
          transaction
        )
      )
      expect(result.payment.amount).toBe(0)
    })

    it('handles charges with missing billing details gracefully', async () => {
      const fakeCharge = createMockStripeCharge({
        id: 'ch_nobilling',
        payment_intent: 'pi_nobilling',
        created: 1610000000,
        amount: 3000,
        status: 'succeeded',
        billing_details: {} as any, // missing address
      })
      const fakeMetadata: any = { invoiceId: 'inv_nobilling' }
      await expect(
        adminTransaction(async ({ transaction }) =>
          upsertPaymentForStripeCharge(
            {
              charge: fakeCharge,
              paymentIntentMetadata: fakeMetadata,
            },
            transaction
          )
        )
      ).rejects.toThrow()
      // FIXME: test that it fails when there's no taxCountry
    })

    it('handles partially refunded charges', async () => {
      const paymentMethod = await setupPaymentMethod({
        organizationId: organization.id,
        customerId: customer.id,
      })
      const checkoutSession = await setupCheckoutSession({
        organizationId: organization.id,
        customerId: customer.id,
        priceId: price.id,
        status: CheckoutSessionStatus.Open,
        type: CheckoutSessionType.Invoice,
        quantity: 1,
        livemode: true,
        invoiceId: invoice.id,
      })
      const metadata: StripeIntentMetadata = {
        checkoutSessionId: checkoutSession.id,
        type: IntentMetadataType.CheckoutSession,
      }
      const fakeCharge = createMockStripeCharge({
        id: 'ch_partial',
        payment_intent: 'pi_partial',
        created: 1610000000,
        amount: 4000,
        status: 'succeeded',
        metadata,
        payment_method_details: {
          id: paymentMethod.stripePaymentMethodId,
          type: paymentMethod.type,
        } as any,
        billing_details: { address: { country: 'US' } } as any,
      })
      await setupFeeCalculation({
        checkoutSessionId: checkoutSession.id,
        organizationId: organization.id,
        priceId: price.id,
        livemode: checkoutSession.livemode,
      })
      const fakeMetadata: StripeIntentMetadata = {
        checkoutSessionId: checkoutSession.id,
        type: IntentMetadataType.CheckoutSession,
      }
      const result = await adminTransaction(async ({ transaction }) =>
        upsertPaymentForStripeCharge(
          { charge: fakeCharge, paymentIntentMetadata: fakeMetadata },
          transaction
        )
      )
      expect(result.payment.refunded).toBe(false)
    })
    it('marks the invoice as paid when the charge is successful and the invoice total is met', async () => {
      const paymentMethod = await setupPaymentMethod({
        organizationId: organization.id,
        customerId: customer.id,
      })
      const checkoutSession = await setupCheckoutSession({
        organizationId: organization.id,
        customerId: customer.id,
        priceId: price.id,
        status: CheckoutSessionStatus.Open,
        type: CheckoutSessionType.Invoice,
        quantity: 1,
        livemode: true,
        invoiceId: invoice.id,
      })
      const metadata: StripeIntentMetadata = {
        checkoutSessionId: checkoutSession.id,
        type: IntentMetadataType.CheckoutSession,
      }
      const fakeCharge = createMockStripeCharge({
        id: `ch_paid_${core.nanoid()}`,
        payment_intent: `pi_paid_${core.nanoid()}`,
        created: Date.now() / 1000,
        amount: 5000,
        status: 'succeeded',
        metadata,
        payment_method_details: {
          id: paymentMethod.stripePaymentMethodId,
          type: paymentMethod.type,
        } as any,
      })
      const fakeMetadata: StripeIntentMetadata = {
        checkoutSessionId: checkoutSession.id,
        type: IntentMetadataType.CheckoutSession,
      }
      const updatedInvoice = await adminTransaction(
        async ({ transaction }) => {
          await upsertPaymentForStripeCharge(
            {
              charge: fakeCharge,
              paymentIntentMetadata: fakeMetadata,
            },
            transaction
          )
          return selectInvoiceById(invoice.id, transaction)
        }
      )
      expect(updatedInvoice.status).toBe(InvoiceStatus.Paid)
    })
  })

  describe('processPaymentIntentStatusUpdated', () => {
    it('throws an error when the PaymentIntent has no metadata', async () => {
      const fakePI: any = {
        id: 'pi_test',
        metadata: null,
        latest_charge: 'ch_test',
        status: 'succeeded',
      }
      await expect(
        adminTransaction(async ({ transaction }) =>
          processPaymentIntentStatusUpdated(fakePI, transaction)
        )
      ).rejects.toThrow(/No metadata found/)
    })

    it('throws an error when the PaymentIntent has no latest_charge', async () => {
      const metadata: StripeIntentMetadata = {
        checkoutSessionId: 'inv_test',
        type: IntentMetadataType.CheckoutSession,
      }
      const fakePI: any = {
        id: 'pi_test',
        metadata,
        latest_charge: null,
        status: 'succeeded',
      }
      await expect(
        adminTransaction(async ({ transaction }) =>
          processPaymentIntentStatusUpdated(fakePI, transaction)
        )
      ).rejects.toThrow(/No latest charge/)
    })

    describe('Billing Run Flow', async () => {
      it('correctly processes a payment when metadata contains a billingRunId and a valid subscription', async () => {
        const paymentMethod = await setupPaymentMethod({
          organizationId: organization.id,
          customerId: customer.id,
        })
        const subscription = await setupSubscription({
          organizationId: organization.id,
          livemode: true,
          customerId: customer.id,
          paymentMethodId: paymentMethod.id,
          priceId: price.id,
        })
        const billingPeriod = await setupBillingPeriod({
          subscriptionId: subscription.id,
          livemode: true,
          startDate: new Date(),
          endDate: new Date(Date.now() + 1000 * 60 * 60 * 24 * 30),
        })
        const billingRun = await setupBillingRun({
          subscriptionId: subscription.id,
          livemode: true,
          billingPeriodId: billingPeriod.id,
          paymentMethodId: paymentMethod.id,
        })
        await setupInvoice({
          organizationId: organization.id,
          billingPeriodId: billingPeriod.id,
          livemode: true,
          customerId: customer.id,
          priceId: price.id,
        })
        const metadata: StripeIntentMetadata = {
          billingRunId: billingRun.id,
          billingPeriodId: billingPeriod.id,
          type: IntentMetadataType.BillingRun,
        }
        const fakePI: any = {
          id: 'pi_br',
          metadata,
          latest_charge: 'ch_br',
          status: 'succeeded',
        }
        const fakeCharge = createMockStripeCharge({
          id: 'ch_br',
          payment_intent: 'pi_br',
          created: 1610000000,
          amount: 6000,
          status: 'succeeded',
          billing_details: { address: { country: 'US' } } as any,
          payment_method_details: {
            type: 'card',
            card: {
              brand: 'visa',
              last4: '4242',
            },
          } as any,
        })
        const fakeBillingRun = {
          id: 'br_123',
          subscriptionId: 'sub_br',
          billingPeriodId: 'bp_br',
          livemode: true,
        }
        const fakeSubscription = {
          id: 'sub_br',
          organizationId: 'org_br',
          customerId: 'cp_br',
          livemode: true,
        }
        const fakeInvoice = { id: 'inv_br' }
        const fakePayment = {
          id: 'payment_br',
          status: PaymentStatus.Processing,
          invoiceId: 'inv_br',
          purchaseId: null,
        }
        // Mock getStripeCharge to return the fake charge
        vi.mocked(getStripeCharge).mockResolvedValue(fakeCharge)
        const result = await adminTransaction(
          async ({ transaction }) =>
            processPaymentIntentStatusUpdated(fakePI, transaction)
        )
        expect(result.result.payment).toBeDefined()
      })
      it('throws an error when no invoice exists for the billing run', async () => {
        const metadata: StripeIntentMetadata = {
          billingRunId: 'br_err',
          billingPeriodId: 'bp_br_err',
          type: IntentMetadataType.BillingRun,
        }
        const fakePI: any = {
          id: 'pi_br_err',
          metadata,
          currency: CurrencyCode.USD,
          latest_charge: 'ch_br_err',
          status: 'succeeded',
        }
        const fakeCharge = createMockStripeCharge({
          id: 'ch_br_err',
          payment_intent: 'pi_br_err',
          created: 1610000000,
          amount: 6000,
          status: 'succeeded',
          billing_details: { address: { country: 'US' } } as any,
          payment_method_details: {
            type: 'card',
            card: {
              brand: 'visa',
              last4: '4242',
            } as any,
          },
        })

        const fakeBillingRun = {
          id: 'br_err',
          subscriptionId: 'sub_br_err',
          billingPeriodId: 'bp_br_err',
          livemode: true,
        }
        const fakeSubscription = {
          id: 'sub_br_err',
          organizationId: 'org_br_err',
          customerId: 'cp_br_err',
          livemode: true,
        }
        // Mock getStripeCharge to return the fake charge so test can proceed to billing run check
        vi.mocked(getStripeCharge).mockResolvedValue(
          fakeCharge as any
        )
        await expect(
          adminTransaction(async ({ transaction }) =>
            processPaymentIntentStatusUpdated(fakePI, transaction)
          )
        ).rejects.toThrow('No billing runs found with id: br_err')
      })
    })

    describe('Invoice Flow through Checkout Session', () => {
      it('correctly processes a payment when metadata contains a checkoutSessionId for an invoice', async () => {
        const paymentMethod = await setupPaymentMethod({
          organizationId: organization.id,
          customerId: customer.id,
        })
        const checkoutSession = await setupCheckoutSession({
          organizationId: organization.id,
          customerId: customer.id,
          priceId: price.id,
          status: CheckoutSessionStatus.Open,
          type: CheckoutSessionType.Invoice,
          quantity: 1,
          livemode: true,
          invoiceId: invoice.id,
        })
        const metadata: StripeIntentMetadata = {
          checkoutSessionId: checkoutSession.id,
          type: IntentMetadataType.CheckoutSession,
        }
        const fakePI: any = {
          id: 'pi_inv',
          metadata,
          latest_charge: 'ch_inv',
          status: 'succeeded',
        }
        const fakeCharge = createMockStripeCharge({
          id: 'ch_inv',
          payment_intent: 'pi_inv',
          created: 1610000000,
          amount: 7000,
          status: 'succeeded',
          billing_details: { address: { country: 'US' } } as any,
          payment_method_details: {
            type: 'card',
            card: {
              brand: 'visa',
              last4: '4242',
            },
          } as any,
        })
        vi.mocked(getStripeCharge).mockResolvedValue(fakeCharge)

        const {
          result: { payment },
        } = await adminTransaction(async ({ transaction }) =>
          processPaymentIntentStatusUpdated(fakePI, transaction)
        )
        expect(payment).toBeDefined()
        expect(payment.taxCountry).toBe('US')
      })
    })

    // describe('Purchase Session Flow', () => {
    //   // it('correctly processes a payment when metadata contains a checkoutSessionId', async () => {
    //   //   const fakePI: any = {
    //   //     id: 'pi_ps',
    //   //     metadata: {
    //   //       checkoutSessionId: 'ps_123',
    //   //       type: IntentMetadataType.CheckoutSession,
    //   //     },
    //   //     latest_charge: 'ch_ps',
    //   //     status: 'succeeded',
    //   //   }
    //   //   const fakeCharge: any = {
    //   //     id: 'ch_ps',
    //   //     payment_intent: 'pi_ps',
    //   //     created: 1610000000,
    //   //     amount: 8000,
    //   //     status: 'succeeded',
    //   //     metadata: {
    //   //       checkoutSessionId: 'ps_123',
    //   //       type: IntentMetadataType.CheckoutSession,
    //   //     },
    //   //     billing_details: { address: { country: 'US' } },
    //   //   }
    //   //   const fakePurchase = { id: 'pur_123' }
    //   //   const fakeInvoice = {
    //   //     id: 'inv_ps',
    //   //     organizationId: 'org_ps',
    //   //     taxCountry: 'US',
    //   //   }
    //   //   const fakePayment = {
    //   //     id: 'payment_ps',
    //   //     status: PaymentStatus.Processing,
    //   //     invoiceId: 'inv_ps',
    //   //     purchaseId: 'pur_123',
    //   //   }

    //   //   const result = await adminTransaction(
    //   //     async ({ transaction }) =>
    //   //       processPaymentIntentStatusUpdated(fakePI, transaction)
    //   //   )
    //   //   expect(result.payment).toBeDefined()
    //   //   expect(result.payment.purchaseId).toBe('pur_123')
    //   // })
    // })

    // it('emits a payment canceled event when the PaymentIntent status is "canceled"', async () => {
    //   const fakePI: any = {
    //     id: 'pi_cancel',
    //     metadata: { invoiceId: 'inv_can' },
    //     latest_charge: 'ch_can',
    //     status: 'canceled',
    //   }
    //   const fakeCharge: any = {
    //     id: 'ch_can',
    //     payment_intent: 'pi_cancel',
    //     created: 1610000000,
    //     amount: 9000,
    //     status: 'failed',
    //     billing_details: { address: { country: 'US' } },
    //   }
    //   const fakeInvoice = {
    //     id: 'inv_can',
    //     organizationId: 'org_can',
    //     purchaseId: null,
    //     taxCountry: 'US',
    //     customerId: 'cp_can',
    //   }
    //   const fakePayment = {
    //     id: 'payment_can',
    //     status: PaymentStatus.Processing,
    //     invoiceId: 'inv_can',
    //     purchaseId: null,
    //   }

    //   const result = await adminTransaction(async ({ transaction }) =>
    //     processPaymentIntentStatusUpdated(fakePI, transaction)
    //   )
    //   expect(result.payment).toBeDefined()
    // })

    it('does not emit any events for PaymentIntent statuses other than "succeeded" or "canceled"', async () => {
      const paymentMethod = await setupPaymentMethod({
        organizationId: organization.id,
        customerId: customer.id,
      })
      const checkoutSession = await setupCheckoutSession({
        organizationId: organization.id,
        customerId: customer.id,
        priceId: price.id,
        status: CheckoutSessionStatus.Open,
        type: CheckoutSessionType.Invoice,
        quantity: 1,
        livemode: true,
        invoiceId: invoice.id,
      })
      const metadata: StripeIntentMetadata = {
        checkoutSessionId: checkoutSession.id,
        type: IntentMetadataType.CheckoutSession,
      }
      const fakePI: any = {
        id: 'pi_other',
        metadata,
        latest_charge: 'ch_other',
        status: 'processing',
      }
      const fakeCharge = createMockStripeCharge({
        id: 'ch_other',
        payment_intent: 'pi_other',
        created: 1610000000,
        amount: 10000,
        status: 'pending',
        metadata: {
          checkoutSessionId: checkoutSession.id,
          type: IntentMetadataType.CheckoutSession,
        },
        payment_method_details: {
          type: 'card',
          card: {
            brand: 'visa',
            last4: '4242',
          },
        } as any,
        billing_details: { address: { country: 'US' } } as any,
      })
      vi.mocked(getStripeCharge).mockResolvedValue(fakeCharge)
      const {
        result: { payment },
      } = await adminTransaction(async ({ transaction }) =>
        processPaymentIntentStatusUpdated(fakePI, transaction)
      )
      expect(payment).toBeDefined()
      const events = await adminTransaction(async ({ transaction }) =>
        selectEvents(
          {
            organizationId: organization.id,
            objectEntity: EventNoun.Payment,
          },
          transaction
        )
      )
      expect(events).toHaveLength(0)
    })

    it('is idempotent when processing the same PaymentIntent update more than once, returning a consistent payment record', async () => {
      const paymentMethod = await setupPaymentMethod({
        organizationId: organization.id,
        customerId: customer.id,
      })
      const checkoutSession = await setupCheckoutSession({
        organizationId: organization.id,
        customerId: customer.id,
        priceId: price.id,
        status: CheckoutSessionStatus.Open,
        type: CheckoutSessionType.Invoice,
        quantity: 1,
        livemode: true,
        invoiceId: invoice.id,
      })
      const metadata: StripeIntentMetadata = {
        checkoutSessionId: checkoutSession.id,
        type: IntentMetadataType.CheckoutSession,
      }
      const fakePI: any = {
        id: 'pi_idempotent',
        metadata,
        latest_charge: 'ch_idemp',
        status: 'succeeded',
      }
      const fakeCharge = createMockStripeCharge({
        id: 'ch_idemp',
        payment_intent: 'pi_idempotent',
        created: 1610000000,
        amount: 11000,
        status: 'succeeded',
        metadata: {
          checkoutSessionId: checkoutSession.id,
          type: IntentMetadataType.CheckoutSession,
        },
        payment_method_details: {
          type: 'card',
          card: {
            brand: 'visa',
            last4: '4242',
          },
        } as any,
        billing_details: { address: { country: 'US' } } as any,
      })
      vi.mocked(getStripeCharge).mockResolvedValue(fakeCharge)
      const {
        result: { payment: payment1 },
      } = await adminTransaction(async ({ transaction }) =>
        processPaymentIntentStatusUpdated(fakePI, transaction)
      )
      const {
        result: { payment: payment2 },
      } = await adminTransaction(async ({ transaction }) =>
        processPaymentIntentStatusUpdated(fakePI, transaction)
      )
      expect(payment1.id).toEqual(payment2.id)
    })
  })

  // describe('System Integration & Transaction Management', () => {
  //   it('handles valid state transitions and prevents invalid ones', async () => {
  //     let fakePayment: any = {
  //       id: 'state',
  //       status: PaymentStatus.Processing,
  //       invoiceId: invoice.id,
  //       purchaseId: null,
  //     }
  //     const validTransition = await adminTransaction(
  //       async ({ transaction }) =>
  //         updatePaymentToReflectLatestChargeStatus(
  //           fakePayment,
  //           'succeeded',
  //           transaction
  //         )
  //     )
  //     expect(validTransition.status).toEqual(PaymentStatus.Succeeded)
  //   })
  // })

  describe('Event Creation', () => {
    let organization: Organization.Record
    let customer: Customer.Record
    let paymentMethod: PaymentMethod.Record
    let product: Product.Record
    let price: Price.Record
    let purchase: Purchase.Record
    let invoice: Invoice.Record

    beforeEach(async () => {
      // Set up organization with product and price
      const orgData = await setupOrg()
      organization = orgData.organization
      product = orgData.product
      price = orgData.price

      // Set up customer
      customer = await setupCustomer({
        organizationId: organization.id,
        externalId: `cus_${core.nanoid()}`,
        livemode: true,
      })

      // Set up payment method
      paymentMethod = await setupPaymentMethod({
        organizationId: organization.id,
        customerId: customer.id,
        type: PaymentMethodType.Card,
        livemode: true,
      })

      // Set up invoice
      invoice = await setupInvoice({
        organizationId: organization.id,
        customerId: customer.id,
        status: InvoiceStatus.Open,
        livemode: true,
        priceId: price.id,
      })

      // Set up purchase (will be customized per test)
      purchase = await setupPurchase({
        organizationId: organization.id,
        customerId: customer.id,
        status: PurchaseStatus.Open,
        livemode: true,
        priceId: price.id,
      })
    })

    it('should create PaymentSucceeded and PurchaseCompleted events when payment succeeds and purchase becomes paid', async () => {
      // Generate unique IDs for this test run
      const chargeId = `ch_test_${core.nanoid()}`
      const paymentIntentId = `pi_test_${core.nanoid()}`

      // First, create the checkout session
      const checkoutSession = await setupCheckoutSession({
        organizationId: organization.id,
        customerId: customer.id,
        priceId: price.id,
        type: CheckoutSessionType.Purchase,
        status: CheckoutSessionStatus.Succeeded,
        quantity: 1,
        livemode: true,
        purchaseId: purchase.id,
      })

      // Create fee calculation for the checkout session
      await setupFeeCalculation({
        checkoutSessionId: checkoutSession.id,
        organizationId: organization.id,
        priceId: price.id,
        livemode: true,
      })

      // Mock getStripeCharge to return succeeded charge
      vi.mocked(getStripeCharge).mockResolvedValue({
        id: chargeId,
        amount: 1000,
        status: 'succeeded',
        created: Math.floor(Date.now() / 1000),
        payment_intent: paymentIntentId,
        billing_details: {
          address: { country: 'US' },
        },
        payment_method_details: {
          type: 'card',
          card: {
            brand: 'visa',
            last4: '4242',
          },
        },
      } as any)

      const metadata: StripeIntentMetadata = {
        checkoutSessionId: checkoutSession.id,
        type: IntentMetadataType.CheckoutSession,
      }
      const paymentIntent = createMockPaymentIntent({
        id: paymentIntentId,
        amount: 1000,
        amount_capturable: 0,
        amount_received: 1000,
        currency: 'usd',
        status: 'succeeded',
        latest_charge: chargeId,
        metadata,
      })

      const result = await comprehensiveAdminTransaction(
        async ({ transaction }) => {
          return await processPaymentIntentStatusUpdated(
            paymentIntent,
            transaction
          )
        }
      )

      expect(result.payment).toBeDefined()
      expect(result.payment.status).toBe(PaymentStatus.Succeeded)

      // Verify events were created
      const events = await adminTransaction(
        async ({ transaction }) => {
          return await selectEvents(
            { organizationId: organization.id },
            transaction
          )
        }
      )

      expect(events).toHaveLength(2)

      const paymentSucceededEvent = events.find(
        (e) => e.type === FlowgladEventType.PaymentSucceeded
      )
      const purchaseCompletedEvent = events.find(
        (e) => e.type === FlowgladEventType.PurchaseCompleted
      )

      expect(paymentSucceededEvent).toBeDefined()
      expect(purchaseCompletedEvent).toBeDefined()

      // Verify PaymentSucceeded event properties
      expect(paymentSucceededEvent!.type).toBe(
        FlowgladEventType.PaymentSucceeded
      )
      expect(paymentSucceededEvent!.organizationId).toBe(
        organization.id
      )
      expect(paymentSucceededEvent!.livemode).toBe(true)
      expect(paymentSucceededEvent!.payload).toEqual({
        object: EventNoun.Payment,
        id: result.payment.id,
        customer: {
          id: customer.id,
          externalId: customer.externalId,
        },
      })
      expect(paymentSucceededEvent!.processedAt).toBeNull()

      // Verify PurchaseCompleted event properties
      expect(purchaseCompletedEvent!.type).toBe(
        FlowgladEventType.PurchaseCompleted
      )
      expect(purchaseCompletedEvent!.organizationId).toBe(
        organization.id
      )
      expect(purchaseCompletedEvent!.livemode).toBe(true)
      expect(purchaseCompletedEvent!.payload).toEqual({
        id: purchase.id,
        object: EventNoun.Purchase,
        customer: {
          id: customer.id,
          externalId: customer.externalId,
        },
      })
      expect(purchaseCompletedEvent!.processedAt).toBeNull()
    })

    it('should create only PaymentSucceeded event when payment succeeds without associated purchase', async () => {
      // Generate unique IDs for this test run
      const chargeId = `ch_test_${core.nanoid()}`
      const paymentIntentId = `pi_test_${core.nanoid()}`

      // Mock getStripeCharge to return succeeded charge
      vi.mocked(getStripeCharge).mockResolvedValue({
        id: chargeId,
        amount: 1000,
        status: 'succeeded',
        created: Math.floor(Date.now() / 1000),
        payment_intent: paymentIntentId,
        billing_details: {
          address: { country: 'US' },
        },
        payment_method_details: {
          type: 'card',
          card: {
            brand: 'visa',
            last4: '4242',
          },
        },
      } as any)

      // Create billing run scenario (no purchase)
      const subscription = await setupSubscription({
        organizationId: organization.id,
        customerId: customer.id,
        paymentMethodId: paymentMethod.id,
        priceId: price.id,
        livemode: true,
      })

      const billingPeriod = await setupBillingPeriod({
        subscriptionId: subscription.id,
        startDate: new Date(Date.now() - 30 * 24 * 60 * 60 * 1000),
        endDate: new Date(Date.now() + 1 * 24 * 60 * 60 * 1000),
        livemode: true,
      })

      const billingRun = await setupBillingRun({
        subscriptionId: subscription.id,
        billingPeriodId: billingPeriod.id,
        paymentMethodId: paymentMethod.id,
        livemode: true,
      })

      // Create invoice for billing period
      await setupInvoice({
        organizationId: organization.id,
        customerId: customer.id,
        billingPeriodId: billingPeriod.id,
        status: InvoiceStatus.Open,
        livemode: true,
        priceId: price.id,
      })

      const brMetadata: StripeIntentMetadata = {
        billingRunId: billingRun.id,
        billingPeriodId: billingPeriod.id,
        type: IntentMetadataType.BillingRun,
      }
      const paymentIntent = createMockPaymentIntent({
        id: paymentIntentId,
        amount: 1000,
        amount_capturable: 0,
        amount_received: 1000,
        currency: 'usd',
        status: 'succeeded',
        latest_charge: chargeId,
        metadata: brMetadata,
      })

      const result = await comprehensiveAdminTransaction(
        async ({ transaction }) => {
          return await processPaymentIntentStatusUpdated(
            paymentIntent,
            transaction
          )
        }
      )

      expect(result.payment).toBeDefined()
      expect(result.payment.status).toBe(PaymentStatus.Succeeded)
      expect(result.payment.purchaseId).toBeNull()

      // Verify only PaymentSucceeded event was created
      const events = await adminTransaction(
        async ({ transaction }) => {
          return await selectEvents(
            { organizationId: organization.id },
            transaction
          )
        }
      )

      expect(events).toHaveLength(1)
      expect(events[0].type).toBe(FlowgladEventType.PaymentSucceeded)
    })

    it('should create no events when payment intent status is processing', async () => {
      // Generate unique IDs for this test run
      const chargeId = `ch_test_${core.nanoid()}`
      const paymentIntentId = `pi_test_${core.nanoid()}`

      // Mock getStripeCharge to return pending charge
      vi.mocked(getStripeCharge).mockResolvedValue({
        id: chargeId,
        amount: 1000,
        status: 'pending',
        created: Math.floor(Date.now() / 1000),
        payment_intent: paymentIntentId,
        billing_details: {
          address: { country: 'US' },
        },
        payment_method_details: {
          type: 'card',
          card: {
            brand: 'visa',
            last4: '4242',
          },
        },
      } as any)

      const checkoutSession = await setupCheckoutSession({
        organizationId: organization.id,
        customerId: customer.id,
        priceId: price.id,
        type: CheckoutSessionType.Purchase,
        status: CheckoutSessionStatus.Succeeded,
        quantity: 1,
        livemode: true,
        purchaseId: purchase.id,
      })

      // Create fee calculation for the checkout session
      await setupFeeCalculation({
        checkoutSessionId: checkoutSession.id,
        organizationId: organization.id,
        priceId: price.id,
        livemode: true,
      })

      const processingMetadata: StripeIntentMetadata = {
        checkoutSessionId: checkoutSession.id,
        type: IntentMetadataType.CheckoutSession,
      }

      const paymentIntent = createMockPaymentIntent({
        id: paymentIntentId,
        amount: 1000,
        amount_capturable: 1000,
        amount_received: 0,
        currency: 'usd',
        status: 'processing',
        latest_charge: chargeId,
        metadata: processingMetadata,
      })

      const result = await comprehensiveAdminTransaction(
        async ({ transaction }) => {
          return await processPaymentIntentStatusUpdated(
            paymentIntent,
            transaction
          )
        }
      )

      expect(result.payment).toBeDefined()
      expect(result.payment.status).toBe(PaymentStatus.Processing)

      // Verify no events were created
      const events = await adminTransaction(
        async ({ transaction }) => {
          return await selectEvents(
            { organizationId: organization.id },
            transaction
          )
        }
      )

      expect(events).toHaveLength(0)
    })

    it('should create events with correct properties and structure', async () => {
      // Generate unique IDs for this test run
      const chargeId = `ch_test_${core.nanoid()}`
      const paymentIntentId = `pi_test_${core.nanoid()}`

      // Mock getStripeCharge to return succeeded charge
      vi.mocked(getStripeCharge).mockResolvedValue({
        id: chargeId,
        amount: 1000,
        status: 'succeeded',
        created: Math.floor(Date.now() / 1000),
        payment_intent: paymentIntentId,
        billing_details: {
          address: { country: 'US' },
        },
        payment_method_details: {
          type: 'card',
          card: {
            brand: 'visa',
            last4: '4242',
          },
        },
      } as any)

      const checkoutSession = await setupCheckoutSession({
        organizationId: organization.id,
        customerId: customer.id,
        priceId: price.id,
        type: CheckoutSessionType.Purchase,
        status: CheckoutSessionStatus.Succeeded,
        quantity: 1,
        livemode: true,
        purchaseId: purchase.id,
      })

      // Create fee calculation for the checkout session
      await setupFeeCalculation({
        checkoutSessionId: checkoutSession.id,
        organizationId: organization.id,
        priceId: price.id,
        livemode: true,
      })

      const successMetadata: StripeIntentMetadata = {
        checkoutSessionId: checkoutSession.id,
        type: IntentMetadataType.CheckoutSession,
      }

      const paymentIntent = createMockPaymentIntent({
        id: paymentIntentId,
        amount: 1000,
        amount_capturable: 0,
        amount_received: 1000,
        currency: 'usd',
        status: 'succeeded',
        latest_charge: chargeId,
        metadata: successMetadata,
      })

      const result = await comprehensiveAdminTransaction(
        async ({ transaction }) => {
          return await processPaymentIntentStatusUpdated(
            paymentIntent,
            transaction
          )
        }
      )

      expect(result.payment).toBeDefined()

      // Verify events were created with correct structure
      const events = await adminTransaction(
        async ({ transaction }) => {
          return await selectEvents(
            { organizationId: organization.id },
            transaction
          )
        }
      )

      expect(events).toHaveLength(2)

      const paymentSucceededEvent = events.find(
        (e) => e.type === FlowgladEventType.PaymentSucceeded
      )
      const purchaseCompletedEvent = events.find(
        (e) => e.type === FlowgladEventType.PurchaseCompleted
      )

      // Verify event structure and properties
      for (const event of events) {
        expect(event.type).toBeDefined()
        expect(event.organizationId).toBe(organization.id)
        expect(event.livemode).toBe(true)
        expect(event.occurredAt).toBeDefined()
        expect(event.submittedAt).toBeDefined()
        expect(event.processedAt).toBeNull()
        expect(event.hash).toBeDefined()
        expect(event.metadata).toEqual({})
        expect(event.payload).toBeDefined()
      }

      // Verify PaymentSucceeded event specific properties
      expect(paymentSucceededEvent!.payload).toEqual({
        object: EventNoun.Payment,
        id: result.payment.id,
        customer: {
          id: customer.id,
          externalId: customer.externalId,
        },
      })

      // Verify PurchaseCompleted event specific properties
      expect(purchaseCompletedEvent!.payload).toEqual({
        id: purchase.id,
        object: EventNoun.Purchase,
        customer: {
          id: customer.id,
          externalId: customer.externalId,
        },
      })
    })

    it('should use checkoutSession.organizationId when invoice is missing', async () => {
      // Generate unique IDs for this test run
      const chargeId = `ch_test_${core.nanoid()}`
      const paymentIntentId = `pi_test_${core.nanoid()}`

      // Create checkout session without invoice (Product type)
      const checkoutSession = await setupCheckoutSession({
        organizationId: organization.id,
        customerId: customer.id,
        priceId: price.id,
        type: CheckoutSessionType.Product,
        status: CheckoutSessionStatus.Open,
        quantity: 1,
        livemode: true,
      })

      // Create fee calculation
      await setupFeeCalculation({
        checkoutSessionId: checkoutSession.id,
        organizationId: organization.id,
        priceId: price.id,
        livemode: true,
      })

      // Create mock payment intent
      const stripeCharge = createMockStripeCharge({
        id: chargeId,
        payment_intent: paymentIntentId,
        amount: 10000,
        amount_captured: 10000,
        status: 'succeeded',
        payment_method_details: { type: 'card' } as any,
        billing_details: { address: { country: 'US' } } as any,
      })

      const csMetadata: StripeIntentMetadata = {
        checkoutSessionId: checkoutSession.id,
        type: IntentMetadataType.CheckoutSession,
      }
      const mockPaymentIntent = createMockPaymentIntent({
        id: paymentIntentId,
        status: 'succeeded',
        latest_charge: stripeCharge,
        metadata: csMetadata,
      })

      // Mock getStripeCharge to return our charge
      vi.mocked(getStripeCharge).mockResolvedValue(stripeCharge)

      // Process the payment intent
      const { result, eventsToInsert } = await adminTransaction(
        async ({ transaction }) =>
          processPaymentIntentStatusUpdated(
            mockPaymentIntent,
            transaction
          )
      )

      // Verify the payment has correct organizationId from checkoutSession
      expect(result.payment.organizationId).toBe(organization.id)

      // Verify events have correct organizationId
      const paymentSucceededEvent = eventsToInsert?.find(
        (e) => e.type === FlowgladEventType.PaymentSucceeded
      )
      expect(paymentSucceededEvent?.organizationId).toBe(
        organization.id
      )
    })

    it('should only emit PurchaseCompleted event when purchase status is Paid', async () => {
      const chargeId = `ch_test_${core.nanoid()}`
      const paymentIntentId = `pi_test_${core.nanoid()}`

      // Create purchase with Pending status
      const pendingPurchase = await setupPurchase({
        organizationId: organization.id,
        customerId: customer.id,
        priceId: price.id,
        status: PurchaseStatus.Pending,
        livemode: true,
      })

      const checkoutSession = await setupCheckoutSession({
        organizationId: organization.id,
        customerId: customer.id,
        priceId: price.id,
        type: CheckoutSessionType.Purchase,
        status: CheckoutSessionStatus.Open,
        purchaseId: pendingPurchase.id,
        livemode: true,
        quantity: 1,
      })

      await setupFeeCalculation({
        checkoutSessionId: checkoutSession.id,
        organizationId: organization.id,
        priceId: price.id,
        livemode: true,
      })

      const stripeCharge = createMockStripeCharge({
        id: chargeId,
        payment_intent: paymentIntentId,
        amount: 10000,
        status: 'succeeded',
        payment_method_details: { type: 'card' } as any,
      })

      const csMetadata2: StripeIntentMetadata = {
        checkoutSessionId: checkoutSession.id,
        type: IntentMetadataType.CheckoutSession,
      }
      const mockPaymentIntent = createMockPaymentIntent({
        id: paymentIntentId,
        status: 'succeeded',
        latest_charge: stripeCharge,
        metadata: csMetadata2,
      })

      // Mock charge retrieval
      vi.mocked(getStripeCharge).mockResolvedValue(
        stripeCharge as any
      )

      const { result, eventsToInsert } = await adminTransaction(
        async ({ transaction }) =>
          processPaymentIntentStatusUpdated(
            mockPaymentIntent,
            transaction
          )
      )

      // Should have PaymentSucceeded and may have PurchaseCompleted if purchase becomes Paid
      const paymentSucceededEvent = eventsToInsert?.find(
        (e) => e.type === FlowgladEventType.PaymentSucceeded
      )
      const purchaseCompletedEvent = eventsToInsert?.find(
        (e) => e.type === FlowgladEventType.PurchaseCompleted
      )

      expect(paymentSucceededEvent).toBeDefined()
      expect(purchaseCompletedEvent).toBeDefined()

      // Now update purchase to Paid status and process again
      await adminTransaction(async ({ transaction }) => {
        await updatePurchase(
          {
            id: pendingPurchase.id,
            status: PurchaseStatus.Paid,
            priceType: price.type,
          },
          transaction
        )
      })

      // Process same payment intent again
      const { eventsToInsert: secondeventsToInsert } =
        await adminTransaction(async ({ transaction }) =>
          processPaymentIntentStatusUpdated(
            mockPaymentIntent,
            transaction
          )
        )

      // Now should have PurchaseCompleted event
      const secondPurchaseCompletedEvent = secondeventsToInsert?.find(
        (e) => e.type === FlowgladEventType.PurchaseCompleted
      )
      expect(secondPurchaseCompletedEvent).toBeDefined()
      expect(secondPurchaseCompletedEvent?.payload.id).toBe(
        pendingPurchase.id
      )
    })

    it('should emit PaymentFailed event when payment is canceled', async () => {
      const chargeId = `ch_test_${core.nanoid()}`
      const paymentIntentId = `pi_test_${core.nanoid()}`

      const checkoutSession = await setupCheckoutSession({
        organizationId: organization.id,
        customerId: customer.id,
        priceId: price.id,
        type: CheckoutSessionType.Product,
        status: CheckoutSessionStatus.Open,
        quantity: 1,
        livemode: true,
      })

      await setupFeeCalculation({
        checkoutSessionId: checkoutSession.id,
        organizationId: organization.id,
        priceId: price.id,
        livemode: true,
      })

      const stripeCharge = createMockStripeCharge({
        id: chargeId,
        payment_intent: paymentIntentId,
        amount: 10000,
        status: 'pending',
        payment_method_details: { type: 'card' } as any,
      })

      const canceledMetadata: StripeIntentMetadata = {
        checkoutSessionId: checkoutSession.id,
        type: IntentMetadataType.CheckoutSession,
      }
      const mockPaymentIntent = createMockPaymentIntent({
        id: paymentIntentId,
        status: 'canceled',
        latest_charge: stripeCharge,
        metadata: canceledMetadata,
      })

      // Mock charge retrieval
      vi.mocked(getStripeCharge).mockResolvedValue(
        stripeCharge as any
      )

      const { result, eventsToInsert } = await adminTransaction(
        async ({ transaction }) =>
          processPaymentIntentStatusUpdated(
            mockPaymentIntent,
            transaction
          )
      )

      // Should have PaymentFailed event
      const paymentFailedEvent = eventsToInsert?.find(
        (e) => e.type === FlowgladEventType.PaymentFailed
      )

      expect(paymentFailedEvent).toBeDefined()
      expect(paymentFailedEvent?.payload.id).toBe(result.payment.id)
      expect(paymentFailedEvent?.hash).toBeDefined()

      // Should NOT have PaymentSucceeded or PurchaseCompleted
      const paymentSucceededEvent = eventsToInsert?.find(
        (e) => e.type === FlowgladEventType.PaymentSucceeded
      )
      const purchaseCompletedEvent = eventsToInsert?.find(
        (e) => e.type === FlowgladEventType.PurchaseCompleted
      )

      expect(paymentSucceededEvent).toBeUndefined()
      expect(purchaseCompletedEvent).toBeUndefined()
    })

    it('should include customer creation events when processing anonymous checkout', async () => {
      // Create an anonymous checkout session (no customer ID)
      const anonymousCheckoutSession = await adminTransaction(
        async ({ transaction }) => {
          const session = await setupCheckoutSession({
            organizationId: organization.id,
            customerId: customer.id, // Start with a customer, then remove it
            priceId: price.id,
            status: CheckoutSessionStatus.Open,
            type: CheckoutSessionType.Product,
            quantity: 1,
            livemode: true,
          })

          // Update to remove customer ID to make it anonymous
          return updateCheckoutSession(
            {
              ...session,
              customerId: null,
              customerEmail: 'anonymous@example.com',
              customerName: 'Anonymous Customer',
            } as CheckoutSession.Update,
            transaction
          )
        }
      )

      // Create a fee calculation for the anonymous checkout
      await adminTransaction(async ({ transaction }) => {
        await setupFeeCalculation({
          checkoutSessionId: anonymousCheckoutSession.id,
          organizationId: organization.id,
          priceId: price.id,
          livemode: true,
        })
      })

      const mockPaymentIntent = {
        id: `pi_${core.nanoid()}`,
        status: 'succeeded' as const,
        metadata: {
          type: 'checkout_session',
          checkoutSessionId: anonymousCheckoutSession.id,
        },
        latest_charge: `ch_${core.nanoid()}`,
      }

      // Mock the Stripe charge
      const mockCharge = createMockStripeCharge({
        id: mockPaymentIntent.latest_charge,
        payment_intent: mockPaymentIntent.id,
        status: 'succeeded',
        amount: 10000,
        currency: 'usd',
        payment_method_details: {
          type: 'card',
          card: {
            brand: 'visa',
            last4: '4242',
            amount_authorized: 10000,
            authorization_code: '123456',
            checks: {
              address_line1_check: 'pass',
              address_postal_code_check: 'pass',
              cvc_check: 'pass',
            },
            country: 'US',
            exp_month: 1,
            exp_year: 2024,
            funding: 'credit',
            installments: null,
            mandate: null,
            network: 'visa',
            three_d_secure: null,
            wallet: null,
          },
        },
      })
      vi.mocked(getStripeCharge).mockResolvedValue(mockCharge)

      const { result, eventsToInsert } = await adminTransaction(
        async ({ transaction }) =>
          processPaymentIntentStatusUpdated(
            mockPaymentIntent,
            transaction
          )
      )

      // Should have PaymentSucceeded event
      const paymentSucceededEvent = eventsToInsert?.find(
        (e) => e.type === FlowgladEventType.PaymentSucceeded
      )
      expect(paymentSucceededEvent).toBeDefined()

      // Should have CustomerCreated event from the anonymous checkout
      const customerCreatedEvent = eventsToInsert?.find(
        (e) => e.type === FlowgladEventType.CustomerCreated
      )
      expect(customerCreatedEvent).toBeDefined()
      expect(customerCreatedEvent?.payload.object).toEqual(
        EventNoun.Customer
      )
      expect(customerCreatedEvent?.payload.customer).toBeDefined()
    })
  })

  describe('processPaymentIntentStatusUpdated - Checkout Session Payments with Ledger Commands', () => {
    let organization: Organization.Record
    let product: Product.Record
    let singlePaymentPrice: Price.Record
    let customer: Customer.Record
    let paymentMethod: PaymentMethod.Record
    let subscription: import('@/db/schema/subscriptions').Subscription.Record

    beforeEach(async () => {
      const orgData = await setupOrg()
      organization = orgData.organization
      product = orgData.product

      customer = await setupCustomer({
        organizationId: organization.id,
      })

      paymentMethod = await setupPaymentMethod({
        organizationId: organization.id,
        customerId: customer.id,
      })

      subscription = await setupSubscription({
        organizationId: organization.id,
        customerId: customer.id,
        paymentMethodId: paymentMethod.id,
        priceId: orgData.price.id,
      })

      singlePaymentPrice = await setupPrice({
        productId: product.id,
        name: 'Single Payment Test Price',
        type: PriceType.SinglePayment,
        unitPrice: 2000,
<<<<<<< HEAD
        intervalUnit: IntervalUnit.Month,
        intervalCount: 1,
=======
>>>>>>> 11d3e8ff
        livemode: true,
        isDefault: false,
        currency: organization.defaultCurrency,
      })
    })

    it('should create CreditGrantRecognized ledger command for succeeded checkout session payment', async () => {
      await setupTestFeaturesAndProductFeatures({
        organizationId: organization.id,
        productId: product.id,
        livemode: true,
        featureSpecs: [
          {
            name: 'Grant A',
            type: FeatureType.UsageCreditGrant,
            amount: 777,
            usageMeterName: 'UM-A',
          },
        ],
      })

      const checkoutSession = await setupCheckoutSession({
        organizationId: organization.id,
        customerId: customer.id,
        priceId: singlePaymentPrice.id,
        status: CheckoutSessionStatus.Open,
        type: CheckoutSessionType.Product,
        quantity: 1,
        livemode: true,
      })

      await setupFeeCalculation({
        checkoutSessionId: checkoutSession.id,
        organizationId: organization.id,
        priceId: singlePaymentPrice.id,
        livemode: true,
      })

      const chargeId = `ch_test_${core.nanoid()}`
      const paymentIntentId = `pi_test_${core.nanoid()}`

      const stripeCharge = createMockStripeCharge({
        id: chargeId,
        payment_intent: paymentIntentId,
        amount: 2000,
        status: 'succeeded',
        payment_method_details: {
          type: 'card',
          card: {
            brand: 'visa',
            last4: '4242',
          },
        } as any,
        billing_details: { address: { country: 'US' } } as any,
      })

      vi.mocked(getStripeCharge).mockResolvedValue(stripeCharge)

      const metadata: StripeIntentMetadata = {
        checkoutSessionId: checkoutSession.id,
        type: IntentMetadataType.CheckoutSession,
      }
      const paymentIntent = createMockPaymentIntent({
        id: paymentIntentId,
        amount: 2000,
        status: 'succeeded',
        latest_charge: chargeId,
        metadata,
      })

      const result = await adminTransaction(
        async ({ transaction }) => {
          return await processPaymentIntentStatusUpdated(
            paymentIntent,
            transaction
          )
        }
      )

      expect(result.ledgerCommand).toBeDefined()
      expect(result.ledgerCommand?.type).toBe(
        LedgerTransactionType.CreditGrantRecognized
      )
      expect(result.result.payment.status).toBe(
        PaymentStatus.Succeeded
      )

      const usageCredits = await adminTransaction(
        async ({ transaction }) =>
          selectUsageCredits(
            { paymentId: result.result.payment.id },
            transaction
          )
      )
      expect(usageCredits.length).toBe(1)
      expect(usageCredits[0].issuedAmount).toBe(777)
    })

    it('should NOT create ledger command for checkout session payment when payment intent is canceled', async () => {
      await setupTestFeaturesAndProductFeatures({
        organizationId: organization.id,
        productId: product.id,
        livemode: true,
        featureSpecs: [
          {
            name: 'Grant A',
            type: FeatureType.UsageCreditGrant,
            amount: 777,
            usageMeterName: 'UM-A',
          },
        ],
      })

      // Create invoice upfront for Invoice type checkout session
      const invoice = await setupInvoice({
        organizationId: organization.id,
        customerId: customer.id,
        priceId: singlePaymentPrice.id,
        status: InvoiceStatus.Open,
        livemode: true,
      })

      const checkoutSession = await setupCheckoutSession({
        organizationId: organization.id,
        customerId: customer.id,
        priceId: singlePaymentPrice.id,
        status: CheckoutSessionStatus.Open,
        type: CheckoutSessionType.Invoice,
        quantity: 1,
        livemode: true,
        invoiceId: invoice.id,
      })

      await setupFeeCalculation({
        checkoutSessionId: checkoutSession.id,
        organizationId: organization.id,
        priceId: singlePaymentPrice.id,
        livemode: true,
      })

      const chargeId = `ch_test_${core.nanoid()}`
      const paymentIntentId = `pi_test_${core.nanoid()}`

      const stripeCharge = createMockStripeCharge({
        id: chargeId,
        payment_intent: paymentIntentId,
        amount: 2000,
        status: 'failed',
        payment_method_details: {
          type: 'card',
          card: {
            brand: 'visa',
            last4: '4242',
          },
        } as any,
        billing_details: { address: { country: 'US' } } as any,
      })

      vi.mocked(getStripeCharge).mockResolvedValue(stripeCharge)

      const metadata: StripeIntentMetadata = {
        checkoutSessionId: checkoutSession.id,
        type: IntentMetadataType.CheckoutSession,
      }
      const paymentIntent = createMockPaymentIntent({
        id: paymentIntentId,
        amount: 2000,
        status: 'canceled',
        latest_charge: chargeId,
        metadata,
      })

      const result = await adminTransaction(
        async ({ transaction }) => {
          return await processPaymentIntentStatusUpdated(
            paymentIntent,
            transaction
          )
        }
      )

      expect(result.ledgerCommand).toBeUndefined()
      expect(result.result.payment.status).toBe(PaymentStatus.Failed)

      const usageCredits = await adminTransaction(
        async ({ transaction }) =>
          selectUsageCredits(
            { paymentId: result.result.payment.id },
            transaction
          )
      )
      expect(usageCredits.length).toBe(0)
    })
  })
})<|MERGE_RESOLUTION|>--- conflicted
+++ resolved
@@ -2359,11 +2359,6 @@
         name: 'Single Payment Test Price',
         type: PriceType.SinglePayment,
         unitPrice: 2000,
-<<<<<<< HEAD
-        intervalUnit: IntervalUnit.Month,
-        intervalCount: 1,
-=======
->>>>>>> 11d3e8ff
         livemode: true,
         isDefault: false,
         currency: organization.defaultCurrency,
