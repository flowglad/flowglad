--- conflicted
+++ resolved
@@ -925,13 +925,7 @@
           purchaseId: null,
         }
         // Mock getStripeCharge to return the fake charge
-<<<<<<< HEAD
-        vi.mocked(getStripeCharge).mockResolvedValue(
-          fakeCharge as any
-        )
-=======
         vi.mocked(getStripeCharge).mockResolvedValue(fakeCharge)
->>>>>>> 247a014a
         const result = await adminTransaction(
           async ({ transaction }) =>
             processPaymentIntentStatusUpdated(fakePI, transaction)
@@ -1806,13 +1800,7 @@
       })
 
       // Mock getStripeCharge to return our charge
-<<<<<<< HEAD
-      vi.mocked(getStripeCharge).mockResolvedValue(
-        stripeCharge as any
-      )
-=======
       vi.mocked(getStripeCharge).mockResolvedValue(stripeCharge)
->>>>>>> 247a014a
 
       // Process the payment intent
       const { result, eventsToLog } = await adminTransaction(
