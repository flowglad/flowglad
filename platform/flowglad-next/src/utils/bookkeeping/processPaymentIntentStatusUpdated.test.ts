--- conflicted
+++ resolved
@@ -42,14 +42,10 @@
   adminTransaction,
   comprehensiveAdminTransaction,
 } from '@/db/adminTransaction'
-<<<<<<< HEAD
 import {
   selectPurchaseById,
   updatePurchase,
 } from '@/db/tableMethods/purchaseMethods'
-=======
-import { selectPurchaseById, updatePurchase } from '@/db/tableMethods/purchaseMethods'
->>>>>>> 49ca68c5
 import {
   safelyUpdateInvoiceStatus,
   selectInvoiceById,
@@ -65,18 +61,12 @@
 import { purchases } from '@/db/schema/purchases'
 import { eq } from 'drizzle-orm'
 import Stripe from 'stripe'
-<<<<<<< HEAD
 import { selectEvents } from '@/db/tableMethods/eventMethods'
 
 // Mock helper functions
 const createMockStripeCharge = (
   overrides: Partial<Stripe.Charge> = {}
 ): Stripe.Charge => {
-=======
-
-// Mock helper functions
-const createMockStripeCharge = (overrides: Partial<Stripe.Charge> = {}): Stripe.Charge => {
->>>>>>> 49ca68c5
   return {
     id: 'ch_test',
     object: 'charge',
@@ -138,13 +128,9 @@
   } as Stripe.Charge
 }
 
-<<<<<<< HEAD
 const createMockPaymentIntent = (
   overrides: Partial<Stripe.PaymentIntent> = {}
 ): Stripe.PaymentIntent => {
-=======
-const createMockPaymentIntent = (overrides: Partial<Stripe.PaymentIntent> = {}): Stripe.PaymentIntent => {
->>>>>>> 49ca68c5
   return {
     id: 'pi_test',
     object: 'payment_intent',
@@ -910,24 +896,15 @@
           created: 1610000000,
           amount: 6000,
           status: 'succeeded',
-<<<<<<< HEAD
           billing_details: { address: { country: 'US' } } as any,
-=======
-          billing_details: { address: { country: 'US' } },
->>>>>>> 49ca68c5
           payment_method_details: {
             type: 'card',
             card: {
               brand: 'visa',
               last4: '4242',
             },
-<<<<<<< HEAD
           } as any,
         })
-=======
-          },
-        }
->>>>>>> 49ca68c5
         const fakeBillingRun = {
           id: 'br_123',
           subscriptionId: 'sub_br',
@@ -948,13 +925,7 @@
           purchaseId: null,
         }
         // Mock getStripeCharge to return the fake charge
-<<<<<<< HEAD
-        vi.mocked(getStripeCharge).mockResolvedValue(
-          fakeCharge as any
-        )
-=======
-        vi.mocked(getStripeCharge).mockResolvedValue(fakeCharge as any)
->>>>>>> 49ca68c5
+        vi.mocked(getStripeCharge).mockResolvedValue(fakeCharge)
         const result = await adminTransaction(
           async ({ transaction }) =>
             processPaymentIntentStatusUpdated(fakePI, transaction)
@@ -980,24 +951,16 @@
           created: 1610000000,
           amount: 6000,
           status: 'succeeded',
-<<<<<<< HEAD
           billing_details: { address: { country: 'US' } } as any,
-=======
-          billing_details: { address: { country: 'US' } },
->>>>>>> 49ca68c5
           payment_method_details: {
             type: 'card',
             card: {
               brand: 'visa',
               last4: '4242',
-            },
-<<<<<<< HEAD
-          } as any,
+            } as any,
+          },
         })
-=======
-          },
-        }
->>>>>>> 49ca68c5
+
         const fakeBillingRun = {
           id: 'br_err',
           subscriptionId: 'sub_br_err',
@@ -1011,13 +974,9 @@
           livemode: true,
         }
         // Mock getStripeCharge to return the fake charge so test can proceed to billing run check
-<<<<<<< HEAD
         vi.mocked(getStripeCharge).mockResolvedValue(
           fakeCharge as any
         )
-=======
-        vi.mocked(getStripeCharge).mockResolvedValue(fakeCharge as any)
->>>>>>> 49ca68c5
         await expect(
           adminTransaction(async ({ transaction }) =>
             processPaymentIntentStatusUpdated(fakePI, transaction)
@@ -1069,7 +1028,6 @@
         })
         vi.mocked(getStripeCharge).mockResolvedValue(fakeCharge)
 
-        // Note: This test requires mocking the Stripe API calls
         const {
           result: { payment },
         } = await adminTransaction(async ({ transaction }) =>
@@ -1205,7 +1163,6 @@
         billing_details: { address: { country: 'US' } } as any,
       })
       vi.mocked(getStripeCharge).mockResolvedValue(fakeCharge)
-      // Note: This test requires mocking the Stripe API calls
       const {
         result: { payment },
       } = await adminTransaction(async ({ transaction }) =>
@@ -1269,7 +1226,6 @@
         billing_details: { address: { country: 'US' } } as any,
       })
       vi.mocked(getStripeCharge).mockResolvedValue(fakeCharge)
-      // Note: This test requires mocking the Stripe API calls
       const {
         result: { payment: payment1 },
       } = await adminTransaction(async ({ transaction }) =>
@@ -1398,13 +1354,10 @@
         },
       } as any)
 
-<<<<<<< HEAD
       const metadata: StripeIntentMetadata = {
         checkoutSessionId: checkoutSession.id,
         type: IntentMetadataType.CheckoutSession,
       }
-=======
->>>>>>> 49ca68c5
       const paymentIntent: any = {
         id: paymentIntentId,
         object: 'payment_intent',
@@ -1414,14 +1367,7 @@
         currency: 'usd',
         status: 'succeeded' as const,
         latest_charge: chargeId,
-<<<<<<< HEAD
         metadata,
-=======
-        metadata: {
-          checkoutSessionId: checkoutSession.id,
-          type: IntentMetadataType.CheckoutSession,
-        },
->>>>>>> 49ca68c5
       }
 
       const result = await comprehensiveAdminTransaction(
@@ -1551,14 +1497,11 @@
         priceId: price.id,
       })
 
-<<<<<<< HEAD
       const brMetadata: StripeIntentMetadata = {
         billingRunId: billingRun.id,
         billingPeriodId: billingPeriod.id,
         type: IntentMetadataType.BillingRun,
       }
-=======
->>>>>>> 49ca68c5
       const paymentIntent: any = {
         id: paymentIntentId,
         object: 'payment_intent',
@@ -1568,15 +1511,7 @@
         currency: 'usd',
         status: 'succeeded' as const,
         latest_charge: chargeId,
-<<<<<<< HEAD
         metadata: brMetadata,
-=======
-        metadata: {
-          billingRunId: billingRun.id,
-          billingPeriodId: billingPeriod.id,
-          type: IntentMetadataType.BillingRun,
-        },
->>>>>>> 49ca68c5
       }
 
       const result = await comprehensiveAdminTransaction(
@@ -1652,13 +1587,10 @@
         livemode: true,
       })
 
-<<<<<<< HEAD
       const processingMetadata: StripeIntentMetadata = {
         checkoutSessionId: checkoutSession.id,
         type: IntentMetadataType.CheckoutSession,
       }
-=======
->>>>>>> 49ca68c5
       const paymentIntent: any = {
         id: paymentIntentId,
         object: 'payment_intent',
@@ -1668,14 +1600,7 @@
         currency: 'usd',
         status: 'processing' as const,
         latest_charge: chargeId,
-<<<<<<< HEAD
         metadata: processingMetadata,
-=======
-        metadata: {
-          checkoutSessionId: checkoutSession.id,
-          type: IntentMetadataType.CheckoutSession,
-        },
->>>>>>> 49ca68c5
       }
 
       const result = await comprehensiveAdminTransaction(
@@ -1749,13 +1674,10 @@
         livemode: true,
       })
 
-<<<<<<< HEAD
       const successMetadata: StripeIntentMetadata = {
         checkoutSessionId: checkoutSession.id,
         type: IntentMetadataType.CheckoutSession,
       }
-=======
->>>>>>> 49ca68c5
       const paymentIntent: any = {
         id: paymentIntentId,
         object: 'payment_intent',
@@ -1765,14 +1687,7 @@
         currency: 'usd',
         status: 'succeeded' as const,
         latest_charge: chargeId,
-<<<<<<< HEAD
         metadata: successMetadata,
-=======
-        metadata: {
-          checkoutSessionId: checkoutSession.id,
-          type: IntentMetadataType.CheckoutSession,
-        },
->>>>>>> 49ca68c5
       }
 
       const result = await comprehensiveAdminTransaction(
@@ -1873,50 +1788,31 @@
         billing_details: { address: { country: 'US' } } as any,
       })
 
-<<<<<<< HEAD
       const csMetadata: StripeIntentMetadata = {
         checkoutSessionId: checkoutSession.id,
         type: IntentMetadataType.CheckoutSession,
       }
-=======
->>>>>>> 49ca68c5
       const mockPaymentIntent = createMockPaymentIntent({
         id: paymentIntentId,
         status: 'succeeded',
         latest_charge: stripeCharge,
-<<<<<<< HEAD
         metadata: csMetadata,
       })
 
       // Mock getStripeCharge to return our charge
       vi.mocked(getStripeCharge).mockResolvedValue(stripeCharge)
-=======
-        metadata: {
-          checkoutSessionId: checkoutSession.id,
-          type: IntentMetadataType.CheckoutSession,
-        },
-      })
-
-      // Mock getStripeCharge to return our charge
-      vi.mocked(getStripeCharge).mockResolvedValue(stripeCharge as any)
->>>>>>> 49ca68c5
 
       // Process the payment intent
       const { result, eventsToLog } = await adminTransaction(
         async ({ transaction }) =>
-<<<<<<< HEAD
           processPaymentIntentStatusUpdated(
             mockPaymentIntent,
             transaction
           )
-=======
-          processPaymentIntentStatusUpdated(mockPaymentIntent, transaction)
->>>>>>> 49ca68c5
       )
 
       // Verify the payment has correct organizationId from checkoutSession
       expect(result.payment.organizationId).toBe(organization.id)
-<<<<<<< HEAD
 
       // Verify events have correct organizationId
       const paymentSucceededEvent = eventsToLog?.find(
@@ -1927,18 +1823,6 @@
       )
     })
 
-=======
-      
-      // Verify events have correct organizationId
-      const paymentSucceededEvent = eventsToLog?.find(
-        e => e.type === FlowgladEventType.PaymentSucceeded
-      )
-      expect(paymentSucceededEvent?.organizationId).toBe(organization.id)
-    })
-
-    
-
->>>>>>> 49ca68c5
     it('should only emit PurchaseCompleted event when purchase status is Paid', async () => {
       const chargeId = `ch_test_${core.nanoid()}`
       const paymentIntentId = `pi_test_${core.nanoid()}`
@@ -1978,18 +1862,14 @@
         payment_method_details: { type: 'card' } as any,
       })
 
-<<<<<<< HEAD
       const csMetadata2: StripeIntentMetadata = {
         checkoutSessionId: checkoutSession.id,
         type: IntentMetadataType.CheckoutSession,
       }
-=======
->>>>>>> 49ca68c5
       const mockPaymentIntent = createMockPaymentIntent({
         id: paymentIntentId,
         status: 'succeeded',
         latest_charge: stripeCharge,
-<<<<<<< HEAD
         metadata: csMetadata2,
       })
 
@@ -2004,35 +1884,14 @@
             mockPaymentIntent,
             transaction
           )
-=======
-        metadata: {
-          checkoutSessionId: checkoutSession.id,
-          type: IntentMetadataType.CheckoutSession,
-        },
-      })
-
-      // Mock charge retrieval
-      vi.mocked(getStripeCharge).mockResolvedValue(stripeCharge as any)
-
-      const { result, eventsToLog } = await adminTransaction(
-        async ({ transaction }) =>
-          processPaymentIntentStatusUpdated(mockPaymentIntent, transaction)
->>>>>>> 49ca68c5
       )
 
       // Should have PaymentSucceeded and may have PurchaseCompleted if purchase becomes Paid
       const paymentSucceededEvent = eventsToLog?.find(
-<<<<<<< HEAD
         (e) => e.type === FlowgladEventType.PaymentSucceeded
       )
       const purchaseCompletedEvent = eventsToLog?.find(
         (e) => e.type === FlowgladEventType.PurchaseCompleted
-=======
-        e => e.type === FlowgladEventType.PaymentSucceeded
-      )
-      const purchaseCompletedEvent = eventsToLog?.find(
-        e => e.type === FlowgladEventType.PurchaseCompleted
->>>>>>> 49ca68c5
       )
 
       expect(paymentSucceededEvent).toBeDefined()
@@ -2040,7 +1899,6 @@
 
       // Now update purchase to Paid status and process again
       await adminTransaction(async ({ transaction }) => {
-<<<<<<< HEAD
         await updatePurchase(
           {
             id: pendingPurchase.id,
@@ -2068,23 +1926,6 @@
       expect(secondPurchaseCompletedEvent?.payload.id).toBe(
         pendingPurchase.id
       )
-=======
-        await updatePurchase({ id: pendingPurchase.id, status: PurchaseStatus.Paid, priceType: price.type }, transaction)
-      })
-
-      // Process same payment intent again
-      const { eventsToLog: secondEventsToLog } = await adminTransaction(
-        async ({ transaction }) =>
-          processPaymentIntentStatusUpdated(mockPaymentIntent, transaction)
-      )
-
-      // Now should have PurchaseCompleted event
-      const secondPurchaseCompletedEvent = secondEventsToLog?.find(
-        e => e.type === FlowgladEventType.PurchaseCompleted
-      )
-      expect(secondPurchaseCompletedEvent).toBeDefined()
-      expect(secondPurchaseCompletedEvent?.payload.id).toBe(pendingPurchase.id)
->>>>>>> 49ca68c5
     })
 
     it('should emit PaymentFailed event when payment is canceled', async () => {
@@ -2116,18 +1957,14 @@
         payment_method_details: { type: 'card' } as any,
       })
 
-<<<<<<< HEAD
       const canceledMetadata: StripeIntentMetadata = {
         checkoutSessionId: checkoutSession.id,
         type: IntentMetadataType.CheckoutSession,
       }
-=======
->>>>>>> 49ca68c5
       const mockPaymentIntent = createMockPaymentIntent({
         id: paymentIntentId,
         status: 'canceled',
         latest_charge: stripeCharge,
-<<<<<<< HEAD
         metadata: canceledMetadata,
       })
 
@@ -2142,25 +1979,10 @@
             mockPaymentIntent,
             transaction
           )
-=======
-        metadata: {
-          checkoutSessionId: checkoutSession.id,
-          type: IntentMetadataType.CheckoutSession,
-        },
-      })
-
-      // Mock charge retrieval
-      vi.mocked(getStripeCharge).mockResolvedValue(stripeCharge as any)
-
-      const { result, eventsToLog } = await adminTransaction(
-        async ({ transaction }) =>
-          processPaymentIntentStatusUpdated(mockPaymentIntent, transaction)
->>>>>>> 49ca68c5
       )
 
       // Should have PaymentFailed event
       const paymentFailedEvent = eventsToLog?.find(
-<<<<<<< HEAD
         (e) => e.type === FlowgladEventType.PaymentFailed
       )
 
@@ -2176,23 +1998,6 @@
         (e) => e.type === FlowgladEventType.PurchaseCompleted
       )
 
-=======
-        e => e.type === FlowgladEventType.PaymentFailed
-      )
-      
-      expect(paymentFailedEvent).toBeDefined()
-      expect(paymentFailedEvent?.payload.id).toBe(result.payment.id)
-      expect(paymentFailedEvent?.hash).toBeDefined()
-      
-      // Should NOT have PaymentSucceeded or PurchaseCompleted
-      const paymentSucceededEvent = eventsToLog?.find(
-        e => e.type === FlowgladEventType.PaymentSucceeded
-      )
-      const purchaseCompletedEvent = eventsToLog?.find(
-        e => e.type === FlowgladEventType.PurchaseCompleted
-      )
-      
->>>>>>> 49ca68c5
       expect(paymentSucceededEvent).toBeUndefined()
       expect(purchaseCompletedEvent).toBeUndefined()
     })
