--- conflicted
+++ resolved
@@ -2,26 +2,22 @@
 import { setupOrg, teardownOrg } from '@/../seedDatabase'
 import { adminTransaction } from '@/db/adminTransaction'
 import type { Organization } from '@/db/schema/organizations'
+import {
+  selectFeaturesByProductFeatureWhere,
+  updateProductFeature,
+} from '@/db/tableMethods/productFeatureMethods'
 import {
   FeatureType,
   FeatureUsageGrantFrequency,
   IntervalUnit,
   PriceType,
 } from '@/types'
-<<<<<<< HEAD
 import { getPricingModelSetupData } from './setupHelpers'
 import {
   type SetupPricingModelInput,
   setupPricingModelSchema,
 } from './setupSchemas'
 import { setupPricingModelTransaction } from './setupTransaction'
-=======
-import type { Organization } from '@/db/schema/organizations'
-import {
-  selectFeaturesByProductFeatureWhere,
-  updateProductFeature,
-} from '@/db/tableMethods/productFeatureMethods'
->>>>>>> 6cd04672
 
 let organization: Organization.Record
 
