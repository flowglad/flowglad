<<<<<<< HEAD
import type Stripe from 'stripe'
=======
>>>>>>> 9e14998f
import { beforeEach, describe, expect, it, vi } from 'vitest'
import {
  setupCustomer,
  setupInvoice,
  setupOrg,
  setupPayment,
} from '@/../seedDatabase'
import { adminTransaction } from '@/db/adminTransaction'
import type { Customer } from '@/db/schema/customers'
import type { Invoice } from '@/db/schema/invoices'
import type { Organization } from '@/db/schema/organizations'
import type { Payment } from '@/db/schema/payments'
import { PaymentMethodType, PaymentStatus } from '@/types'
import { nanoid } from '@/utils/core'
import {
  refundPaymentTransaction,
  sumNetTotalSettledPaymentsForPaymentSet,
} from './paymentHelpers'
import * as stripeUtils from './stripe'

<<<<<<< HEAD
const makeStripeRefundResponse = ({
  amount,
  created,
  currency = 'usd',
}: {
  amount: number
  created: number
  currency?: string
}): Stripe.Response<Stripe.Refund> => {
  return {
    id: `re_${nanoid()}`,
    object: 'refund',
    amount,
    balance_transaction: null,
    charge: null,
    created,
    currency,
    metadata: null,
    payment_intent: null,
    reason: null,
    receipt_number: null,
    source_transfer_reversal: null,
    status: 'succeeded',
    transfer_reversal: null,
    lastResponse: {
      headers: {},
      requestId: `req_${nanoid()}`,
      statusCode: 200,
    },
  }
}

=======
>>>>>>> 9e14998f
// Mock the stripe utils
vi.mock('./stripe', async () => {
  const actual = await vi.importActual('./stripe')
  return {
    ...actual,
    refundPayment: vi.fn(),
    getPaymentIntent: vi.fn(),
    getStripeCharge: vi.fn(),
    listRefundsForCharge: vi.fn(),
  }
})

describe('sumNetTotalSettledPaymentsForPaymentSet', () => {
  it('should sum only succeeded payments and refunded payments', () => {
    const payments: Pick<
      Payment.Record,
      'status' | 'amount' | 'refundedAmount'
    >[] = [
      {
        status: PaymentStatus.Succeeded,
        amount: 1000,
        refundedAmount: null,
      },
      {
        status: PaymentStatus.Failed,
        amount: 2000,
        refundedAmount: null,
      },
      {
        status: PaymentStatus.Succeeded,
        amount: 3000,
        refundedAmount: null,
      },
      {
        status: PaymentStatus.Processing,
        amount: 4000,
        refundedAmount: null,
      },
      {
        status: PaymentStatus.Refunded,
        amount: 5000,
        refundedAmount: 2500,
      },
      {
        status: PaymentStatus.Canceled,
        amount: 6000,
        refundedAmount: null,
      },
      {
        status: PaymentStatus.RequiresConfirmation,
        amount: 8000,
        refundedAmount: null,
      },
      {
        status: PaymentStatus.RequiresAction,
        amount: 9000,
        refundedAmount: null,
      },
    ]

    const total = sumNetTotalSettledPaymentsForPaymentSet(payments)
    expect(total).toBe(6500)
  })

  it('should handle refunded payments by subtracting refunded amount', () => {
    const payments: Pick<
      Payment.Record,
      'status' | 'amount' | 'refundedAmount'
    >[] = [
      {
        status: PaymentStatus.Succeeded,
        amount: 1000,
        refundedAmount: 0,
      },
      {
        status: PaymentStatus.Refunded,
        amount: 2000,
        refundedAmount: 2000,
      },
      {
        status: PaymentStatus.Refunded,
        amount: 3000,
        refundedAmount: 3000,
      },
    ]

    const total = sumNetTotalSettledPaymentsForPaymentSet(payments)
    expect(total).toBe(1000)
  })

  it('should handle partial refunds on succeeded payments by subtracting partial refund amount', () => {
    const payments: Pick<
      Payment.Record,
      'status' | 'amount' | 'refundedAmount'
    >[] = [
      {
        // $100 payment with $30 partial refund = $70 net revenue
        status: PaymentStatus.Succeeded,
        amount: 10000,
        refundedAmount: 3000,
      },
      {
        // $50 payment with no refund = $50 net revenue
        status: PaymentStatus.Succeeded,
        amount: 5000,
        refundedAmount: 0,
      },
      {
        // $200 payment fully refunded = $0 net revenue
        status: PaymentStatus.Refunded,
        amount: 20000,
        refundedAmount: 20000,
      },
    ]

    // Total: $70 + $50 + $0 = $120 = 12000 cents
    const total = sumNetTotalSettledPaymentsForPaymentSet(payments)
    expect(total).toBe(12000)
  })

  it('should correctly calculate net revenue with multiple partial refunds', () => {
    const payments: Pick<
      Payment.Record,
      'status' | 'amount' | 'refundedAmount'
    >[] = [
      {
        // $100 payment with $25 partial refund = $75 net
        status: PaymentStatus.Succeeded,
        amount: 10000,
        refundedAmount: 2500,
      },
      {
        // $80 payment with $40 partial refund = $40 net
        status: PaymentStatus.Succeeded,
        amount: 8000,
        refundedAmount: 4000,
      },
      {
        // $60 payment with $60 full refund (still Succeeded) = $0 net
        status: PaymentStatus.Succeeded,
        amount: 6000,
        refundedAmount: 6000,
      },
    ]

    // Total: $75 + $40 + $0 = $115 = 11500 cents
    const total = sumNetTotalSettledPaymentsForPaymentSet(payments)
    expect(total).toBe(11500)
  })
})

describe('refundPaymentTransaction', () => {
  let organization: Organization.Record
  let customer: Customer.Record
  let invoice: Invoice.Record
  let payment: Payment.Record

  beforeEach(async () => {
    vi.clearAllMocks()

    const setup = await setupOrg()
    organization = setup.organization

    customer = await setupCustomer({
      organizationId: organization.id,
      livemode: true,
    })

    invoice = await setupInvoice({
      customerId: customer.id,
      organizationId: organization.id,
      priceId: setup.price.id,
      livemode: true,
    })

    payment = await setupPayment({
      stripeChargeId: `ch_${nanoid()}`,
      stripePaymentIntentId: `pi_${nanoid()}`,
      status: PaymentStatus.Succeeded,
      amount: 10000, // $100.00
      livemode: true,
      customerId: customer.id,
      organizationId: organization.id,
      invoiceId: invoice.id,
      paymentMethod: PaymentMethodType.Card,
    })
  })

  describe('partial refunds', () => {
    it('should process a partial refund and keep payment status as Succeeded', async () => {
      const partialRefundAmount = 3000 // $30.00
      const refundCreatedTimestamp = Math.floor(Date.now() / 1000)

<<<<<<< HEAD
      vi.mocked(stripeUtils.refundPayment).mockResolvedValue(
        makeStripeRefundResponse({
          amount: partialRefundAmount,
          created: refundCreatedTimestamp,
        })
      )
=======
      vi.mocked(stripeUtils.refundPayment).mockResolvedValue({
        id: `re_${nanoid()}`,
        object: 'refund',
        amount: partialRefundAmount,
        created: refundCreatedTimestamp,
        currency: 'usd',
        status: 'succeeded',
      } as any)
>>>>>>> 9e14998f

      await adminTransaction(async ({ transaction }) => {
        const updatedPayment = await refundPaymentTransaction(
          { id: payment.id, partialAmount: partialRefundAmount },
          transaction
        )

        // Payment should remain Succeeded for partial refunds
        expect(updatedPayment.status).toBe(PaymentStatus.Succeeded)
        expect(updatedPayment.refunded).toBe(false)
        expect(updatedPayment.refundedAmount).toBe(
          partialRefundAmount
        )
        expect(updatedPayment.refundedAt).not.toBeNull()
      })

      expect(stripeUtils.refundPayment).toHaveBeenCalledWith(
        payment.stripePaymentIntentId,
        partialRefundAmount,
        payment.livemode
      )
    })

    it('should process a full refund and set payment status to Refunded', async () => {
      const fullRefundAmount = 10000 // $100.00 (full amount)
      const refundCreatedTimestamp = Math.floor(Date.now() / 1000)

<<<<<<< HEAD
      vi.mocked(stripeUtils.refundPayment).mockResolvedValue(
        makeStripeRefundResponse({
          amount: fullRefundAmount,
          created: refundCreatedTimestamp,
        })
      )
=======
      vi.mocked(stripeUtils.refundPayment).mockResolvedValue({
        id: `re_${nanoid()}`,
        object: 'refund',
        amount: fullRefundAmount,
        created: refundCreatedTimestamp,
        currency: 'usd',
        status: 'succeeded',
      } as any)
>>>>>>> 9e14998f

      await adminTransaction(async ({ transaction }) => {
        const updatedPayment = await refundPaymentTransaction(
          { id: payment.id, partialAmount: null },
          transaction
        )

        // Payment should be Refunded for full refunds
        expect(updatedPayment.status).toBe(PaymentStatus.Refunded)
        expect(updatedPayment.refunded).toBe(true)
        expect(updatedPayment.refundedAmount).toBe(fullRefundAmount)
        expect(updatedPayment.refundedAt).not.toBeNull()
      })
    })

    it('should use actual refund amount from Stripe, not the payment amount', async () => {
      // This test verifies the bug fix: we should use refund.amount, not payment.amount
      const requestedPartialAmount = 3000 // $30.00
      const stripeRefundAmount = 3000 // Stripe confirms $30.00
      const refundCreatedTimestamp = Math.floor(Date.now() / 1000)

<<<<<<< HEAD
      vi.mocked(stripeUtils.refundPayment).mockResolvedValue(
        makeStripeRefundResponse({
          // This is what Stripe actually refunded
          amount: stripeRefundAmount,
          created: refundCreatedTimestamp,
        })
      )
=======
      vi.mocked(stripeUtils.refundPayment).mockResolvedValue({
        id: `re_${nanoid()}`,
        object: 'refund',
        amount: stripeRefundAmount, // This is what Stripe actually refunded
        created: refundCreatedTimestamp,
        currency: 'usd',
        status: 'succeeded',
      } as any)
>>>>>>> 9e14998f

      await adminTransaction(async ({ transaction }) => {
        const updatedPayment = await refundPaymentTransaction(
          { id: payment.id, partialAmount: requestedPartialAmount },
          transaction
        )

        // Should record the actual Stripe refund amount, NOT payment.amount (10000)
        expect(updatedPayment.refundedAmount).toBe(stripeRefundAmount)
        expect(updatedPayment.refundedAmount).not.toBe(payment.amount)
      })
    })

    it('should correctly handle edge case where refund equals payment amount', async () => {
      const refundCreatedTimestamp = Math.floor(Date.now() / 1000)

<<<<<<< HEAD
      vi.mocked(stripeUtils.refundPayment).mockResolvedValue(
        makeStripeRefundResponse({
          // Exact match
          amount: payment.amount,
          created: refundCreatedTimestamp,
        })
      )
=======
      vi.mocked(stripeUtils.refundPayment).mockResolvedValue({
        id: `re_${nanoid()}`,
        object: 'refund',
        amount: payment.amount, // Exact match
        created: refundCreatedTimestamp,
        currency: 'usd',
        status: 'succeeded',
      } as any)
>>>>>>> 9e14998f

      await adminTransaction(async ({ transaction }) => {
        const updatedPayment = await refundPaymentTransaction(
          { id: payment.id, partialAmount: payment.amount },
          transaction
        )

        // When refund equals payment, it's a full refund
        expect(updatedPayment.status).toBe(PaymentStatus.Refunded)
        expect(updatedPayment.refunded).toBe(true)
        expect(updatedPayment.refundedAmount).toBe(payment.amount)
      })
    })
<<<<<<< HEAD

    it('should accumulate refundedAmount across multiple partial refunds', async () => {
      const firstRefundCreatedTimestamp = Math.floor(
        Date.now() / 1000
      )
      const secondRefundCreatedTimestamp =
        firstRefundCreatedTimestamp + 10

      vi.mocked(stripeUtils.refundPayment)
        .mockResolvedValueOnce(
          makeStripeRefundResponse({
            amount: 3000,
            created: firstRefundCreatedTimestamp,
          })
        )
        .mockResolvedValueOnce(
          makeStripeRefundResponse({
            amount: 7000,
            created: secondRefundCreatedTimestamp,
          })
        )

      await adminTransaction(async ({ transaction }) => {
        const updatedPayment = await refundPaymentTransaction(
          { id: payment.id, partialAmount: 3000 },
          transaction
        )

        expect(updatedPayment.status).toBe(PaymentStatus.Succeeded)
        expect(updatedPayment.refunded).toBe(false)
        expect(updatedPayment.refundedAmount).toBe(3000)
      })

      await adminTransaction(async ({ transaction }) => {
        const updatedPayment = await refundPaymentTransaction(
          { id: payment.id, partialAmount: 7000 },
          transaction
        )

        expect(updatedPayment.status).toBe(PaymentStatus.Refunded)
        expect(updatedPayment.refunded).toBe(true)
        expect(updatedPayment.refundedAmount).toBe(payment.amount)
      })
    })
=======
>>>>>>> 9e14998f
  })

  describe('validation errors', () => {
    it('should throw error when payment is not found', async () => {
      await adminTransaction(async ({ transaction }) => {
        await expect(
          refundPaymentTransaction(
            { id: 'non_existent_id', partialAmount: null },
            transaction
          )
        ).rejects.toThrow(
          'No payments found with id: non_existent_id'
        )
      })
    })

    it('should throw error when payment is already refunded', async () => {
      const refundedPayment = await setupPayment({
        stripeChargeId: `ch_${nanoid()}`,
        stripePaymentIntentId: `pi_${nanoid()}`,
        status: PaymentStatus.Refunded,
        amount: 10000,
        livemode: true,
        customerId: customer.id,
        organizationId: organization.id,
        invoiceId: invoice.id,
        paymentMethod: PaymentMethodType.Card,
        refunded: true,
        refundedAmount: 10000,
        refundedAt: Date.now(),
      })

      await adminTransaction(async ({ transaction }) => {
        await expect(
          refundPaymentTransaction(
            { id: refundedPayment.id, partialAmount: null },
            transaction
          )
        ).rejects.toThrow('Payment has already been refunded')
      })
    })

    it('should throw error when payment is still processing', async () => {
      const processingPayment = await setupPayment({
        stripeChargeId: `ch_${nanoid()}`,
        stripePaymentIntentId: `pi_${nanoid()}`,
        status: PaymentStatus.Processing,
        amount: 10000,
        livemode: true,
        customerId: customer.id,
        organizationId: organization.id,
        invoiceId: invoice.id,
        paymentMethod: PaymentMethodType.Card,
      })

      await adminTransaction(async ({ transaction }) => {
        await expect(
          refundPaymentTransaction(
            { id: processingPayment.id, partialAmount: null },
            transaction
          )
        ).rejects.toThrow(
          'Cannot refund a payment that is still processing'
        )
      })
    })

    it('should throw error when partial amount exceeds payment amount', async () => {
      await adminTransaction(async ({ transaction }) => {
        await expect(
          refundPaymentTransaction(
            { id: payment.id, partialAmount: 15000 }, // $150 > $100
            transaction
          )
        ).rejects.toThrow(
          'Partial amount cannot be greater than the payment amount'
        )
      })
    })
<<<<<<< HEAD

    it('should throw error when partial amount is not positive', async () => {
      await adminTransaction(async ({ transaction }) => {
        await expect(
          refundPaymentTransaction(
            { id: payment.id, partialAmount: 0 },
            transaction
          )
        ).rejects.toThrow('Partial amount must be greater than 0')
      })
    })
=======
>>>>>>> 9e14998f
  })
})<|MERGE_RESOLUTION|>--- conflicted
+++ resolved
@@ -1,7 +1,4 @@
-<<<<<<< HEAD
 import type Stripe from 'stripe'
-=======
->>>>>>> 9e14998f
 import { beforeEach, describe, expect, it, vi } from 'vitest'
 import {
   setupCustomer,
@@ -22,7 +19,6 @@
 } from './paymentHelpers'
 import * as stripeUtils from './stripe'
 
-<<<<<<< HEAD
 const makeStripeRefundResponse = ({
   amount,
   created,
@@ -54,9 +50,6 @@
     },
   }
 }
-
-=======
->>>>>>> 9e14998f
 // Mock the stripe utils
 vi.mock('./stripe', async () => {
   const actual = await vi.importActual('./stripe')
@@ -250,23 +243,12 @@
       const partialRefundAmount = 3000 // $30.00
       const refundCreatedTimestamp = Math.floor(Date.now() / 1000)
 
-<<<<<<< HEAD
       vi.mocked(stripeUtils.refundPayment).mockResolvedValue(
         makeStripeRefundResponse({
           amount: partialRefundAmount,
           created: refundCreatedTimestamp,
         })
       )
-=======
-      vi.mocked(stripeUtils.refundPayment).mockResolvedValue({
-        id: `re_${nanoid()}`,
-        object: 'refund',
-        amount: partialRefundAmount,
-        created: refundCreatedTimestamp,
-        currency: 'usd',
-        status: 'succeeded',
-      } as any)
->>>>>>> 9e14998f
 
       await adminTransaction(async ({ transaction }) => {
         const updatedPayment = await refundPaymentTransaction(
@@ -294,23 +276,12 @@
       const fullRefundAmount = 10000 // $100.00 (full amount)
       const refundCreatedTimestamp = Math.floor(Date.now() / 1000)
 
-<<<<<<< HEAD
       vi.mocked(stripeUtils.refundPayment).mockResolvedValue(
         makeStripeRefundResponse({
           amount: fullRefundAmount,
           created: refundCreatedTimestamp,
         })
       )
-=======
-      vi.mocked(stripeUtils.refundPayment).mockResolvedValue({
-        id: `re_${nanoid()}`,
-        object: 'refund',
-        amount: fullRefundAmount,
-        created: refundCreatedTimestamp,
-        currency: 'usd',
-        status: 'succeeded',
-      } as any)
->>>>>>> 9e14998f
 
       await adminTransaction(async ({ transaction }) => {
         const updatedPayment = await refundPaymentTransaction(
@@ -332,7 +303,6 @@
       const stripeRefundAmount = 3000 // Stripe confirms $30.00
       const refundCreatedTimestamp = Math.floor(Date.now() / 1000)
 
-<<<<<<< HEAD
       vi.mocked(stripeUtils.refundPayment).mockResolvedValue(
         makeStripeRefundResponse({
           // This is what Stripe actually refunded
@@ -340,16 +310,6 @@
           created: refundCreatedTimestamp,
         })
       )
-=======
-      vi.mocked(stripeUtils.refundPayment).mockResolvedValue({
-        id: `re_${nanoid()}`,
-        object: 'refund',
-        amount: stripeRefundAmount, // This is what Stripe actually refunded
-        created: refundCreatedTimestamp,
-        currency: 'usd',
-        status: 'succeeded',
-      } as any)
->>>>>>> 9e14998f
 
       await adminTransaction(async ({ transaction }) => {
         const updatedPayment = await refundPaymentTransaction(
@@ -366,7 +326,6 @@
     it('should correctly handle edge case where refund equals payment amount', async () => {
       const refundCreatedTimestamp = Math.floor(Date.now() / 1000)
 
-<<<<<<< HEAD
       vi.mocked(stripeUtils.refundPayment).mockResolvedValue(
         makeStripeRefundResponse({
           // Exact match
@@ -374,16 +333,6 @@
           created: refundCreatedTimestamp,
         })
       )
-=======
-      vi.mocked(stripeUtils.refundPayment).mockResolvedValue({
-        id: `re_${nanoid()}`,
-        object: 'refund',
-        amount: payment.amount, // Exact match
-        created: refundCreatedTimestamp,
-        currency: 'usd',
-        status: 'succeeded',
-      } as any)
->>>>>>> 9e14998f
 
       await adminTransaction(async ({ transaction }) => {
         const updatedPayment = await refundPaymentTransaction(
@@ -397,8 +346,6 @@
         expect(updatedPayment.refundedAmount).toBe(payment.amount)
       })
     })
-<<<<<<< HEAD
-
     it('should accumulate refundedAmount across multiple partial refunds', async () => {
       const firstRefundCreatedTimestamp = Math.floor(
         Date.now() / 1000
@@ -442,8 +389,6 @@
         expect(updatedPayment.refundedAmount).toBe(payment.amount)
       })
     })
-=======
->>>>>>> 9e14998f
   })
 
   describe('validation errors', () => {
@@ -523,8 +468,6 @@
         )
       })
     })
-<<<<<<< HEAD
-
     it('should throw error when partial amount is not positive', async () => {
       await adminTransaction(async ({ transaction }) => {
         await expect(
@@ -535,7 +478,5 @@
         ).rejects.toThrow('Partial amount must be greater than 0')
       })
     })
-=======
->>>>>>> 9e14998f
   })
 })