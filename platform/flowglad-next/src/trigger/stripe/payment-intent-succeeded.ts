--- conflicted
+++ resolved
@@ -16,12 +16,9 @@
 } from '../generate-invoice-pdf'
 import { InvoiceStatus } from '@/types'
 import { generatePaymentReceiptPdfTask } from '../generate-receipt-pdf'
-<<<<<<< HEAD
 import { safelyIncrementDiscountRedemptionSubscriptionPayment } from '@/utils/bookkeeping/discountRedemptionTracking'
 import { selectSubscriptionById } from '@/db/tableMethods/subscriptionMethods'
-=======
 import { sendCustomerPaymentSucceededNotificationIdempotently } from '../send-customer-payment-succeeded-notification'
->>>>>>> 69ecbe5e
 
 export const stripePaymentIntentSucceededTask = task({
   id: 'stripe-payment-intent-succeeded',
@@ -109,15 +106,9 @@
     await generateInvoicePdfIdempotently(invoice.id)
 
     if (invoice.status === InvoiceStatus.Paid) {
-<<<<<<< HEAD
-      await generatePaymentReceiptPdfTask.trigger({
-        paymentId: payment.id,
-      })
-=======
       await sendCustomerPaymentSucceededNotificationIdempotently(
         payment.id
       )
->>>>>>> 69ecbe5e
     }
     /**
      * Send the organization payment notification email
