--- conflicted
+++ resolved
@@ -1,4 +1,5 @@
 import { logger, task } from '@trigger.dev/sdk'
+import axios from 'axios'
 import { adminTransaction } from '@/db/adminTransaction'
 import { selectMembershipsAndUsersByMembershipWhere } from '@/db/tableMethods/membershipMethods'
 import { selectOrganizationById } from '@/db/tableMethods/organizationMethods'
@@ -6,12 +7,8 @@
   createTriggerIdempotencyKey,
   testSafeTriggerInvoker,
 } from '@/utils/backendCore'
-import { isNil } from '@/utils/core'
-<<<<<<< HEAD
+import core, { isNil } from '@/utils/core'
 import { sendOrganizationOnboardingCompletedNotificationEmail } from '@/utils/email'
-=======
-import core from '@/utils/core'
-import axios from 'axios'
 
 const notifyFlowgladTeamPayoutsEnabled = async (params: {
   organizationId: string
@@ -51,7 +48,6 @@
     })
   }
 }
->>>>>>> 6cd04672
 
 const sendOrganizationOnboardingCompletedNotificationTask = task({
   id: 'send-organization-onboarding-completed-notification',
