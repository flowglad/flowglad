--- conflicted
+++ resolved
@@ -1839,13 +1839,15 @@
     {
       "idx": 263,
       "version": "7",
-<<<<<<< HEAD
-      "when": 1767378074822,
-      "tag": "0263_slow_timeslip",
-=======
       "when": 1767317077570,
       "tag": "0263_slow_morgan_stark",
->>>>>>> fc13307b
+      "breakpoints": true
+    },
+    {
+      "idx": 264,
+      "version": "7",
+      "when": 1767384934218,
+      "tag": "0264_freezing_sister_grimm",
       "breakpoints": true
     }
   ]
