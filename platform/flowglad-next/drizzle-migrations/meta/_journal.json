--- conflicted
+++ resolved
@@ -1846,13 +1846,15 @@
     {
       "idx": 264,
       "version": "7",
-<<<<<<< HEAD
-      "when": 1767385510641,
-      "tag": "0264_aberrant_boom_boom",
-=======
       "when": 1767384934218,
       "tag": "0264_freezing_sister_grimm",
->>>>>>> 9a7b36d4
+      "breakpoints": true
+    },
+    {
+      "idx": 265,
+      "version": "7",
+      "when": 1767391217020,
+      "tag": "0265_tricky_madame_masque",
       "breakpoints": true
     }
   ]
