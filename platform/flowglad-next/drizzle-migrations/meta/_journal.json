--- conflicted
+++ resolved
@@ -1811,10 +1811,6 @@
     {
       "idx": 259,
       "version": "7",
-<<<<<<< HEAD
-      "when": 1767020445720,
-      "tag": "0259_regular_inertia",
-=======
       "when": 1767039006790,
       "tag": "0259_harsh_senator_kelly",
       "breakpoints": true
@@ -1824,7 +1820,6 @@
       "version": "7",
       "when": 1767050648922,
       "tag": "0260_real_bloodstrike",
->>>>>>> f173dfa2
       "breakpoints": true
     }
   ]
