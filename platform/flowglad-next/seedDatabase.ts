import * as R from 'ramda'
import db from '@/db/client'
import { adminTransaction } from '@/db/adminTransaction'
import { countries } from '@/db/schema/countries'
import { insertCustomer } from '@/db/tableMethods/customerMethods'
import { insertOrganization } from '@/db/tableMethods/organizationMethods'
import {
  insertProduct,
  selectProductById,
} from '@/db/tableMethods/productMethods'
import {
  insertSubscription,
  selectSubscriptionById,
} from '@/db/tableMethods/subscriptionMethods'
import {
  insertPrice,
  selectPriceById,
} from '@/db/tableMethods/priceMethods'
import { users } from '@/db/schema/users'
import { apiKeys } from '@/db/schema/apiKeys'
import { insertBillingPeriod } from '@/db/tableMethods/billingPeriodMethods'
import { insertBillingRun } from '@/db/tableMethods/billingRunMethods'
import { insertBillingPeriodItem } from '@/db/tableMethods/billingPeriodItemMethods'
import { insertInvoice } from '@/db/tableMethods/invoiceMethods'
import { selectBillingPeriodById } from '@/db/tableMethods/billingPeriodMethods'
import {
  PriceType,
  IntervalUnit,
  PaymentMethodType,
  SubscriptionStatus,
  BillingPeriodStatus,
  BillingRunStatus,
  InvoiceStatus,
  InvoiceType,
  PaymentStatus,
  CurrencyCode,
  CountryCode,
  CheckoutSessionStatus,
  CheckoutSessionType,
  PurchaseStatus,
  FlowgladApiKeyType,
  DiscountAmountType,
  DiscountDuration,
  FeeCalculationType,
  FeatureUsageGrantFrequency,
  FeatureType,
} from '@/types'
import { core } from '@/utils/core'
import { sql } from 'drizzle-orm'
import { selectCountries } from '@/db/tableMethods/countryMethods'
import { insertPayment } from '@/db/tableMethods/paymentMethods'
import { BillingRun } from '@/db/schema/billingRuns'
import { insertUser } from '@/db/tableMethods/userMethods'
import { insertMembership } from '@/db/tableMethods/membershipMethods'
import { insertSubscriptionItem } from '@/db/tableMethods/subscriptionItemMethods'
import { BillingPeriod } from '@/db/schema/billingPeriods'
import { insertPurchase } from '@/db/tableMethods/purchaseMethods'
import { Price } from '@/db/schema/prices'
import { Purchase } from '@/db/schema/purchases'
import { projectPriceFieldsOntoPurchaseFields } from '@/utils/purchaseHelpers'
import { insertInvoiceLineItem } from '@/db/tableMethods/invoiceLineItemMethods'
import { Payment } from '@/db/schema/payments'
import { safelyInsertPaymentMethod } from '@/db/tableMethods/paymentMethodMethods'
import {
  insertCatalog,
  selectDefaultCatalog,
} from '@/db/tableMethods/catalogMethods'
import { insertCheckoutSession } from '@/db/tableMethods/checkoutSessionMethods'
import { CheckoutSession } from '@/db/schema/checkoutSessions'
import { BillingAddress } from '@/db/schema/organizations'
import { insertDiscount } from '@/db/tableMethods/discountMethods'
import { insertFeeCalculation } from '@/db/tableMethods/feeCalculationMethods'
import { insertUsageMeter } from '@/db/tableMethods/usageMeterMethods'
import { insertProductFeature } from '@/db/tableMethods/productFeatureMethods'
import { insertFeature } from '@/db/tableMethods/featureMethods'
import { selectCatalogById } from '@/db/tableMethods/catalogMethods'
import { memberships } from '@/db/schema/memberships'
<<<<<<< HEAD
import { insertLedgerAccount } from '@/db/tableMethods/ledgerAccountMethods'
=======
import { Feature } from '@/db/schema/features'
import { ProductFeature } from '@/db/schema/productFeatures'
>>>>>>> 66a42dcc
if (process.env.VERCEL_ENV === 'production') {
  throw new Error(
    'attempted to access seedDatabase.ts in production. This should never happen.'
  )
}

const insertCountries = async () => {
  await db
    .insert(countries)
    .values([
      {
        id: core.nanoid(),
        name: 'United States',
        code: CountryCode.US,
      },
    ])
    .onConflictDoNothing()
}

export const seedDatabase = async () => {
  //   await migrateDb()
  await insertCountries()
}

export const dropDatabase = async () => {
  console.log('drop database....')
  await db.delete(countries)
}

export const setupOrg = async () => {
  await insertCountries()
  return adminTransaction(async ({ transaction }) => {
    const [country] = await selectCountries({}, transaction)
    const organization = await insertOrganization(
      {
        name: `Flowglad Test ${core.nanoid()}`,
        countryId: country.id,
        defaultCurrency: CurrencyCode.USD,
      },
      transaction
    )
    const catalog = await insertCatalog(
      {
        name: 'Flowglad Test Catalog',
        organizationId: organization.id,
        livemode: true,
        isDefault: true,
      },
      transaction
    )

    const product = await insertProduct(
      {
        name: 'Flowglad Test Product',
        organizationId: organization.id,
        livemode: true,
        description: 'Flowglad Live Product',
        imageURL: 'https://flowglad.com/logo.png',
        active: true,
        displayFeatures: [],
        singularQuantityLabel: 'seat',
        pluralQuantityLabel: 'seats',
        catalogId: catalog.id,
        externalId: null,
      },
      transaction
    )

    const price = await insertPrice(
      {
        productId: product.id,
        name: 'Flowglad Test Product Price',
        type: PriceType.Subscription,
        intervalUnit: IntervalUnit.Month,
        intervalCount: 1,
        livemode: true,
        active: true,
        isDefault: true,
        unitPrice: 1000,
        setupFeeAmount: 0,
        trialPeriodDays: 0,
        currency: CurrencyCode.USD,
        externalId: null,
        usageMeterId: null,
      },
      transaction
    )
    return { organization, product, price, catalog }
  })
}

export const setupProduct = async ({
  organizationId,
  name,
  livemode,
  catalogId,
  active = true,
}: {
  organizationId: string
  name: string
  livemode?: boolean
  catalogId: string
  active?: boolean
}) => {
  return adminTransaction(async ({ transaction }) => {
    return await insertProduct(
      {
        name,
        organizationId,
        livemode: typeof livemode === 'boolean' ? livemode : true,
        description: 'Flowglad Live Product',
        imageURL: 'https://flowglad.com/logo.png',
        active,
        displayFeatures: [],
        singularQuantityLabel: 'seat',
        pluralQuantityLabel: 'seats',
        catalogId,
        externalId: null,
      },
      transaction
    )
  })
}
export const setupPaymentMethod = async (params: {
  organizationId: string
  customerId: string
  livemode?: boolean
  paymentMethodData?: Record<string, any>
  default?: boolean
  stripePaymentMethodId?: string
  type?: PaymentMethodType
}) => {
  return adminTransaction(async ({ transaction }) => {
    return safelyInsertPaymentMethod(
      {
        customerId: params.customerId,
        type: params.type ?? PaymentMethodType.Card,
        livemode: params.livemode ?? true,
        default: true,
        externalId: null,
        billingDetails: {
          name: 'Test',
          email: 'test@test.com',
          address: {
            line1: '123 Test St',
            line2: 'Apt 1',
            country: 'US',
            city: 'Test City',
            state: 'Test State',
            postal_code: '12345',
          },
        },
        paymentMethodData: params.paymentMethodData ?? {},
        metadata: {},
        stripePaymentMethodId:
          params.stripePaymentMethodId ?? `pm_${core.nanoid()}`,
      },
      transaction
    )
  })
}

export const setupCustomer = async (params: {
  organizationId: string
  stripeCustomerId?: string
  invoiceNumberBase?: string
  email?: string
  livemode?: boolean
}) => {
  return adminTransaction(async ({ transaction }) => {
    const email = params.email ?? `test+${core.nanoid()}@test.com`
    return insertCustomer(
      {
        organizationId: params.organizationId,
        email,
        name: email,
        externalId: core.nanoid(),
        livemode: params.livemode ?? true,
        stripeCustomerId:
          params.stripeCustomerId ?? `cus_${core.nanoid()}`,
        invoiceNumberBase: params.invoiceNumberBase ?? core.nanoid(),
      },
      transaction
    )
  })
}

export const teardownOrg = async ({
  organizationId,
}: {
  organizationId: string
}) => {
  if (process.env.VERCEL_ENV === 'production') {
    throw new Error(
      'attempted to access teardownOrg in production. This should never happen.'
    )
  }
  await sql`DELETE FROM "BillingPeriodItems" WHERE billingPeriodId IN (SELECT id FROM "BillingPeriods" WHERE subscriptionId IN (SELECT id FROM "Subscriptions" WHERE organizationId = ${organizationId}))`
  await sql`DELETE FROM "BillingRuns" WHERE billingPeriodId IN (SELECT id FROM "BillingPeriods" WHERE subscriptionId IN (SELECT id FROM "Subscriptions" WHERE organizationId = ${organizationId}))`
  await sql`DELETE FROM "Invoices" WHERE billingPeriodId IN (SELECT id FROM "BillingPeriods" WHERE subscriptionId IN (SELECT id FROM "Subscriptions" WHERE organizationId = ${organizationId}))`
  await sql`DELETE FROM "SubscriptionItems" WHERE subscriptionId IN (SELECT id FROM "Subscriptions" WHERE organizationId = ${organizationId})`
  await sql`DELETE FROM "BillingPeriods" WHERE subscriptionId IN (SELECT id FROM "Subscriptions" WHERE organizationId = ${organizationId})`
  await sql`DELETE FROM "Subscriptions" WHERE organizationId = ${organizationId}`
  await sql`DELETE FROM "Customers" WHERE organizationId = ${organizationId}`
  await sql`DELETE FROM "Prices" WHERE organizationId = ${organizationId}`
  await sql`DELETE FROM "Products" WHERE organizationId = ${organizationId}`
  await sql`DELETE FROM "Organizations" WHERE id = ${organizationId} CASCADE`
}

export const setupSubscription = async (params: {
  organizationId: string
  customerId: string
  paymentMethodId: string
  priceId: string
  interval?: IntervalUnit
  intervalCount?: number
  livemode?: boolean
  currentBillingPeriodEnd?: Date
  currentBillingPeriodStart?: Date
  status?: SubscriptionStatus
  trialEnd?: Date
  startDate?: Date
}) => {
  return adminTransaction(async ({ transaction }) => {
    const price = await selectPriceById(params.priceId, transaction)
    return insertSubscription(
      {
        organizationId: params.organizationId,
        customerId: params.customerId,
        defaultPaymentMethodId: params.paymentMethodId,
        status: params.status ?? SubscriptionStatus.Active,
        livemode: params.livemode ?? true,
        billingCycleAnchorDate: new Date(),
        currentBillingPeriodEnd:
          params.currentBillingPeriodEnd ??
          new Date(Date.now() + 30 * 24 * 60 * 60 * 1000),
        currentBillingPeriodStart:
          params.currentBillingPeriodStart ?? new Date(),
        canceledAt: null,
        cancelScheduledAt: null,
        trialEnd: params.trialEnd ?? null,
        backupPaymentMethodId: null,
        priceId: params.priceId,
        interval: params.interval ?? IntervalUnit.Month,
        intervalCount: params.intervalCount ?? 1,
        metadata: {},
        stripeSetupIntentId: `setupintent_${core.nanoid()}`,
        name: null,
        runBillingAtPeriodStart:
          price.type === PriceType.Subscription ? true : false,
        externalId: null,
        startDate: params.startDate ?? new Date(),
      },
      transaction
    )
  })
}

export const setupBillingPeriod = async ({
  subscriptionId,
  startDate,
  endDate,
  status = BillingPeriodStatus.Active,
  livemode = true,
}: {
  subscriptionId: string
  startDate: Date
  endDate: Date
  status?: BillingPeriodStatus
  livemode?: boolean
}) => {
  return adminTransaction(async ({ transaction }) => {
    return insertBillingPeriod(
      {
        subscriptionId,
        startDate,
        endDate,
        status,
        livemode,
      },
      transaction
    )
  })
}

export const setupBillingRun = async ({
  billingPeriodId,
  paymentMethodId,
  status = BillingRunStatus.Scheduled,
  scheduledFor = new Date(),
  subscriptionId,
  livemode = true,
  stripePaymentIntentId,
  lastPaymentIntentEventTimestamp,
}: Partial<BillingRun.Insert> & {
  billingPeriodId: string
  paymentMethodId: string
  subscriptionId: string
}) => {
  return adminTransaction(async ({ transaction }) => {
    return insertBillingRun(
      {
        billingPeriodId,
        paymentMethodId,
        status,
        scheduledFor,
        livemode,
        subscriptionId,
        stripePaymentIntentId,
        lastPaymentIntentEventTimestamp,
      },
      transaction
    )
  })
}

export const setupBillingPeriodItems = async ({
  billingPeriodId,
  quantity,
  unitPrice,
  name = 'Test Item',
  description = 'Test Description',
  livemode = true,
}: {
  billingPeriodId: string
  quantity: number
  unitPrice: number
  name?: string
  description?: string
  livemode?: boolean
}) => {
  return adminTransaction(async ({ transaction }) => {
    const item = await insertBillingPeriodItem(
      {
        billingPeriodId,
        quantity,
        unitPrice,
        name,
        description,
        livemode,
      },
      transaction
    )
    return [item]
  })
}

export const setupPurchase = async ({
  customerId,
  organizationId,
  livemode,
  priceId,
  status = PurchaseStatus.Open,
}: {
  customerId: string
  organizationId: string
  livemode?: boolean
  priceId: string
  status?: PurchaseStatus
}) => {
  return adminTransaction(async ({ transaction }) => {
    const price = await selectPriceById(priceId, transaction)
    const purchaseFields = projectPriceFieldsOntoPurchaseFields(price)
    return insertPurchase(
      {
        customerId,
        organizationId,
        livemode: livemode ?? price.livemode,
        name: 'Test Purchase',
        priceId: price.id,
        priceType: price.type,
        totalPurchaseValue: price.unitPrice,
        quantity: 1,
        firstInvoiceValue: price.unitPrice,
        status,
        ...purchaseFields,
      } as Purchase.Insert,
      transaction
    )
  })
}

export const setupInvoice = async ({
  billingPeriodId,
  customerId,
  organizationId,
  status = InvoiceStatus.Draft,
  livemode = true,
  priceId,
}: {
  billingPeriodId?: string
  customerId: string
  organizationId: string
  status?: InvoiceStatus
  livemode?: boolean
  type?: InvoiceType
  priceId: string
}) => {
  return adminTransaction(async ({ transaction }) => {
    let billingPeriod: BillingPeriod.Record | null = null
    let purchaseId: string | null = null
    if (billingPeriodId) {
      billingPeriod = await selectBillingPeriodById(
        billingPeriodId,
        transaction
      )
    } else {
      const purchase = await setupPurchase({
        customerId,
        organizationId,
        livemode,
        priceId,
      })
      purchaseId = purchase.id
    }

    const invoice = await insertInvoice(
      // @ts-expect-error
      {
        billingPeriodId: billingPeriod?.id ?? null,
        customerId,
        organizationId,
        status,
        livemode,
        invoiceNumber: `TEST-001-${core.nanoid()}`,
        invoiceDate: new Date(),
        dueDate: new Date(),
        billingPeriodStartDate: billingPeriod?.startDate ?? null,
        billingPeriodEndDate: billingPeriod?.endDate ?? null,
        type: billingPeriod
          ? InvoiceType.Subscription
          : InvoiceType.Purchase,
        purchaseId,
        currency: CurrencyCode.USD,
        taxCountry: CountryCode.US,
        subscriptionId: billingPeriod?.subscriptionId ?? null,
      },
      transaction
    )
    await insertInvoiceLineItem(
      {
        invoiceId: invoice.id,
        description: 'Test Description',
        price: 1000,
        quantity: 1,
        livemode: invoice.livemode,
      },
      transaction
    )
    return invoice
  })
}

export const setupPrice = async ({
  productId,
  name,
  type,
  unitPrice,
  intervalUnit,
  intervalCount,
  livemode,
  isDefault,
  setupFeeAmount,
  trialPeriodDays,
  currency,
  externalId,
  active = true,
  usageMeterId,
}: {
  productId: string
  name: string
  type: PriceType
  unitPrice: number
  intervalUnit: IntervalUnit
  intervalCount: number
  livemode: boolean
  isDefault: boolean
  setupFeeAmount: number
  usageMeterId?: string
  currency?: CurrencyCode
  externalId?: string
  trialPeriodDays?: number
  active?: boolean
}) => {
  return adminTransaction(async ({ transaction }) => {
    if (type === PriceType.SinglePayment) {
      return insertPrice(
        {
          productId,
          name: `${name} (Single Payment)`,
          type,
          unitPrice,
          currency: CurrencyCode.USD,
          externalId: externalId ?? core.nanoid(),
          active,
          usageMeterId: null,
          intervalUnit: null,
          intervalCount: null,
          livemode,
          isDefault,
          setupFeeAmount: null,
          trialPeriodDays: null,
        },
        transaction
      )
    }
    return insertPrice(
      {
        productId,
        name,
        type,
        unitPrice,
        intervalUnit,
        intervalCount,
        livemode,
        isDefault,
        setupFeeAmount,
        trialPeriodDays:
          type === PriceType.SinglePayment ? null : trialPeriodDays,
        currency,
        externalId: externalId ?? core.nanoid(),
        usageMeterId: usageMeterId ?? null,
        active,
      } as Price.Insert,
      transaction
    )
  })
}

export const setupPayment = async ({
  stripeChargeId,
  status,
  amount,
  livemode = true,
  customerId,
  organizationId,
  stripePaymentIntentId,
  invoiceId,
  paymentMethod,
  billingPeriodId,
  subscriptionId,
  refunded = false,
  refundedAmount = 0,
  refundedAt,
}: {
  stripeChargeId: string
  status: PaymentStatus
  amount: number
  livemode?: boolean
  customerId: string
  organizationId: string
  stripePaymentIntentId?: string
  paymentMethod?: PaymentMethodType
  invoiceId: string
  billingPeriodId?: string
  subscriptionId?: string
  refunded?: boolean
  refundedAmount?: number
  refundedAt?: Date
}): Promise<Payment.Record> => {
  return adminTransaction(async ({ transaction }) => {
    const payment = await insertPayment(
      {
        stripeChargeId,
        status,
        amount,
        livemode,
        customerId,
        organizationId,
        stripePaymentIntentId: stripePaymentIntentId ?? core.nanoid(),
        invoiceId,
        billingPeriodId,
        currency: CurrencyCode.USD,
        paymentMethod: paymentMethod ?? PaymentMethodType.Card,
        chargeDate: new Date(),
        taxCountry: CountryCode.US,
        subscriptionId: subscriptionId ?? null,
        refunded,
        refundedAmount,
        refundedAt,
      },
      transaction
    )
    return payment
  })
}

export const setupMemberships = async ({
  organizationId,
}: {
  organizationId: string
}) => {
  return adminTransaction(async ({ transaction }) => {
    const nanoid = core.nanoid()
    const user = await insertUser(
      {
        email: `test+${nanoid}@test.com`,
        name: `Test ${nanoid}`,
        id: core.nanoid(),
      },
      transaction
    )
    return insertMembership(
      {
        organizationId,
        userId: user.id,
        focused: true,
        livemode: true,
      },
      transaction
    )
  })
}

export const setupSubscriptionItem = async ({
  subscriptionId,
  name,
  quantity,
  unitPrice,
  priceId,
  addedDate,
  metadata,
}: {
  subscriptionId: string
  name: string
  quantity: number
  unitPrice: number
  priceId?: string
  addedDate?: Date
  removedDate?: Date
  metadata?: Record<string, any>
}) => {
  return adminTransaction(async ({ transaction }) => {
    const subscription = await selectSubscriptionById(
      subscriptionId,
      transaction
    )
    if (!subscription) {
      throw new Error('Subscription not found')
    }
    return insertSubscriptionItem(
      {
        subscriptionId: subscription.id,
        name,
        quantity,
        unitPrice,
        livemode: subscription.livemode,
        priceId: priceId ?? subscription.priceId!,
        addedDate: addedDate ?? new Date(),
        expiredAt: null,
        metadata: metadata ?? {},
        externalId: null,
      },
      transaction
    )
  })
}

export const setupCatalog = async ({
  organizationId,
  name = 'Test Catalog',
  livemode = true,
  isDefault = false,
}: {
  organizationId: string
  name?: string
  livemode?: boolean
  isDefault?: boolean
}) => {
  return adminTransaction(async ({ transaction }) => {
    return insertCatalog(
      {
        name,
        organizationId,
        livemode,
        isDefault,
      },
      transaction
    )
  })
}

export const setupCheckoutSession = async ({
  organizationId,
  customerId,
  priceId,
  status,
  type,
  quantity,
  livemode,
  targetSubscriptionId,
}: {
  organizationId: string
  customerId: string
  priceId: string
  status: CheckoutSessionStatus
  type: CheckoutSessionType
  quantity: number
  livemode: boolean
  targetSubscriptionId?: string
}) => {
  const billingAddress: BillingAddress = {
    address: {
      line1: '123 Test St',
      line2: 'Apt 1',
      city: 'Test City',
      state: 'Test State',
      postal_code: '12345',
      country: CountryCode.US,
    },
  }
  const coreFields = {
    organizationId,
    customerId,
    customerEmail: 'test@test.com',
    customerName: 'Test Customer',
    billingAddress,
    paymentMethodType: PaymentMethodType.Card,
  }
  const addPaymentMethodCheckoutSessionInsert: CheckoutSession.AddPaymentMethodInsert =
    {
      ...coreFields,
      priceId,
      status: CheckoutSessionStatus.Open,
      type: CheckoutSessionType.AddPaymentMethod,
      livemode,
      quantity: 1,
      targetSubscriptionId: targetSubscriptionId ?? null,
      outputName: null,
      outputMetadata: {},
    }
  const productCheckoutSessionInsert: CheckoutSession.ProductInsert =
    {
      ...coreFields,
      priceId,
      status: CheckoutSessionStatus.Open,
      type: CheckoutSessionType.Product,
      quantity,
      livemode,
      targetSubscriptionId: null,
      outputName: null,
      invoiceId: null,
      outputMetadata: {},
    }
  const purchaseCheckoutSessionInsert: CheckoutSession.PurchaseInsert =
    {
      ...coreFields,
      priceId,
      status: CheckoutSessionStatus.Open,
      type: CheckoutSessionType.Purchase,
      quantity,
      livemode,
      targetSubscriptionId: null,
      outputName: null,
      outputMetadata: {},
      purchaseId: 'test',
    }

  let insert: CheckoutSession.Insert
  if (type === CheckoutSessionType.AddPaymentMethod) {
    insert = addPaymentMethodCheckoutSessionInsert
  } else if (type === CheckoutSessionType.Product) {
    insert = productCheckoutSessionInsert
  } else if (type === CheckoutSessionType.Purchase) {
    insert = purchaseCheckoutSessionInsert
  } else if (type === CheckoutSessionType.Invoice) {
    const invoice = await setupInvoice({
      customerId: customerId,
      organizationId: organizationId,
      priceId: priceId,
    })

    insert = {
      ...coreFields,
      priceId: null,
      status: CheckoutSessionStatus.Open,
      type: CheckoutSessionType.Invoice,
      quantity,
      livemode,
      targetSubscriptionId: null,
      outputName: null,
      invoiceId: invoice.id,
      purchaseId: null,
      outputMetadata: null,
    }
  }
  return adminTransaction(async ({ transaction }) => {
    const checkoutSession = await insertCheckoutSession(
      insert,
      transaction
    )
    return checkoutSession
  })
}

export const setupDiscount = async ({
  organizationId,
  name,
  amount,
  amountType = DiscountAmountType.Percent,
  livemode = true,
  code,
}: {
  organizationId: string
  name: string
  amount: number
  code: string
  amountType?: DiscountAmountType
  livemode?: boolean
}) => {
  return adminTransaction(async ({ transaction }) => {
    return insertDiscount(
      {
        organizationId,
        name,
        amount,
        livemode,
        amountType,
        duration: DiscountDuration.Forever,
        numberOfPayments: null,
        active: true,
        code,
        // externalId: core.nanoid(),
      },
      transaction
    )
  })
}

export const setupInvoiceLineItem = async ({
  invoiceId,
  priceId,
  quantity = 1,
  price = 1000,
  livemode = true,
}: {
  invoiceId: string
  priceId: string
  quantity?: number
  price?: number
  livemode?: boolean
}) => {
  return adminTransaction(async ({ transaction }) => {
    return insertInvoiceLineItem(
      {
        invoiceId,
        priceId,
        quantity,
        price,
        livemode,
        description: 'Test Description',
      },
      transaction
    )
  })
}

export const setupFeeCalculation = async ({
  checkoutSessionId,
  organizationId,
  priceId,
  livemode = true,
}: {
  checkoutSessionId: string
  organizationId: string
  priceId: string
  livemode?: boolean
}) => {
  return adminTransaction(async ({ transaction }) => {
    return insertFeeCalculation(
      {
        checkoutSessionId,
        organizationId,
        priceId,
        livemode,
        currency: CurrencyCode.USD,
        type: FeeCalculationType.CheckoutSessionPayment,
        billingAddress: {
          address: {
            line1: '123 Test St',
            line2: 'Apt 1',
            city: 'Test City',
            state: 'Test State',
            postal_code: '12345',
            country: CountryCode.US,
          },
        },
        billingPeriodId: null,
        paymentMethodType: PaymentMethodType.Card,
        discountAmountFixed: 0,
        discountId: null,
        paymentMethodFeeFixed: 0,
        baseAmount: 1000,
        internationalFeePercentage: '0',
        flowgladFeePercentage: '0.65',
        taxAmountFixed: 0,
        pretaxTotal: 1000,
        internalNotes: 'Test Fee Calculation',
      },
      transaction
    )
  })
}

export const setupUsageMeter = async ({
  organizationId,
  name,
  livemode = true,
  catalogId,
}: {
  organizationId: string
  name: string
  livemode?: boolean
  catalogId?: string
}) => {
  return adminTransaction(async ({ transaction }) => {
    let catalogToUseId: string | null = null
    if (catalogId) {
      const catalog = await selectCatalogById(catalogId, transaction)
      if (!catalog) {
        throw new Error('Catalog not found')
      }
      catalogToUseId = catalog.id
    } else {
      const defaultCatalog = await selectDefaultCatalog(
        { organizationId, livemode },
        transaction
      )
      if (!defaultCatalog) {
        throw new Error('Default catalog not found')
      }
      catalogToUseId = defaultCatalog.id
    }
    if (!catalogToUseId) {
      throw new Error('setupUsageMeter: Catalog not found')
    }
    return insertUsageMeter(
      { organizationId, name, livemode, catalogId: catalogToUseId },
      transaction
    )
  })
}

export const setupUserAndApiKey = async ({
  organizationId,
  livemode,
}: {
  organizationId: string
  livemode: boolean
}) => {
  return adminTransaction(async ({ transaction }) => {
    const userInsertResult = await transaction
      .insert(users)
      .values({
        id: `usr_test_${core.nanoid()}`,
        email: `testuser-${core.nanoid()}@example.com`,
        name: 'Test User',
      })
      .returning()
      .then(R.head)

    if (!userInsertResult)
      throw new Error('Failed to create user for API key setup')
    const user = userInsertResult as typeof users.$inferSelect

    await transaction.insert(memberships).values({
      id: `mem_${core.nanoid()}`,
      userId: user.id,
      organizationId,
      focused: true,
      livemode,
    })

    const apiKeyTokenValue = `test_sk_${core.nanoid()}`
    const apiKeyInsertResult = await transaction
      .insert(apiKeys)
      .values({
        id: `fk_test_${core.nanoid()}`,
        token: apiKeyTokenValue,
        organizationId,
        type: FlowgladApiKeyType.Secret,
        livemode: livemode,
        name: 'Test API Key',
        active: true,
      })
      .returning()
      .then(R.head)

    if (!apiKeyInsertResult)
      throw new Error('Failed to create API key')
    const apiKey = apiKeyInsertResult as typeof apiKeys.$inferSelect

    return { user, apiKey: { ...apiKey, token: apiKeyTokenValue } }
  })
}

<<<<<<< HEAD
export const setupLedgerAccount = async ({
  subscriptionId,
  usageMeterId,
  livemode,
  organizationId,
}: {
  subscriptionId: string
  usageMeterId: string
  livemode: boolean
  organizationId: string
}) => {
  return adminTransaction(async ({ transaction }) => {
    return insertLedgerAccount(
      { subscriptionId, usageMeterId, livemode, organizationId },
      transaction
    )
=======
export const setupTestFeaturesAndProductFeatures = async (params: {
  organizationId: string
  productId: string
  livemode: boolean
  featureSpecs: Array<{
    name: string
    type: FeatureType
    amount?: number
    renewalFrequency?: FeatureUsageGrantFrequency
    usageMeterName?: string
  }>
}): Promise<
  Array<{
    feature: Feature.Record
    productFeature: ProductFeature.Record
  }>
> => {
  const { organizationId, productId, livemode, featureSpecs } = params
  return adminTransaction(async ({ transaction }) => {
    const product = await selectProductById(productId, transaction)
    if (!product) {
      throw new Error('Product not found')
    }
    const createdData: Array<{
      feature: Feature.Record
      productFeature: ProductFeature.Record
    }> = []
    for (const spec of featureSpecs) {
      let usageMeterId: string | null = null
      if (
        spec.type === FeatureType.UsageCreditGrant &&
        spec.usageMeterName
      ) {
        const usageMeter = await setupUsageMeter({
          organizationId,
          name: spec.usageMeterName,
          livemode,
          catalogId: product.catalogId,
        })
        usageMeterId = usageMeter.id
      }

      const baseFeatureInsertData = {
        organizationId,
        name: spec.name,
        livemode,
        description: `${spec.name} description`,
        slug: `${spec.name.toLowerCase().replace(/\s+/g, '-')}-${core.nanoid(6)}`,
      }

      let featureInsertData: Feature.Insert

      if (spec.type === FeatureType.UsageCreditGrant) {
        featureInsertData = {
          ...baseFeatureInsertData,
          type: FeatureType.UsageCreditGrant,
          amount: spec.amount ?? 0,
          renewalFrequency:
            spec.renewalFrequency ??
            FeatureUsageGrantFrequency.EveryBillingPeriod,
          usageMeterId:
            usageMeterId ?? `meter_dummy_${core.nanoid(4)}`,
        }
      } else if (spec.type === FeatureType.Toggle) {
        featureInsertData = {
          ...baseFeatureInsertData,
          type: FeatureType.Toggle,
          amount: null,
          renewalFrequency: null,
          usageMeterId: null,
        }
      } else {
        throw new Error(
          `Unsupported feature type in test setup: ${spec.type}`
        )
      }

      const feature = await insertFeature(
        featureInsertData,
        transaction
      )
      const productFeature = await insertProductFeature(
        {
          organizationId,
          livemode,
          productId,
          featureId: feature.id,
        },
        transaction
      )
      createdData.push({ feature, productFeature })
    }
    return createdData
>>>>>>> 66a42dcc
  })
}<|MERGE_RESOLUTION|>--- conflicted
+++ resolved
@@ -75,12 +75,9 @@
 import { insertFeature } from '@/db/tableMethods/featureMethods'
 import { selectCatalogById } from '@/db/tableMethods/catalogMethods'
 import { memberships } from '@/db/schema/memberships'
-<<<<<<< HEAD
 import { insertLedgerAccount } from '@/db/tableMethods/ledgerAccountMethods'
-=======
 import { Feature } from '@/db/schema/features'
 import { ProductFeature } from '@/db/schema/productFeatures'
->>>>>>> 66a42dcc
 if (process.env.VERCEL_ENV === 'production') {
   throw new Error(
     'attempted to access seedDatabase.ts in production. This should never happen.'
@@ -598,8 +595,7 @@
         livemode,
         isDefault,
         setupFeeAmount,
-        trialPeriodDays:
-          type === PriceType.SinglePayment ? null : trialPeriodDays,
+        trialPeriodDays,
         currency,
         externalId: externalId ?? core.nanoid(),
         usageMeterId: usageMeterId ?? null,
@@ -1077,7 +1073,6 @@
   })
 }
 
-<<<<<<< HEAD
 export const setupLedgerAccount = async ({
   subscriptionId,
   usageMeterId,
@@ -1094,7 +1089,9 @@
       { subscriptionId, usageMeterId, livemode, organizationId },
       transaction
     )
-=======
+  })
+}
+
 export const setupTestFeaturesAndProductFeatures = async (params: {
   organizationId: string
   productId: string
@@ -1188,6 +1185,5 @@
       createdData.push({ feature, productFeature })
     }
     return createdData
->>>>>>> 66a42dcc
   })
 }