import * as R from 'ramda'
import db from '@/db/client'
import { adminTransaction } from '@/db/adminTransaction'
import { countries } from '@/db/schema/countries'
import { insertCustomer } from '@/db/tableMethods/customerMethods'
import { insertOrganization } from '@/db/tableMethods/organizationMethods'
import {
  insertProduct,
  selectProductById,
} from '@/db/tableMethods/productMethods'
import {
  insertSubscription,
  selectSubscriptionById,
} from '@/db/tableMethods/subscriptionMethods'
import {
  insertPrice,
  safelyInsertPrice,
  selectPriceById,
} from '@/db/tableMethods/priceMethods'
import { users } from '@/db/schema/users'
import { ApiKey, apiKeys } from '@/db/schema/apiKeys'
import { insertBillingPeriod } from '@/db/tableMethods/billingPeriodMethods'
import { insertBillingRun } from '@/db/tableMethods/billingRunMethods'
import { insertBillingPeriodItem } from '@/db/tableMethods/billingPeriodItemMethods'
import { insertInvoice } from '@/db/tableMethods/invoiceMethods'
import { selectBillingPeriodById } from '@/db/tableMethods/billingPeriodMethods'
import { invoicesInsertSchema } from '@/db/schema/invoices'
import { nanoid, z } from 'zod'
import {
  PriceType,
  IntervalUnit,
  PaymentMethodType,
  SubscriptionStatus,
  BillingPeriodStatus,
  BillingRunStatus,
  InvoiceStatus,
  InvoiceType,
  PaymentStatus,
  CurrencyCode,
  CountryCode,
  CheckoutSessionStatus,
  CheckoutSessionType,
  PurchaseStatus,
  FlowgladApiKeyType,
  DiscountAmountType,
  DiscountDuration,
  FeeCalculationType,
  FeatureUsageGrantFrequency,
  FeatureType,
  LedgerEntryStatus,
  LedgerEntryDirection,
  LedgerEntryType,
  LedgerTransactionType,
  UsageCreditStatus,
  UsageCreditSourceReferenceType,
  RefundStatus,
  UsageCreditApplicationStatus,
  SubscriptionItemType,
  StripeConnectContractType,
  BusinessOnboardingStatus,
} from '@/types'
import { core, isNil } from '@/utils/core'
import { sql } from 'drizzle-orm'
import { selectCountries } from '@/db/tableMethods/countryMethods'
import { insertPayment } from '@/db/tableMethods/paymentMethods'
import { BillingRun } from '@/db/schema/billingRuns'
import { insertUser } from '@/db/tableMethods/userMethods'
import { insertMembership } from '@/db/tableMethods/membershipMethods'
import { insertSubscriptionItem } from '@/db/tableMethods/subscriptionItemMethods'
import { BillingPeriod } from '@/db/schema/billingPeriods'
import { insertPurchase } from '@/db/tableMethods/purchaseMethods'
import { nulledPriceColumns, Price } from '@/db/schema/prices'
import { Purchase } from '@/db/schema/purchases'
import { projectPriceFieldsOntoPurchaseFields } from '@/utils/purchaseHelpers'
import { insertInvoiceLineItem } from '@/db/tableMethods/invoiceLineItemMethods'
import { Payment } from '@/db/schema/payments'
import { safelyInsertPaymentMethod } from '@/db/tableMethods/paymentMethodMethods'
import {
  selectPricingModelById,
  insertPricingModel,
  selectDefaultPricingModel,
} from '@/db/tableMethods/pricingModelMethods'
import { insertCheckoutSession } from '@/db/tableMethods/checkoutSessionMethods'
import { CheckoutSession } from '@/db/schema/checkoutSessions'
import { BillingAddress } from '@/db/schema/organizations'
import { insertDiscount } from '@/db/tableMethods/discountMethods'
import { insertFeeCalculation } from '@/db/tableMethods/feeCalculationMethods'
import { insertUsageMeter } from '@/db/tableMethods/usageMeterMethods'
import { insertProductFeature } from '@/db/tableMethods/productFeatureMethods'
import { memberships } from '@/db/schema/memberships'
import { insertLedgerAccount } from '@/db/tableMethods/ledgerAccountMethods'
import { Feature } from '@/db/schema/features'
import { ProductFeature } from '@/db/schema/productFeatures'
import { UsageEvent, usageEvents } from '@/db/schema/usageEvents'
import {
  LedgerTransaction,
  ledgerTransactions,
} from '@/db/schema/ledgerTransactions'
import {
  ledgerEntries,
  LedgerEntry,
  ledgerEntryNulledSourceIdColumns,
} from '@/db/schema/ledgerEntries'
import { UsageCredit, usageCredits } from '@/db/schema/usageCredits'
import {
  UsageCreditApplication,
  usageCreditApplications,
} from '@/db/schema/usageCreditApplications'
import { usageCreditBalanceAdjustments } from '@/db/schema/usageCreditBalanceAdjustments'
import { Refund, refunds } from '@/db/schema/refunds'
import { subscriptionMeterPeriodCalculations } from '@/db/schema/subscriptionMeterPeriodCalculations'
import { insertLedgerTransaction } from '@/db/tableMethods/ledgerTransactionMethods'
import {
  bulkInsertLedgerEntries,
  insertLedgerEntry,
} from '@/db/tableMethods/ledgerEntryMethods'
import { insertUsageCredit } from '@/db/tableMethods/usageCreditMethods'
import { insertUsageEvent } from '@/db/tableMethods/usageEventMethods'
import { insertUsageCreditApplication } from '@/db/tableMethods/usageCreditApplicationMethods'
import { insertRefund } from '@/db/tableMethods/refundMethods'
import { SubscriptionItemFeature } from '@/db/schema/subscriptionItemFeatures'
import { insertSubscriptionItemFeature } from '@/db/tableMethods/subscriptionItemFeatureMethods'
import { insertFeature } from '@/db/tableMethods/featureMethods'
import { BillingPeriodItem } from '@/db/schema/billingPeriodItems'
import { SubscriptionItem } from '@/db/schema/subscriptionItems'
import { Subscription } from '@/db/schema/subscriptions'
import { snakeCase } from 'change-case'
import { insertDiscountRedemption } from '@/db/tableMethods/discountRedemptionMethods'
import { DiscountRedemption } from '@/db/schema/discountRedemptions'
import { Discount } from '@/db/schema/discounts'

if (process.env.VERCEL_ENV === 'production') {
  throw new Error(
    'attempted to access seedDatabase.ts in production. This should never happen.'
  )
}

const insertCountries = async () => {
  await db
    .insert(countries)
    .values([
      {
        id: core.nanoid(),
        name: 'United States',
        code: CountryCode.US,
      },
    ])
    .onConflictDoNothing()
}

export const seedDatabase = async () => {
  //   await migrateDb()
  await insertCountries()
}

export const dropDatabase = async () => {
  console.log('drop database....')
  await db.delete(countries)
}

export const setupOrg = async (params?: {
  monthlyBillingVolumeFreeTier?: number
  feePercentage?: string
}) => {
  await insertCountries()
  return adminTransaction(async ({ transaction }) => {
    const [country] = await selectCountries({}, transaction)
    const organization = await insertOrganization(
      {
        name: `Flowglad Test ${core.nanoid()}`,
        countryId: country.id,
        defaultCurrency: CurrencyCode.USD,
        monthlyBillingVolumeFreeTier:
          params?.monthlyBillingVolumeFreeTier ?? undefined,
        feePercentage: params?.feePercentage ?? undefined,
        onboardingStatus: BusinessOnboardingStatus.FullyOnboarded,
        stripeConnectContractType: StripeConnectContractType.Platform,
        featureFlags: {},
        contactEmail: 'test@test.com',
        billingAddress: {
          address: {
            line1: '123 Test St',
            line2: 'Apt 1',
            city: 'Test City',
            state: 'Test State',
            postal_code: '12345',
            country: 'US',
          },
        },
      },
      transaction
    )
    const pricingModel = await insertPricingModel(
      {
        name: 'Flowglad Test Pricing Model',
        organizationId: organization.id,
        livemode: true,
        isDefault: true,
      },
      transaction
    )

    const product = await insertProduct(
      {
        name: 'Default Product',
        organizationId: organization.id,
        livemode: true,
        description: 'Default product for organization',
        imageURL: 'https://flowglad.com/logo.png',
        active: true,
        displayFeatures: [],
        singularQuantityLabel: 'seat',
        pluralQuantityLabel: 'seats',
        pricingModelId: pricingModel.id,
        externalId: null,
        default: true,
<<<<<<< HEAD
        slug: `flowglad-test-product-price+${core.nanoid()}`,
=======
        slug: `default-product-${core.nanoid()}`,
>>>>>>> 768e78ba
      },
      transaction
    )

    const price = (await insertPrice(
      {
        ...nulledPriceColumns,
        productId: product.id,
        name: 'Default Product Price',
        type: PriceType.Subscription,
        intervalUnit: IntervalUnit.Month,
        intervalCount: 1,
        livemode: true,
        active: true,
        isDefault: true,
        unitPrice: 1000,
        setupFeeAmount: 0,
        trialPeriodDays: 0,
        currency: CurrencyCode.USD,
        externalId: null,
        slug: `default-product-price-${core.nanoid()}`,
      },
      transaction
    )) as Price.SubscriptionRecord
    return { organization, product, price, pricingModel }
  })
}

export const setupProduct = async ({
  organizationId,
  name,
  livemode,
  pricingModelId,
  active = true,
  default: isDefault = false,
}: {
  organizationId: string
  name: string
  livemode?: boolean
  pricingModelId: string
  active?: boolean
  default?: boolean
}) => {
  return adminTransaction(async ({ transaction }) => {
    return await insertProduct(
      {
        name,
        organizationId,
        livemode: typeof livemode === 'boolean' ? livemode : true,
        description: 'Flowglad Live Product',
        imageURL: 'https://flowglad.com/logo.png',
        active,
        displayFeatures: [],
        singularQuantityLabel: 'seat',
        pluralQuantityLabel: 'seats',
        pricingModelId,
        externalId: null,
        default: isDefault,
        slug: `flowglad-test-product-price+${core.nanoid()}`,
      },
      transaction
    )
  })
}

export const setupPaymentMethod = async (params: {
  organizationId: string
  customerId: string
  livemode?: boolean
  paymentMethodData?: Record<string, any>
  default?: boolean
  stripePaymentMethodId?: string
  type?: PaymentMethodType
}) => {
  return adminTransaction(async ({ transaction }) => {
    return safelyInsertPaymentMethod(
      {
        customerId: params.customerId,
        type: params.type ?? PaymentMethodType.Card,
        livemode: params.livemode ?? true,
        default: true,
        externalId: null,
        billingDetails: {
          name: 'Test',
          email: 'test@test.com',
          address: {
            line1: '123 Test St',
            line2: 'Apt 1',
            country: 'US',
            city: 'Test City',
            state: 'Test State',
            postal_code: '12345',
          },
        },
        paymentMethodData: params.paymentMethodData ?? {},
        metadata: {},
        stripePaymentMethodId:
          params.stripePaymentMethodId ?? `pm_${core.nanoid()}`,
      },
      transaction
    )
  })
}

interface SetupCustomerParams {
  organizationId: string
  stripeCustomerId?: string
  invoiceNumberBase?: string
  email?: string
  livemode?: boolean
  pricingModelId?: string
  externalId?: string
  userId?: string
}

export const setupCustomer = async (params: SetupCustomerParams) => {
  return adminTransaction(async ({ transaction }) => {
    const email = params.email ?? `test+${core.nanoid()}@test.com`
    return insertCustomer(
      {
        organizationId: params.organizationId,
        email,
        name: email,
        externalId: params.externalId?.trim() || core.nanoid(),
        livemode: params.livemode ?? true,
        stripeCustomerId:
          params.stripeCustomerId ?? `cus_${core.nanoid()}`,
        invoiceNumberBase: params.invoiceNumberBase ?? core.nanoid(),
        userId: params.userId,
        pricingModelId: params.pricingModelId,
      },
      transaction
    )
  })
}

type SetupUserAndCustomerParams = Omit<
  SetupCustomerParams,
  'userId'
> & {
  betterAuthUserId?: string
}

export const setupUserAndCustomer = async (
  params: SetupUserAndCustomerParams
) => {
  const userId = core.nanoid()
  const user = await adminTransaction(async ({ transaction }) => {
    return await insertUser(
      {
        email: `test+${userId}@test.com`,
        name: `Test ${userId}`,
        betterAuthId: params.betterAuthUserId,
        id: userId,
      },
      transaction
    )
  })
  const customer = await setupCustomer({
    ...params,
    userId,
  })
  return {
    user,
    customer,
  }
}

export const teardownOrg = async ({
  organizationId,
}: {
  organizationId: string
}) => {
  if (process.env.VERCEL_ENV === 'production') {
    throw new Error(
      'attempted to access teardownOrg in production. This should never happen.'
    )
  }
  await sql`DELETE FROM "BillingPeriodItems" WHERE billingPeriodId IN (SELECT id FROM "BillingPeriods" WHERE subscriptionId IN (SELECT id FROM "Subscriptions" WHERE organizationId = ${organizationId}))`
  await sql`DELETE FROM "BillingRuns" WHERE billingPeriodId IN (SELECT id FROM "BillingPeriods" WHERE subscriptionId IN (SELECT id FROM "Subscriptions" WHERE organizationId = ${organizationId}))`
  await sql`DELETE FROM "Invoices" WHERE billingPeriodId IN (SELECT id FROM "BillingPeriods" WHERE subscriptionId IN (SELECT id FROM "Subscriptions" WHERE organizationId = ${organizationId}))`
  await sql`DELETE FROM "SubscriptionItems" WHERE subscriptionId IN (SELECT id FROM "Subscriptions" WHERE organizationId = ${organizationId})`
  await sql`DELETE FROM "BillingPeriods" WHERE subscriptionId IN (SELECT id FROM "Subscriptions" WHERE organizationId = ${organizationId})`
  await sql`DELETE FROM "Subscriptions" WHERE organizationId = ${organizationId}`
  await sql`DELETE FROM "Customers" WHERE organizationId = ${organizationId}`
  await sql`DELETE FROM "Prices" WHERE organizationId = ${organizationId}`
  await sql`DELETE FROM "Products" WHERE organizationId = ${organizationId}`
  await sql`DELETE FROM "Organizations" WHERE id = ${organizationId} CASCADE`
}

export const setupSubscription = async (params: {
  organizationId: string
  customerId: string
  paymentMethodId?: string
  defaultPaymentMethodId?: string
  priceId: string
  interval?: IntervalUnit
  intervalCount?: number
  livemode?: boolean
  currentBillingPeriodEnd?: Date
  currentBillingPeriodStart?: Date
  status?: SubscriptionStatus
  trialEnd?: Date
  renews?: boolean
  startDate?: Date
  cancelScheduledAt?: Date
  isFreePlan?: boolean
  cancellationReason?: string | null
  replacedBySubscriptionId?: string | null
  canceledAt?: Date | null
  metadata?: any
  billingCycleAnchorDate?: Date
}): Promise<Subscription.Record> => {
  const status = params.status ?? SubscriptionStatus.Active
  return adminTransaction(async ({ transaction }) => {
    const price = await selectPriceById(params.priceId, transaction)
    if (params.renews === false) {
      return (await insertSubscription(
        {
          organizationId: params.organizationId,
          customerId: params.customerId,
          defaultPaymentMethodId:
            params.defaultPaymentMethodId ??
            params.paymentMethodId ??
            null,
          status: status as
            | SubscriptionStatus.CreditTrial
            | SubscriptionStatus.Active
            | SubscriptionStatus.Canceled,
          livemode: params.livemode ?? true,
          billingCycleAnchorDate: null,
          currentBillingPeriodStart: null,
          currentBillingPeriodEnd: null,
          canceledAt: params.canceledAt ?? null,
          cancelScheduledAt: params.cancelScheduledAt ?? null,
          trialEnd: null,
          backupPaymentMethodId: null,
          priceId: params.priceId,
          interval: null,
          intervalCount: null,
          metadata: params.metadata ?? {},
          stripeSetupIntentId: `setupintent_${core.nanoid()}`,
          name: null,
          runBillingAtPeriodStart:
            price.type === PriceType.Subscription ? true : false,
          externalId: null,
          startDate: new Date(),
          renews: false,
          isFreePlan: params.isFreePlan ?? false,
          cancellationReason: params.cancellationReason ?? null,
          replacedBySubscriptionId:
            params.replacedBySubscriptionId ?? null,
        } as Subscription.NonRenewingInsert,
        transaction
      )) as Subscription.NonRenewingRecord
    } else {
      return (await insertSubscription(
        {
          organizationId: params.organizationId,
          customerId: params.customerId,
          defaultPaymentMethodId:
            params.defaultPaymentMethodId ??
            params.paymentMethodId ??
            null,
          status: status as
            | SubscriptionStatus.Trialing
            | SubscriptionStatus.Active
            | SubscriptionStatus.PastDue
            | SubscriptionStatus.Unpaid
            | SubscriptionStatus.CancellationScheduled
            | SubscriptionStatus.Incomplete
            | SubscriptionStatus.IncompleteExpired
            | SubscriptionStatus.Canceled
            | SubscriptionStatus.Paused,
          livemode: params.livemode ?? true,
          billingCycleAnchorDate:
            params.billingCycleAnchorDate ?? new Date(),
          currentBillingPeriodEnd:
            params.currentBillingPeriodEnd ??
            new Date(Date.now() + 30 * 24 * 60 * 60 * 1000),
          currentBillingPeriodStart:
            params.currentBillingPeriodStart ?? new Date(),
          canceledAt: params.canceledAt ?? null,
          cancelScheduledAt: params.cancelScheduledAt ?? null,
          trialEnd: params.trialEnd ?? null,
          backupPaymentMethodId: null,
          priceId: params.priceId,
          interval: params.interval ?? IntervalUnit.Month,
          intervalCount: params.intervalCount ?? 1,
          metadata: params.metadata ?? {},
          stripeSetupIntentId: `setupintent_${core.nanoid()}`,
          name: null,
          runBillingAtPeriodStart:
            price.type === PriceType.Subscription ? true : false,
          externalId: null,
          startDate: params.startDate ?? new Date(),
          renews: isNil(params.renews) ? true : params.renews,
          isFreePlan: params.isFreePlan ?? false,
          cancellationReason: params.cancellationReason ?? null,
          replacedBySubscriptionId:
            params.replacedBySubscriptionId ?? null,
        },
        transaction
      )) as Subscription.StandardRecord
    }
  })
}

export const setupBillingPeriod = async ({
  subscriptionId,
  startDate,
  endDate,
  status = BillingPeriodStatus.Active,
  livemode = true,
}: {
  subscriptionId: string
  startDate: Date
  endDate: Date
  status?: BillingPeriodStatus
  livemode?: boolean
}) => {
  return adminTransaction(async ({ transaction }) => {
    return insertBillingPeriod(
      {
        subscriptionId,
        startDate,
        endDate,
        status,
        livemode,
      },
      transaction
    )
  })
}

export const setupBillingRun = async ({
  billingPeriodId,
  paymentMethodId,
  status = BillingRunStatus.Scheduled,
  scheduledFor = new Date(),
  subscriptionId,
  livemode = true,
  stripePaymentIntentId,
  lastPaymentIntentEventTimestamp,
}: Partial<BillingRun.Insert> & {
  billingPeriodId: string
  paymentMethodId: string
  subscriptionId: string
}) => {
  return adminTransaction(async ({ transaction }) => {
    return insertBillingRun(
      {
        billingPeriodId,
        paymentMethodId,
        status,
        scheduledFor,
        livemode,
        subscriptionId,
        stripePaymentIntentId,
        lastPaymentIntentEventTimestamp,
      },
      transaction
    )
  })
}

export const setupBillingPeriodItem = async ({
  billingPeriodId,
  quantity,
  unitPrice,
  name = 'Test Item',
  description = 'Test Description',
  type = SubscriptionItemType.Static,
  livemode = true,
  usageMeterId,
  discountRedemptionId,
  usageEventsPerUnit,
}: {
  billingPeriodId: string
  quantity: number
  unitPrice: number
  name?: string
  description?: string
  livemode?: boolean
  type?: SubscriptionItemType
  usageMeterId?: string
  discountRedemptionId?: string
  usageEventsPerUnit?: number
}) => {
  return adminTransaction(async ({ transaction }) => {
    if (type === SubscriptionItemType.Usage) {
      if (!usageMeterId) {
        throw new Error('Usage meter ID is required for usage items')
      }
      if (usageEventsPerUnit === undefined) {
        throw new Error(
          'Usage events per unit is required for usage items'
        )
      }
      if (discountRedemptionId) {
        throw new Error(
          'Discount redemption ID is not allowed for usage items'
        )
      }
      const insert: BillingPeriodItem.Insert = {
        billingPeriodId,
        quantity,
        unitPrice,
        name,
        description,
        type,
        usageMeterId,
        usageEventsPerUnit,
        discountRedemptionId: null,
        livemode,
      }
      return insertBillingPeriodItem(insert, transaction)
    } else {
      if (usageMeterId) {
        throw new Error(
          'Usage meter ID is not allowed for static items'
        )
      }
      if (usageEventsPerUnit) {
        throw new Error(
          'Usage events per unit is not allowed for static items'
        )
      }
      if (discountRedemptionId) {
        throw new Error(
          'Discount redemption ID is not allowed for static items'
        )
      }
      const insert: BillingPeriodItem.Insert = {
        billingPeriodId,
        quantity,
        unitPrice,
        name,
        description,
        type,
        livemode,
        usageMeterId: null,
        discountRedemptionId: null,
        usageEventsPerUnit: null,
      }
      return insertBillingPeriodItem(insert, transaction)
    }
  })
}

export const setupPurchase = async ({
  customerId,
  organizationId,
  livemode,
  priceId,
  status = PurchaseStatus.Open,
}: {
  customerId: string
  organizationId: string
  livemode?: boolean
  priceId: string
  status?: PurchaseStatus
}) => {
  return adminTransaction(async ({ transaction }) => {
    const price = await selectPriceById(priceId, transaction)
    const purchaseFields = projectPriceFieldsOntoPurchaseFields(price)
    const coreFields = {
      customerId,
      organizationId,
      livemode: livemode ?? price.livemode,
      name: 'Test Purchase',
      priceId: price.id,
      priceType: price.type,
      totalPurchaseValue: price.unitPrice,
      quantity: 1,
      firstInvoiceValue: price.unitPrice,
      status,
    } as const
    if (price.type === PriceType.Usage) {
      return await insertPurchase(
        {
          ...coreFields,
          trialPeriodDays: null,
          pricePerBillingCycle: null,
          intervalUnit: null,
          intervalCount: null,
        } as Purchase.Insert,
        transaction
      )
    } else if (price.type === PriceType.Subscription) {
      return await insertPurchase(
        {
          ...coreFields,
          ...purchaseFields,
        } as Purchase.Insert,
        transaction
      )
    } else if (price.type === PriceType.SinglePayment) {
      return await insertPurchase(
        {
          ...coreFields,
          ...purchaseFields,
        } as Purchase.Insert,
        transaction
      )
    }
    return await insertPurchase(
      {
        ...coreFields,
        ...purchaseFields,
      } as Purchase.Insert,
      transaction
    )
  })
}

export const setupInvoice = async ({
  billingPeriodId,
  customerId,
  organizationId,
  status = InvoiceStatus.Draft,
  livemode = true,
  priceId,
  purchaseId: existingPurchaseId,
  billingRunId,
}: {
  billingPeriodId?: string
  customerId: string
  organizationId: string
  status?: InvoiceStatus
  livemode?: boolean
  type?: InvoiceType
  priceId: string
  purchaseId?: string
  billingRunId?: string
}) => {
  return adminTransaction(async ({ transaction }) => {
    let billingPeriod: BillingPeriod.Record | null = null
    let purchaseIdToUse: string | null = existingPurchaseId ?? null

    if (billingPeriodId) {
      billingPeriod = await selectBillingPeriodById(
        billingPeriodId,
        transaction
      )
      if (purchaseIdToUse && billingPeriod) {
        throw new Error(
          'Invoice cannot be for both a billingPeriodId and an existing purchaseId.'
        )
      }
    } else if (!purchaseIdToUse) {
      const newInternalPurchase = await setupPurchase({
        customerId,
        organizationId,
        livemode,
        priceId,
      })
      purchaseIdToUse = newInternalPurchase.id
    }

    const invoice = await insertInvoice(
      {
        billingPeriodId: billingPeriod?.id ?? null,
        customerId,
        organizationId,
        status,
        livemode,
        invoiceNumber: `TEST-001-${core.nanoid()}`,
        invoiceDate: new Date(),
        dueDate: new Date(),
        billingPeriodStartDate: billingPeriod?.startDate ?? null,
        billingPeriodEndDate: billingPeriod?.endDate ?? null,
        type: billingPeriod
          ? InvoiceType.Subscription
          : InvoiceType.Purchase,
        purchaseId: purchaseIdToUse,
        currency: CurrencyCode.USD,
        taxCountry: CountryCode.US,
        subscriptionId: billingPeriod?.subscriptionId ?? null,
        billingRunId,
      } as z.infer<typeof invoicesInsertSchema>,
      transaction
    )
    await insertInvoiceLineItem(
      {
        invoiceId: invoice.id,
        description: 'Test Description',
        price: 1000,
        quantity: 1,
        livemode: invoice.livemode,
        type: SubscriptionItemType.Static,
        priceId,
        billingRunId: null,
        ledgerAccountId: null,
        ledgerAccountCredit: null,
      },
      transaction
    )
    return invoice
  })
}

export const setupPrice = async ({
  productId,
  name,
  type,
  unitPrice,
  intervalUnit,
  intervalCount,
  livemode,
  isDefault,
  setupFeeAmount,
  trialPeriodDays,
  currency,
  externalId,
  active = true,
  usageMeterId,
  startsWithCreditTrial,
  slug,
}: {
  productId: string
  name: string
  type: PriceType
  unitPrice: number
  intervalUnit: IntervalUnit
  intervalCount: number
  livemode: boolean
  isDefault: boolean
  setupFeeAmount?: number
  usageMeterId?: string
  currency?: CurrencyCode
  externalId?: string
  trialPeriodDays?: number
  active?: boolean
  startsWithCreditTrial?: boolean
  slug?: string
}): Promise<Price.Record> => {
  return adminTransaction(async ({ transaction }) => {
    const basePrice = {
      ...nulledPriceColumns,
      productId,
      type,
      unitPrice,
      livemode,
      isDefault,
      active,
      currency: currency ?? CurrencyCode.USD,
      externalId: externalId ?? core.nanoid(),
      slug: slug ?? `flowglad-test-product-price+${core.nanoid()}`,
    }

    const priceConfig = {
      [PriceType.SinglePayment]: {
        name: `${name} (Single Payment)`,
        ...nulledPriceColumns,
      },
      [PriceType.Usage]: {
        name,
        intervalUnit,
        intervalCount,
        setupFeeAmount: null,
        trialPeriodDays: null,
        usageMeterId,
        usageEventsPerUnit: 1,
      },
      [PriceType.Subscription]: {
        name,
        intervalUnit,
        intervalCount,
        setupFeeAmount: setupFeeAmount ?? 0,
        trialPeriodDays: trialPeriodDays ?? null,
        usageEventsPerUnit: null,
        startsWithCreditTrial: startsWithCreditTrial ?? false,
      },
    }
    if (type === PriceType.Usage && !usageMeterId) {
      throw new Error('Usage price must have a usage meter')
    }
    switch (type) {
      case PriceType.SinglePayment:
        return safelyInsertPrice(
          {
            ...basePrice,
            ...priceConfig[PriceType.SinglePayment],
            type: PriceType.SinglePayment,
          },
          transaction
        )
      case PriceType.Subscription:
        return safelyInsertPrice(
          {
            ...basePrice,
            ...priceConfig[PriceType.Subscription],
            type: PriceType.Subscription,
          },
          transaction
        )
      case PriceType.Usage:
        return safelyInsertPrice(
          {
            ...basePrice,
            ...priceConfig[PriceType.Usage],
            usageMeterId: usageMeterId!,
            type: PriceType.Usage,
          },
          transaction
        )
      default:
        throw new Error(`Invalid price type: ${type}`)
    }
  })
}

export const setupPayment = async ({
  stripeChargeId,
  status,
  amount,
  livemode = true,
  customerId,
  organizationId,
  stripePaymentIntentId,
  invoiceId,
  paymentMethod,
  billingPeriodId,
  subscriptionId,
  refunded = false,
  refundedAmount = 0,
  refundedAt,
  chargeDate,
  purchaseId,
  paymentMethodId,
}: {
  stripeChargeId: string
  status: PaymentStatus
  amount: number
  livemode?: boolean
  customerId: string
  organizationId: string
  stripePaymentIntentId?: string
  paymentMethod?: PaymentMethodType
  invoiceId: string
  billingPeriodId?: string
  subscriptionId?: string
  refunded?: boolean
  refundedAmount?: number
  refundedAt?: Date
  chargeDate?: Date
  purchaseId?: string
  paymentMethodId?: string
}): Promise<Payment.Record> => {
  return adminTransaction(async ({ transaction }) => {
    const payment = await insertPayment(
      {
        stripeChargeId,
        status,
        amount,
        livemode,
        customerId,
        organizationId,
        stripePaymentIntentId: stripePaymentIntentId ?? core.nanoid(),
        invoiceId,
        billingPeriodId,
        currency: CurrencyCode.USD,
        paymentMethod: paymentMethod ?? PaymentMethodType.Card,
        chargeDate: chargeDate ?? new Date(),
        taxCountry: CountryCode.US,
        subscriptionId: subscriptionId ?? null,
        purchaseId: purchaseId ?? null,
        refunded,
        refundedAmount,
        refundedAt,
        paymentMethodId,
      },
      transaction
    )
    return payment
  })
}

export const setupMemberships = async ({
  organizationId,
}: {
  organizationId: string
}) => {
  return adminTransaction(async ({ transaction }) => {
    const nanoid = core.nanoid()
    const user = await insertUser(
      {
        email: `test+${nanoid}@test.com`,
        name: `Test ${nanoid}`,
        id: core.nanoid(),
      },
      transaction
    )
    return insertMembership(
      {
        organizationId,
        userId: user.id,
        focused: true,
        livemode: true,
      },
      transaction
    )
  })
}

export const setupSubscriptionItem = async ({
  subscriptionId,
  name,
  quantity,
  unitPrice,
  priceId,
  addedDate,
  metadata,
  type = SubscriptionItemType.Static,
  usageMeterId,
  usageEventsPerUnit,
}: {
  subscriptionId: string
  name: string
  quantity: number
  unitPrice: number
  priceId?: string
  addedDate?: Date
  removedDate?: Date
  metadata?: Record<string, any>
  type?: SubscriptionItemType
  usageMeterId?: string
  usageEventsPerUnit?: number
}) => {
  return adminTransaction(async ({ transaction }) => {
    const subscription = await selectSubscriptionById(
      subscriptionId,
      transaction
    )
    if (!subscription) {
      throw new Error('Subscription not found')
    }
    if (type === SubscriptionItemType.Usage) {
      if (!usageMeterId) {
        throw new Error('Usage meter ID is required for usage items')
      }
      if (usageEventsPerUnit === undefined) {
        throw new Error(
          'Usage events per unit is required for usage items'
        )
      }
      if (priceId) {
        throw new Error('Price ID is not allowed for usage items')
      }
      const insert: SubscriptionItem.UsageInsert = {
        subscriptionId: subscription.id,
        name,
        quantity,
        unitPrice,
        livemode: subscription.livemode,
        priceId: priceId ?? subscription.priceId!,
        addedDate: addedDate ?? new Date(),
        expiredAt: null,
        metadata: metadata ?? {},
        externalId: null,
        type,
        usageMeterId,
        usageEventsPerUnit,
      }
      return insertSubscriptionItem(insert, transaction)
    } else {
      if (usageMeterId) {
        throw new Error(
          'Usage meter ID is not allowed for static items'
        )
      }
      if (usageEventsPerUnit) {
        throw new Error(
          'Usage events per unit is not allowed for static items'
        )
      }
      const insert: SubscriptionItem.StaticInsert = {
        subscriptionId: subscription.id,
        name,
        quantity,
        unitPrice,
        livemode: subscription.livemode,
        priceId: priceId ?? subscription.priceId!,
        addedDate: addedDate ?? new Date(),
        expiredAt: null,
        metadata: metadata ?? {},
        externalId: null,
        type,
        usageMeterId: null,
        usageEventsPerUnit: null,
      }
      return insertSubscriptionItem(insert, transaction)
    }
  })
}

export const setupPricingModel = async ({
  organizationId,
  name = 'Test Pricing Model',
  livemode = true,
  isDefault = false,
}: {
  organizationId: string
  name?: string
  livemode?: boolean
  isDefault?: boolean
}) => {
  return adminTransaction(async ({ transaction }) => {
    return insertPricingModel(
      {
        name,
        organizationId,
        livemode,
        isDefault,
      },
      transaction
    )
  })
}

export const setupCheckoutSession = async ({
  organizationId,
  customerId,
  priceId,
  status,
  type,
  quantity,
  livemode,
  targetSubscriptionId,
  automaticallyUpdateSubscriptions,
  outputMetadata,
  purchaseId,
  invoiceId,
  outputName,
  preserveBillingCycleAnchor,
}: {
  organizationId: string
  customerId: string
  priceId: string
  status: CheckoutSessionStatus
  type: CheckoutSessionType
  quantity: number
  livemode: boolean
  targetSubscriptionId?: string
  automaticallyUpdateSubscriptions?: boolean
  outputMetadata?: Record<string, any>
  outputName?: string
  purchaseId?: string
  invoiceId?: string
  preserveBillingCycleAnchor?: boolean
}) => {
  const billingAddress: BillingAddress = {
    address: {
      line1: '123 Test St',
      line2: 'Apt 1',
      city: 'Test City',
      state: 'Test State',
      postal_code: '12345',
      country: CountryCode.US,
    },
  }
  const coreFields = {
    organizationId,
    customerId,
    customerEmail: 'test@test.com',
    customerName: 'Test Customer',
    billingAddress,
    paymentMethodType: PaymentMethodType.Card,
    automaticallyUpdateSubscriptions: null,
  }
  const addPaymentMethodCheckoutSessionInsert: CheckoutSession.AddPaymentMethodInsert =
    {
      ...coreFields,
      priceId,
      status: status,
      type: CheckoutSessionType.AddPaymentMethod,
      livemode,
      quantity: 1,
      targetSubscriptionId: targetSubscriptionId ?? null,
      outputName: null,
      outputMetadata: outputMetadata ?? {},
      automaticallyUpdateSubscriptions:
        automaticallyUpdateSubscriptions ?? false,
    }
  const productCheckoutSessionInsert: CheckoutSession.ProductInsert =
    {
      ...coreFields,
      priceId,
      status: status,
      type: CheckoutSessionType.Product,
      quantity,
      livemode,
      targetSubscriptionId: null,
      outputName: outputName ?? null,
      invoiceId: null,
      outputMetadata: outputMetadata ?? {},
      automaticallyUpdateSubscriptions: null,
      preserveBillingCycleAnchor: preserveBillingCycleAnchor ?? false,
    }
  const purchaseCheckoutSessionInsert: CheckoutSession.PurchaseInsert =
    {
      ...coreFields,
      priceId,
      status: status,
      type: CheckoutSessionType.Purchase,
      quantity,
      livemode,
      targetSubscriptionId: null,
      outputName: outputName ?? null,
      outputMetadata: outputMetadata ?? {},
      purchaseId: purchaseId ?? 'test',
      automaticallyUpdateSubscriptions: null,
    }
  const activateSubscriptionCheckoutSessionInsert: CheckoutSession.ActivateSubscriptionInsert =
    {
      ...coreFields,
      priceId,
      type: CheckoutSessionType.ActivateSubscription,
      targetSubscriptionId: targetSubscriptionId ?? '',
      outputName: outputName ?? null,
      outputMetadata: outputMetadata ?? {},
      preserveBillingCycleAnchor: preserveBillingCycleAnchor ?? false,
      purchaseId: null,
      invoiceId: null,
      automaticallyUpdateSubscriptions: null,
      livemode,
      status: status,
    }
  let insert: CheckoutSession.Insert
  if (type === CheckoutSessionType.AddPaymentMethod) {
    insert = addPaymentMethodCheckoutSessionInsert
  } else if (type === CheckoutSessionType.Product) {
    insert = productCheckoutSessionInsert
  } else if (type === CheckoutSessionType.Purchase) {
    insert = purchaseCheckoutSessionInsert
  } else if (type === CheckoutSessionType.Invoice) {
    let invoiceIdToUse: string
    if (invoiceId) {
      invoiceIdToUse = invoiceId
    } else {
      const invoice = await setupInvoice({
        customerId: customerId,
        organizationId: organizationId,
        priceId: priceId,
      })
      invoiceIdToUse = invoice.id
    }

    insert = {
      ...coreFields,
      priceId: null,
      status: status,
      type: CheckoutSessionType.Invoice,
      preserveBillingCycleAnchor: false,
      quantity,
      livemode,
      targetSubscriptionId: null,
      outputName: outputName ?? null,
      invoiceId: invoiceIdToUse,
      purchaseId: null,
      outputMetadata: null,
    }
  } else if (type === CheckoutSessionType.ActivateSubscription) {
    insert = activateSubscriptionCheckoutSessionInsert
  }
  return adminTransaction(async ({ transaction }) => {
    const checkoutSession = await insertCheckoutSession(
      insert,
      transaction
    )
    return checkoutSession
  })
}

export const setupDiscount = async ({
  organizationId,
  name,
  amount,
  amountType = DiscountAmountType.Percent,
  livemode = true,
  code,
}: {
  organizationId: string
  name: string
  amount: number
  code: string
  amountType?: DiscountAmountType
  livemode?: boolean
}) => {
  return adminTransaction(async ({ transaction }) => {
    return insertDiscount(
      {
        organizationId,
        name,
        amount,
        livemode,
        amountType,
        duration: DiscountDuration.Forever,
        numberOfPayments: null,
        active: true,
        code,
        // externalId: core.nanoid(),
      },
      transaction
    )
  })
}

export const setupInvoiceLineItem = async ({
  invoiceId,
  priceId,
  quantity = 1,
  price = 1000,
  livemode = true,
  type = SubscriptionItemType.Static,
  billingRunId,
  ledgerAccountId,
  ledgerAccountCredit,
}: {
  invoiceId: string
  priceId: string
  quantity?: number
  price?: number
  livemode?: boolean
  type?: SubscriptionItemType
  billingRunId?: string
  ledgerAccountId?: string
  ledgerAccountCredit?: number
}) => {
  return adminTransaction(async ({ transaction }) => {
    if (type === SubscriptionItemType.Usage) {
      if (!billingRunId || !ledgerAccountId || !ledgerAccountCredit) {
        throw new Error(
          'Usage invoice line items must have a billing run id, ledger account id, and ledger account credit'
        )
      }
      return insertInvoiceLineItem(
        {
          invoiceId,
          priceId,
          quantity,
          price,
          livemode,
          description: 'Test Description',
          type,
          billingRunId,
          ledgerAccountId,
          ledgerAccountCredit,
        },
        transaction
      )
    }
    return insertInvoiceLineItem(
      {
        invoiceId,
        priceId,
        quantity,
        price,
        livemode,
        description: 'Test Description',
        type,
        billingRunId: null,
        ledgerAccountId: null,
        ledgerAccountCredit: null,
      },
      transaction
    )
  })
}

export const setupFeeCalculation = async ({
  checkoutSessionId,
  organizationId,
  priceId,
  livemode = true,
}: {
  checkoutSessionId: string
  organizationId: string
  priceId: string
  livemode?: boolean
}) => {
  return adminTransaction(async ({ transaction }) => {
    return insertFeeCalculation(
      {
        checkoutSessionId,
        organizationId,
        priceId,
        livemode,
        currency: CurrencyCode.USD,
        type: FeeCalculationType.CheckoutSessionPayment,
        billingAddress: {
          address: {
            line1: '123 Test St',
            line2: 'Apt 1',
            city: 'Test City',
            state: 'Test State',
            postal_code: '12345',
            country: CountryCode.US,
          },
        },
        billingPeriodId: null,
        paymentMethodType: PaymentMethodType.Card,
        discountAmountFixed: 0,
        discountId: null,
        paymentMethodFeeFixed: 0,
        baseAmount: 1000,
        internationalFeePercentage: '0',
        flowgladFeePercentage: '0.65',
        taxAmountFixed: 0,
        pretaxTotal: 1000,
        internalNotes: 'Test Fee Calculation',
      },
      transaction
    )
  })
}

export const setupUsageMeter = async ({
  organizationId,
  name,
  livemode = true,
  pricingModelId,
  slug,
}: {
  organizationId: string
  name: string
  livemode?: boolean
  pricingModelId?: string
  slug?: string
}) => {
  return adminTransaction(async ({ transaction }) => {
    let pricingModelToUseId: string | null = null
    if (pricingModelId) {
      const pricingModel = await selectPricingModelById(
        pricingModelId,
        transaction
      )
      if (!pricingModel) {
        throw new Error('Pricing model not found')
      }
      pricingModelToUseId = pricingModel.id
    } else {
      const defaultPricingModel = await selectDefaultPricingModel(
        { organizationId, livemode },
        transaction
      )
      if (!defaultPricingModel) {
        throw new Error('Default pricing model not found')
      }
      pricingModelToUseId = defaultPricingModel.id
    }
    if (!pricingModelToUseId) {
      throw new Error('setupUsageMeter: Pricing model not found')
    }
    return insertUsageMeter(
      {
        organizationId,
        name,
        livemode,
        pricingModelId: pricingModelToUseId,
        slug: slug ?? `${snakeCase(name)}-${core.nanoid()}`,
      },
      transaction
    )
  })
}

export const setupUserAndApiKey = async ({
  organizationId,
  livemode,
}: {
  organizationId: string
  livemode: boolean
}) => {
  return adminTransaction(async ({ transaction }) => {
    const userInsertResult = await transaction
      .insert(users)
      .values({
        id: `usr_test_${core.nanoid()}`,
        email: `testuser-${core.nanoid()}@example.com`,
        name: 'Test User',
      })
      .returning()
      .then(R.head)

    if (!userInsertResult)
      throw new Error('Failed to create user for API key setup')
    const user = userInsertResult as typeof users.$inferSelect

    await transaction.insert(memberships).values({
      id: `mem_${core.nanoid()}`,
      userId: user.id,
      organizationId,
      focused: true,
      livemode,
    })

    const apiKeyTokenValue = `test_sk_${core.nanoid()}`
    const apiKeyInsertResult = await transaction
      .insert(apiKeys)
      .values({
        id: `fk_test_${core.nanoid()}`,
        token: apiKeyTokenValue,
        organizationId,
        type: FlowgladApiKeyType.Secret,
        livemode: livemode,
        name: 'Test API Key',
        active: true,
      })
      .returning()
      .then(R.head)

    if (!apiKeyInsertResult)
      throw new Error('Failed to create API key')
    const apiKey = apiKeyInsertResult as ApiKey.Record

    return { user, apiKey: { ...apiKey, token: apiKeyTokenValue } }
  })
}

export const setupLedgerAccount = async ({
  subscriptionId,
  usageMeterId,
  livemode,
  organizationId,
}: {
  subscriptionId: string
  usageMeterId: string
  livemode: boolean
  organizationId: string
}) => {
  return adminTransaction(async ({ transaction }) => {
    return insertLedgerAccount(
      { subscriptionId, usageMeterId, livemode, organizationId },
      transaction
    )
  })
}

export const setupTestFeaturesAndProductFeatures = async (params: {
  organizationId: string
  productId: string
  livemode: boolean
  featureSpecs: Array<{
    name: string
    type: FeatureType
    amount?: number
    renewalFrequency?: FeatureUsageGrantFrequency
    usageMeterName?: string
  }>
}): Promise<
  Array<{
    feature: Feature.Record
    productFeature: ProductFeature.Record
  }>
> => {
  const { organizationId, productId, livemode, featureSpecs } = params
  return adminTransaction(async ({ transaction }) => {
    const product = await selectProductById(productId, transaction)
    if (!product) {
      throw new Error('Product not found')
    }
    const createdData: Array<{
      feature: Feature.Record
      productFeature: ProductFeature.Record
    }> = []
    for (const spec of featureSpecs) {
      let usageMeterId: string | null = null
      if (
        spec.type === FeatureType.UsageCreditGrant &&
        spec.usageMeterName
      ) {
        const usageMeter = await setupUsageMeter({
          organizationId,
          name: spec.usageMeterName,
          livemode,
          pricingModelId: product.pricingModelId,
        })
        usageMeterId = usageMeter.id
      }

      const baseFeatureInsertData = {
        organizationId,
        name: spec.name,
        livemode,
        description: `${spec.name} description`,
        slug: `${spec.name.toLowerCase().replace(/\s+/g, '-')}-${core.nanoid(6)}`,
      }

      let featureInsertData: Feature.Insert

      if (spec.type === FeatureType.UsageCreditGrant) {
        featureInsertData = {
          ...baseFeatureInsertData,
          type: FeatureType.UsageCreditGrant,
          amount: spec.amount ?? 0,
          renewalFrequency:
            spec.renewalFrequency ??
            FeatureUsageGrantFrequency.EveryBillingPeriod,
          usageMeterId:
            usageMeterId ?? `meter_dummy_${core.nanoid(4)}`,
          pricingModelId: product.pricingModelId,
          active: true,
        }
      } else if (spec.type === FeatureType.Toggle) {
        featureInsertData = {
          ...baseFeatureInsertData,
          type: FeatureType.Toggle,
          amount: null,
          renewalFrequency: null,
          usageMeterId: null,
          pricingModelId: product.pricingModelId,
          active: true,
        }
      } else {
        throw new Error(
          `Unsupported feature type in test setup: ${spec.type}`
        )
      }

      const feature = await insertFeature(
        featureInsertData,
        transaction
      )
      const productFeature = await insertProductFeature(
        {
          organizationId,
          livemode,
          productId,
          featureId: feature.id,
        },
        transaction
      )
      createdData.push({ feature, productFeature })
    }
    return createdData
  })
}

export const setupUsageEvent = async (
  params: Partial<UsageEvent.Insert> & {
    organizationId: string
    subscriptionId: string
    usageMeterId: string
    amount: number
    priceId: string
    transactionId: string
    customerId: string
  }
): Promise<UsageEvent.Record> => {
  return adminTransaction(async ({ transaction }) => {
    return insertUsageEvent(
      {
        livemode: true,
        usageDate: params.usageDate ?? new Date(),
        properties: params.properties ?? {},
        ...params,
      },
      transaction
    )
  })
}

export const setupLedgerTransaction = async (
  params: Partial<LedgerTransaction.Insert> & {
    organizationId: string
    subscriptionId: string
    type: LedgerTransactionType
  }
): Promise<LedgerTransaction.Record> => {
  return adminTransaction(async ({ transaction }) => {
    return insertLedgerTransaction(
      {
        livemode: true,
        initiatingSourceType: 'test_setup',
        initiatingSourceId: `src_${core.nanoid()}`,
        description: 'Test Ledger Transaction',
        metadata:
          params.metadata === undefined ? null : params.metadata,
        ...params,
      },
      transaction
    )
  })
}

interface CoreLedgerEntryUserParams {
  organizationId: string
  subscriptionId: string
  ledgerTransactionId: string
  ledgerAccountId: string
  amount: number // User provides positive amount; sign/direction handled by logic

  description?: string
  entryTimestamp?: Date
  status?: LedgerEntryStatus
  livemode?: boolean
  metadata?: Record<string, any> | null
  discardedAt?: Date | null
  expiredAt?: Date | null
  billingPeriodId?: string | null
  usageMeterId: string
  appliedToLedgerItemId?: string | null
  claimedByBillingRunId?: string | null
}

// --- Debit Ledger Entry Setup ---
interface SetupDebitUsageCostParams
  extends SetupLedgerEntryCoreParams {
  entryType: LedgerEntryType.UsageCost
  sourceUsageEventId: string
}

interface SetupDebitCreditGrantExpiredParams
  extends SetupLedgerEntryCoreParams {
  entryType: LedgerEntryType.CreditGrantExpired
  sourceUsageCreditId: string
}

interface SetupDebitPaymentRefundedParams
  extends SetupLedgerEntryCoreParams {
  entryType: LedgerEntryType.PaymentRefunded
  sourceRefundId: string
}

interface SetupDebitCreditBalanceAdjustedParams
  extends SetupLedgerEntryCoreParams {
  entryType: LedgerEntryType.CreditBalanceAdjusted
  sourceCreditBalanceAdjustmentId: string
  sourceUsageCreditId: string
}

interface SetupDebitBillingAdjustmentParams
  extends SetupLedgerEntryCoreParams {
  entryType: LedgerEntryType.BillingAdjustment
  sourceBillingPeriodCalculationId: string
}

interface SetupDebitUsageCreditApplicationDebitFromCreditBalanceParams
  extends SetupLedgerEntryCoreParams {
  entryType: LedgerEntryType.UsageCreditApplicationDebitFromCreditBalance
  sourceCreditApplicationId: string
  sourceUsageEventId: string
  sourceUsageCreditId: string
}

export type DebitLedgerEntrySetupParams =
  | SetupDebitUsageCostParams
  | SetupDebitCreditGrantExpiredParams
  | SetupDebitPaymentRefundedParams
  | SetupDebitCreditBalanceAdjustedParams
  | SetupDebitBillingAdjustmentParams
  | SetupDebitUsageCreditApplicationDebitFromCreditBalanceParams

const baseLedgerEntryInsertFieldsFromParams = (
  params: CoreLedgerEntryUserParams & {
    entryType: LedgerEntryType
    amount: number
    status?: LedgerEntryStatus
  }
) => {
  const now = new Date()
  const dbAmount = Math.abs(params.amount)
  return {
    ...ledgerEntryNulledSourceIdColumns,
    organizationId: params.organizationId,
    subscriptionId: params.subscriptionId,
    ledgerTransactionId: params.ledgerTransactionId,
    ledgerAccountId: params.ledgerAccountId,
    livemode: params.livemode ?? true,
    status: params.status ?? LedgerEntryStatus.Posted,
    description:
      params.description ?? `Test Ledger Entry - ${params.entryType}`,
    entryTimestamp: params.entryTimestamp ?? now,
    metadata: params.metadata ?? {},
    discardedAt: params.discardedAt ?? null,
    expiredAt: params.expiredAt ?? null,
    billingPeriodId: params.billingPeriodId ?? null,
    usageMeterId: params.usageMeterId!,
    claimedByBillingRunId:
      params.entryType === LedgerEntryType.UsageCost
        ? (params.claimedByBillingRunId ?? null)
        : null,
    appliedToLedgerItemId: params.appliedToLedgerItemId ?? null,
    amount: dbAmount,
  }
}

const debitEntryInsertFromDebigLedgerParams = (
  params: DebitLedgerEntrySetupParams & CoreLedgerEntryUserParams
) => {
  const baseProps = {
    ...baseLedgerEntryInsertFieldsFromParams(params),
    claimedByBillingRunId: null,
    direction: LedgerEntryDirection.Debit,
  } as const

  let insertData: LedgerEntry.Insert

  switch (params.entryType) {
    case LedgerEntryType.UsageCost:
      insertData = {
        ...baseProps,
        claimedByBillingRunId: params.claimedByBillingRunId ?? null,
        entryType: params.entryType,
        sourceUsageEventId: params.sourceUsageEventId,
      } satisfies LedgerEntry.UsageCostInsert
      break

    case LedgerEntryType.CreditGrantExpired:
      insertData = {
        ...baseProps,
        entryType: params.entryType,
        sourceUsageCreditId: params.sourceUsageCreditId,
        claimedByBillingRunId: null,
      } satisfies LedgerEntry.CreditGrantExpiredInsert
      break

    case LedgerEntryType.PaymentRefunded:
      insertData = {
        ...baseProps,
        entryType: params.entryType,
        sourceRefundId: params.sourceRefundId,
        claimedByBillingRunId: null,
      } satisfies LedgerEntry.PaymentRefundedInsert
      break

    case LedgerEntryType.CreditBalanceAdjusted:
      insertData = {
        ...baseProps,
        entryType: params.entryType,
        sourceCreditBalanceAdjustmentId:
          params.sourceCreditBalanceAdjustmentId,
        sourceUsageCreditId: params.sourceUsageCreditId,
      } satisfies LedgerEntry.CreditBalanceAdjustedInsert
      break

    case LedgerEntryType.BillingAdjustment:
      insertData = {
        ...baseProps,
        entryType: params.entryType,
        sourceBillingPeriodCalculationId:
          params.sourceBillingPeriodCalculationId,
      } satisfies LedgerEntry.BillingAdjustmentInsert
      break

    case LedgerEntryType.UsageCreditApplicationDebitFromCreditBalance:
      insertData = {
        ...baseProps,
        entryType: params.entryType,
        sourceCreditApplicationId: params.sourceCreditApplicationId,
        sourceUsageEventId: params.sourceUsageEventId,
        sourceUsageCreditId: params.sourceUsageCreditId,
      } satisfies LedgerEntry.UsageCreditApplicationDebitFromCreditBalanceInsert
      break

    default:
      throw new Error(`Unsupported entryType for debit ledger entry.`)
  }

  return insertData
}

export const setupDebitLedgerEntry = async (
  params: DebitLedgerEntrySetupParams & CoreLedgerEntryUserParams
): Promise<LedgerEntry.Record> => {
  if (params.amount < 0) {
    throw new Error(
      'setupDebitLedgerEntry: input amount must be greater than or equal to 0.'
    )
  }

  return adminTransaction(async ({ transaction }) => {
    return insertLedgerEntry(
      debitEntryInsertFromDebigLedgerParams(params),
      transaction
    )
  })
}

interface SetupLedgerEntryCoreParams {
  amount: number
  status?: LedgerEntryStatus
  discardedAt?: Date | null
}
// --- Credit Ledger Entry Setup ---
interface SetupCreditCreditGrantRecognizedParams
  extends SetupLedgerEntryCoreParams {
  entryType: LedgerEntryType.CreditGrantRecognized
  sourceUsageCreditId: string
  expiresAt?: Date | null
}

interface SetupCreditCreditBalanceAdjustedParams
  extends SetupLedgerEntryCoreParams {
  entryType: LedgerEntryType.CreditBalanceAdjusted
  sourceCreditBalanceAdjustmentId: string
  sourceUsageCreditId: string
}

interface SetupCreditBillingAdjustmentParams
  extends SetupLedgerEntryCoreParams {
  entryType: LedgerEntryType.BillingAdjustment
  sourceBillingPeriodCalculationId: string
}

interface SetupCreditUsageCreditApplicationCreditTowardsUsageCostParams
  extends SetupLedgerEntryCoreParams {
  entryType: LedgerEntryType.UsageCreditApplicationCreditTowardsUsageCost
  sourceCreditApplicationId: string
  sourceUsageEventId: string
  sourceUsageCreditId: string
}

export type CreditLedgerEntrySetupParams =
  | SetupCreditCreditGrantRecognizedParams
  | SetupCreditCreditBalanceAdjustedParams
  | SetupCreditBillingAdjustmentParams
  | SetupCreditUsageCreditApplicationCreditTowardsUsageCostParams

const creditLedgerEntryInsertFromCreditLedgerParams = (
  params: CreditLedgerEntrySetupParams & CoreLedgerEntryUserParams
) => {
  if (params.amount < 0) {
    throw new Error(
      'setupCreditLedgerEntry: input amount must be greater than or equal to 0.'
    )
  }

  const baseProps = {
    ...baseLedgerEntryInsertFieldsFromParams(params),
    claimedByBillingRunId: null,
    direction: LedgerEntryDirection.Credit,
  } as const

  let insertData: LedgerEntry.Insert

  switch (params.entryType) {
    case LedgerEntryType.CreditGrantRecognized:
      insertData = {
        ...baseProps,
        entryType: params.entryType,
        sourceUsageCreditId: params.sourceUsageCreditId,
      } satisfies LedgerEntry.CreditGrantRecognizedInsert
      break

    case LedgerEntryType.CreditBalanceAdjusted:
      insertData = {
        ...baseProps,
        entryType: params.entryType,
        sourceCreditBalanceAdjustmentId:
          params.sourceCreditBalanceAdjustmentId,
        sourceUsageCreditId: params.sourceUsageCreditId,
      } satisfies LedgerEntry.CreditBalanceAdjustedInsert
      break

    case LedgerEntryType.BillingAdjustment:
      insertData = {
        ...baseProps,
        entryType: params.entryType,
        sourceBillingPeriodCalculationId:
          params.sourceBillingPeriodCalculationId,
      } satisfies LedgerEntry.BillingAdjustmentInsert
      break

    case LedgerEntryType.UsageCreditApplicationCreditTowardsUsageCost:
      insertData = {
        ...baseProps,
        entryType: params.entryType,
        sourceCreditApplicationId: params.sourceCreditApplicationId,
        sourceUsageEventId: params.sourceUsageEventId,
        sourceUsageCreditId: params.sourceUsageCreditId,
      } satisfies LedgerEntry.UsageCreditApplicationCreditTowardsUsageCostInsert
      break

    default:
      throw new Error(
        `Unsupported entryType for credit ledger entry.`
      )
  }

  return insertData
}

export const setupCreditLedgerEntry = async (
  params: CreditLedgerEntrySetupParams & CoreLedgerEntryUserParams
): Promise<LedgerEntry.Record> => {
  return adminTransaction(async ({ transaction }) => {
    return insertLedgerEntry(
      creditLedgerEntryInsertFromCreditLedgerParams(params),
      transaction
    )
  })
}

export const setupUsageCredit = async (
  params: Partial<UsageCredit.Insert> & {
    organizationId: string
    subscriptionId: string
    creditType: string
    issuedAmount: number
    usageMeterId: string
  }
): Promise<UsageCredit.Record> => {
  return adminTransaction(async ({ transaction }) => {
    const now = new Date()
    return insertUsageCredit(
      {
        livemode: params.livemode ?? true,
        issuedAt: params.issuedAt ?? now,
        sourceReferenceId:
          params.sourceReferenceId ?? `src_ref_${core.nanoid()}`,
        metadata: params.metadata ?? {},
        notes: params.notes ?? 'Test Usage Credit',
        status: params.status ?? UsageCreditStatus.Posted,
        sourceReferenceType:
          UsageCreditSourceReferenceType.InvoiceSettlement,
        paymentId: params.paymentId ?? null,
        expiresAt: params.expiresAt ?? null,
        ...params,
      },
      transaction
    )
  })
}

export const setupUsageCreditApplication = async (
  params: Partial<UsageCreditApplication.Insert> & {
    organizationId: string
    usageCreditId: string
    amountApplied: number
    usageEventId: string
    status?: UsageCreditApplicationStatus
  }
): Promise<UsageCreditApplication.Record> => {
  return adminTransaction(async ({ transaction }) => {
    const now = new Date()
    return insertUsageCreditApplication(
      {
        livemode: true,
        appliedAt: now,
        status: params.status ?? UsageCreditApplicationStatus.Posted,
        ...params,
      },
      transaction
    )
  })
}

export const setupUsageCreditBalanceAdjustment = async (
  params: Partial<
    typeof usageCreditBalanceAdjustments.$inferInsert
  > & {
    organizationId: string
    adjustedUsageCreditId: string
    adjustmentType: string
    amountAdjusted: number
    currency: CurrencyCode
    reason: string
  }
): Promise<typeof usageCreditBalanceAdjustments.$inferSelect> => {
  return adminTransaction(async ({ transaction }) => {
    const now = new Date()
    // @ts-expect-error Assume insertUsageCreditBalanceAdjustment is defined and imported
    return insertUsageCreditBalanceAdjustment(
      {
        livemode: true,
        adjustmentInitiatedAt: now,
        adjustedByUserId: `user_${core.nanoid()}`,
        metadata: {},
        notes: 'Test Usage Credit Balance Adjustment',
        ...params,
      },
      transaction
    )
  })
}

export const setupRefund = async (
  params: Partial<Refund.Insert> & {
    organizationId: string
    paymentId: string
    subscriptionId: string
    amount: number
    currency: CurrencyCode
  }
): Promise<typeof refunds.$inferSelect> => {
  return adminTransaction(async ({ transaction }) => {
    return insertRefund(
      {
        livemode: true,
        status: RefundStatus.Succeeded,
        reason: 'Test Refund',
        gatewayRefundId: `ref_gw_${core.nanoid()}`,
        refundProcessedAt: new Date(),
        notes: 'Test Refund Notes',
        ...params,
      },
      transaction
    )
  })
}

export type SMPCalculationStatus =
  | 'active'
  | 'superseded'
  | 'pending_confirmation'
export type SMPCalculationType =
  | 'billing_run'
  | 'interim_estimate'
  | 'adjustment_recalculation'

export const setupSubscriptionMeterPeriodCalculation = async (
  params: Partial<
    typeof subscriptionMeterPeriodCalculations.$inferInsert
  > & {
    organizationId: string
    subscriptionId: string
    usageMeterId: string
    billingPeriodId: string
    calculationRunId: string
    totalRawUsageAmount: number
    creditsAppliedAmount: number
    netBilledAmount: number
    currency: CurrencyCode
  }
): Promise<
  typeof subscriptionMeterPeriodCalculations.$inferSelect
> => {
  return adminTransaction(async ({ transaction }) => {
    const now = new Date()
    // @ts-expect-error Assume insertSubscriptionMeterPeriodCalculation is defined and imported
    return insertSubscriptionMeterPeriodCalculation(
      {
        livemode: true,
        calculatedAt: now,
        calculationType: 'billing_run' as SMPCalculationType,
        status: 'active' as SMPCalculationStatus,
        metadata: {},
        notes: 'Test SMPC',
        ...params,
      },
      transaction
    )
  })
}

type QuickLedgerEntry =
  | CreditLedgerEntrySetupParams
  | DebitLedgerEntrySetupParams

type CreditLedgerEntryType =
  | LedgerEntryType.CreditGrantRecognized
  | LedgerEntryType.CreditBalanceAdjusted
  | LedgerEntryType.BillingAdjustment
  | LedgerEntryType.UsageCreditApplicationCreditTowardsUsageCost

type DebitLedgerEntryType =
  | LedgerEntryType.UsageCost
  | LedgerEntryType.CreditGrantExpired
  | LedgerEntryType.PaymentRefunded
  | LedgerEntryType.CreditBalanceAdjusted
  | LedgerEntryType.BillingAdjustment
  | LedgerEntryType.UsageCreditApplicationDebitFromCreditBalance

const debitableEntryTypes = [
  LedgerEntryType.UsageCost,
  LedgerEntryType.CreditGrantExpired,
  LedgerEntryType.PaymentRefunded,
  LedgerEntryType.CreditBalanceAdjusted,
  LedgerEntryType.BillingAdjustment,
  LedgerEntryType.UsageCreditApplicationDebitFromCreditBalance,
] as const

const creditableEntryTypes = [
  LedgerEntryType.CreditGrantRecognized,
  LedgerEntryType.CreditBalanceAdjusted,
  LedgerEntryType.BillingAdjustment,
  LedgerEntryType.UsageCreditApplicationCreditTowardsUsageCost,
] as const

export const setupLedgerEntries = async (params: {
  organizationId: string
  subscriptionId: string
  ledgerTransactionId: string
  ledgerAccountId: string
  usageMeterId: string
  entries: QuickLedgerEntry[]
}) => {
  return await adminTransaction(async ({ transaction }) => {
    return bulkInsertLedgerEntries(
      params.entries.map((entry) => {
        if (
          debitableEntryTypes.includes(
            entry.entryType as DebitLedgerEntryType
          )
        ) {
          return debitEntryInsertFromDebigLedgerParams({
            ...entry,
            organizationId: params.organizationId,
            subscriptionId: params.subscriptionId,
            ledgerTransactionId: params.ledgerTransactionId,
            ledgerAccountId: params.ledgerAccountId,
            usageMeterId: params.usageMeterId,
          } as DebitLedgerEntrySetupParams &
            CoreLedgerEntryUserParams)
        } else if (
          creditableEntryTypes.includes(
            entry.entryType as CreditLedgerEntryType
          )
        ) {
          return creditLedgerEntryInsertFromCreditLedgerParams({
            ...entry,
            organizationId: params.organizationId,
            subscriptionId: params.subscriptionId,
            ledgerTransactionId: params.ledgerTransactionId,
            ledgerAccountId: params.ledgerAccountId,
            usageMeterId: params.usageMeterId,
          } as CreditLedgerEntrySetupParams &
            CoreLedgerEntryUserParams)
        } else {
          throw new Error(
            `Unsupported entry type: ${entry.entryType}`
          )
        }
      }),
      transaction
    )
  })
}

export const setupToggleFeature = async (
  params: Partial<Omit<Feature.ToggleInsert, 'type'>> & {
    organizationId: string
    name: string
    livemode: boolean
  }
) => {
  return adminTransaction(async ({ transaction }) => {
    const pricingModelId =
      params.pricingModelId ??
      (
        await selectDefaultPricingModel(
          {
            organizationId: params.organizationId,
            livemode: params.livemode,
          },
          transaction
        )
      )?.id
    const insert: Feature.ToggleInsert = {
      type: FeatureType.Toggle,
      description: params.description ?? '',
      slug: params.slug ?? `test-feature-${core.nanoid()}`,
      amount: null,
      usageMeterId: null,
      renewalFrequency: null,
      pricingModelId: pricingModelId ?? '',
      ...params,
    }
    return insertFeature(insert, transaction)
  })
}

export const setupUsageCreditGrantFeature = async (
  params: Partial<Omit<Feature.UsageCreditGrantInsert, 'type'>> & {
    organizationId: string
    name: string
    usageMeterId: string
    renewalFrequency: FeatureUsageGrantFrequency
    livemode: boolean
  }
): Promise<Feature.UsageCreditGrantRecord> => {
  return adminTransaction(async ({ transaction }) => {
    const pricingModelId =
      params.pricingModelId ??
      (
        await selectDefaultPricingModel(
          {
            organizationId: params.organizationId,
            livemode: params.livemode,
          },
          transaction
        )
      )?.id
    const insert: Feature.UsageCreditGrantInsert = {
      type: FeatureType.UsageCreditGrant,
      description: params.description ?? '',
      slug: params.slug ?? `test-feature-${core.nanoid()}`,
      amount: params.amount ?? 1,
      pricingModelId: pricingModelId ?? '',
      ...params,
    }
    return insertFeature(
      insert,
      transaction
    ) as Promise<Feature.UsageCreditGrantRecord>
  })
}

export const setupProductFeature = async (
  params: Partial<ProductFeature.Insert> & {
    productId: string
    featureId: string
    expiredAt?: Date | null
    organizationId: string
  }
) => {
  return adminTransaction(async ({ transaction }) => {
    return insertProductFeature(
      {
        livemode: true,
        expiredAt: params.expiredAt ?? null,
        ...params,
      },
      transaction
    )
  })
}

export const setupSubscriptionItemFeature = async (
  params: Partial<SubscriptionItemFeature.Insert> & {
    subscriptionItemId: string
    usageMeterId: string
    featureId: string
    productFeatureId: string
  }
) => {
  return adminTransaction(async ({ transaction }) => {
    return insertSubscriptionItemFeature(
      {
        livemode: true,
        type: FeatureType.UsageCreditGrant,
        renewalFrequency:
          FeatureUsageGrantFrequency.EveryBillingPeriod,
        amount: params.amount ?? 1,
        ...params,
      },
      transaction
    )
  })
}

export const setupSubscriptionItemFeatureUsageCreditGrant = async (
  params: Partial<SubscriptionItemFeature.Insert> & {
    subscriptionItemId: string
    usageMeterId: string
    featureId: string
    productFeatureId: string
  }
): Promise<SubscriptionItemFeature.UsageCreditGrantClientRecord> => {
  return adminTransaction(async ({ transaction }) => {
    return insertSubscriptionItemFeature(
      {
        livemode: true,
        type: FeatureType.UsageCreditGrant,
        renewalFrequency:
          FeatureUsageGrantFrequency.EveryBillingPeriod,
        amount: params.amount ?? 1,
        ...params,
      },
      transaction
    ) as Promise<SubscriptionItemFeature.UsageCreditGrantClientRecord>
  })
}

/**
 * @description A comprehensive test setup utility for creating a complete usage-based
 * billing and ledger scenario. It programmatically creates and links all necessary
 * database records: an organization, customer, product, price, subscription, usage
 * meter, and an active billing period.
 *
 * Based on the input parameters, it can then:
 * 1. Generate a series of `UsageEvent` records and their corresponding `UsageCost` ledger entries.
 * 2. Populate the ledger with arbitrary initial entries (`quickEntries`) to simulate
 *    pre-existing balances or administrative adjustments.
 *
 * @param params An object containing optional arrays for `usageEventAmounts` and `quickEntries`.
 * @returns A promise that resolves to an object containing all the created entities,
 * providing a fully hydrated test environment.
 */
export const setupUsageLedgerScenario = async (params: {
  usageEventAmounts?: number[]
  quickEntries?: QuickLedgerEntry[]
  customerArgs?: Partial<Parameters<typeof setupCustomer>[0]>
  paymentMethodArgs?: Partial<
    Parameters<typeof setupPaymentMethod>[0]
  >
  subscriptionArgs?: Partial<Parameters<typeof setupSubscription>[0]>
  priceArgs?: Partial<Parameters<typeof setupPrice>[0]>
  subscriptionItemArgs?: Partial<
    Parameters<typeof setupSubscriptionItem>[0]
  >
  livemode?: boolean
}) => {
  const livemode = params.livemode ?? true
  const { organization, product, pricingModel } = await setupOrg()
  const customer = await setupCustomer({
    organizationId: organization.id,
    email: 'test@test.com',
    livemode,
    ...(params.customerArgs ?? {}),
  })
  const paymentMethod = await setupPaymentMethod({
    organizationId: organization.id,
    customerId: customer.id,
    livemode,
    ...(params.paymentMethodArgs ?? {}),
  })
  const usageMeter = await setupUsageMeter({
    organizationId: organization.id,
    name: 'Test Usage Meter',
    livemode,
    pricingModelId: pricingModel.id,
  })
  const price = await setupPrice({
    productId: product.id,
    name: 'Test Price',
    type: PriceType.Usage,
    unitPrice: 1000,
    intervalUnit: IntervalUnit.Month,
    intervalCount: 1,
    livemode,
    isDefault: false,
    setupFeeAmount: 0,
    usageMeterId: usageMeter.id,
    ...(params.priceArgs ?? {}),
  })
  const subscription = await setupSubscription({
    organizationId: organization.id,
    customerId: customer.id,
    paymentMethodId: paymentMethod.id,
    priceId: price.id,
    interval: IntervalUnit.Month,
    intervalCount: 1,
    ...(params.subscriptionArgs ?? {}),
  })

  const subscriptionItem = await setupSubscriptionItem({
    subscriptionId: subscription.id,
    name: 'Test Subscription Item',
    quantity: 1,
    unitPrice: price.unitPrice,
    type: SubscriptionItemType.Usage,
    usageMeterId: usageMeter.id,
    usageEventsPerUnit: 1,
    ...(params.subscriptionItemArgs ?? {}),
  })
  const billingPeriod = await setupBillingPeriod({
    subscriptionId: subscription.id,
    startDate: subscription.currentBillingPeriodStart || new Date(),
    endDate:
      subscription.currentBillingPeriodEnd ||
      new Date(Date.now() + 30 * 24 * 60 * 60 * 1000),
    status: BillingPeriodStatus.Active,
    livemode,
  })
  const usageEvents: UsageEvent.Record[] = []
  for (const amount of params.usageEventAmounts ?? []) {
    const usageEvent = await setupUsageEvent({
      organizationId: organization.id,
      subscriptionId: subscription.id,
      usageMeterId: usageMeter.id,
      amount,
      priceId: price.id,
      billingPeriodId: billingPeriod.id,
      transactionId: core.nanoid(),
      customerId: customer.id,
      livemode,
    })
    usageEvents.push(usageEvent)
  }

  const ledgerAccount = await setupLedgerAccount({
    organizationId: organization.id,
    subscriptionId: subscription.id,
    usageMeterId: usageMeter.id,
    livemode,
  })
  const ledgerTransactions: LedgerTransaction.Record[] = []
  const ledgerEntries: LedgerEntry.Record[] = []
  if (params.quickEntries && params.quickEntries.length > 0) {
    const ledgerTransaction = await setupLedgerTransaction({
      organizationId: organization.id,
      subscriptionId: subscription.id,
      type: LedgerTransactionType.AdminCreditAdjusted,
    })
    const ledgerEntriesCreated = await setupLedgerEntries({
      organizationId: organization.id,
      subscriptionId: subscription.id,
      ledgerTransactionId: ledgerTransaction.id,
      ledgerAccountId: ledgerAccount.id,
      usageMeterId: usageMeter.id,
      entries: params.quickEntries,
    })
    ledgerEntries.push(...ledgerEntriesCreated)
    ledgerTransactions.push(ledgerTransaction)
  }
  if (usageEvents.length > 0) {
    const ledgerTransaction = await setupLedgerTransaction({
      organizationId: organization.id,
      subscriptionId: subscription.id,
      type: LedgerTransactionType.UsageEventProcessed,
    })
    const ledgerEntriesCreated = await setupLedgerEntries({
      organizationId: organization.id,
      subscriptionId: subscription.id,
      ledgerTransactionId: ledgerTransaction.id,
      ledgerAccountId: ledgerAccount.id,
      usageMeterId: usageMeter.id,
      entries: usageEvents.map((usageEvent) => ({
        entryType: LedgerEntryType.UsageCost,
        sourceUsageEventId: usageEvent.id,
        amount: usageEvent.amount,
        status: LedgerEntryStatus.Posted,
      })),
    })
    ledgerEntries.push(...ledgerEntriesCreated)
    ledgerTransactions.push(ledgerTransaction)
  }
  return {
    organization,
    product,
    pricingModel,
    customer,
    paymentMethod,
    price,
    subscription,
    usageMeter,
    billingPeriod,
    subscriptionItem,
    ledgerAccount,
    ledgerEntries,
    ledgerTransactions,
  }
}

export const setupDiscountRedemption = async (params: {
  discount: Discount.Record
  purchaseId: string
}) => {
  return adminTransaction(async ({ transaction }) => {
    if (params.discount.duration === DiscountDuration.Once) {
      return insertDiscountRedemption(
        {
          purchaseId: params.purchaseId,
          livemode: true,
          duration: DiscountDuration.Forever,
          numberOfPayments: null,
          discountName: params.discount.name,
          discountCode: params.discount.code,
          discountId: params.discount.id,
          discountAmount: params.discount.amount,
          discountAmountType: params.discount.amountType,
        },
        transaction
      )
    } else if (
      params.discount.duration === DiscountDuration.NumberOfPayments
    ) {
      return insertDiscountRedemption(
        {
          purchaseId: params.purchaseId,
          livemode: true,
          duration: DiscountDuration.NumberOfPayments,
          numberOfPayments: params.discount.numberOfPayments,
          discountName: params.discount.name,
          discountCode: params.discount.code,
          discountId: params.discount.id,
          discountAmount: params.discount.amount,
          discountAmountType: params.discount.amountType,
        },
        transaction
      )
    } else if (
      params.discount.duration === DiscountDuration.Forever
    ) {
      return insertDiscountRedemption(
        {
          purchaseId: params.purchaseId,
          livemode: true,
          duration: DiscountDuration.Forever,
          numberOfPayments: null,
          discountName: params.discount.name,
          discountCode: params.discount.code,
          discountId: params.discount.id,
          discountAmount: params.discount.amount,
          discountAmountType: params.discount.amountType,
        },
        transaction
      )
    } else {
      throw new Error('Invalid discount duration')
    }
  })
}<|MERGE_RESOLUTION|>--- conflicted
+++ resolved
@@ -214,11 +214,7 @@
         pricingModelId: pricingModel.id,
         externalId: null,
         default: true,
-<<<<<<< HEAD
-        slug: `flowglad-test-product-price+${core.nanoid()}`,
-=======
         slug: `default-product-${core.nanoid()}`,
->>>>>>> 768e78ba
       },
       transaction
     )
