import * as R from 'ramda'
import db from '@/db/client'
import { adminTransaction } from '@/db/adminTransaction'
import { countries } from '@/db/schema/countries'
import { insertCustomer } from '@/db/tableMethods/customerMethods'
import { insertOrganization } from '@/db/tableMethods/organizationMethods'
import {
  insertProduct,
  selectProductById,
} from '@/db/tableMethods/productMethods'
import {
  insertSubscription,
  selectSubscriptionById,
} from '@/db/tableMethods/subscriptionMethods'
import {
  insertPrice,
  safelyInsertPrice,
  selectPriceById,
} from '@/db/tableMethods/priceMethods'
import { users } from '@/db/schema/users'
import { ApiKey, apiKeys } from '@/db/schema/apiKeys'
import { insertBillingPeriod } from '@/db/tableMethods/billingPeriodMethods'
import { safelyInsertBillingRun } from '@/db/tableMethods/billingRunMethods'
import { insertBillingPeriodItem } from '@/db/tableMethods/billingPeriodItemMethods'
import { insertInvoice } from '@/db/tableMethods/invoiceMethods'
import { selectBillingPeriodById } from '@/db/tableMethods/billingPeriodMethods'
import { invoicesInsertSchema } from '@/db/schema/invoices'
import { nanoid, z } from 'zod'
import {
  PriceType,
  IntervalUnit,
  PaymentMethodType,
  SubscriptionStatus,
  BillingPeriodStatus,
  BillingRunStatus,
  InvoiceStatus,
  InvoiceType,
  PaymentStatus,
  CurrencyCode,
  CountryCode,
  CheckoutSessionStatus,
  CheckoutSessionType,
  PurchaseStatus,
  FlowgladApiKeyType,
  DiscountAmountType,
  DiscountDuration,
  FeeCalculationType,
  FeatureUsageGrantFrequency,
  FeatureType,
  LedgerEntryStatus,
  LedgerEntryDirection,
  LedgerEntryType,
  LedgerTransactionType,
  UsageCreditStatus,
  UsageCreditSourceReferenceType,
  RefundStatus,
  UsageCreditApplicationStatus,
  SubscriptionItemType,
  StripeConnectContractType,
  BusinessOnboardingStatus,
  NormalBalanceType,
  UsageMeterAggregationType,
} from '@/types'
import { core, isNil } from '@/utils/core'
import { sql } from 'drizzle-orm'
import { selectCountries } from '@/db/tableMethods/countryMethods'
import { insertPayment } from '@/db/tableMethods/paymentMethods'
import { BillingRun } from '@/db/schema/billingRuns'
import { insertUser } from '@/db/tableMethods/userMethods'
import { insertMembership } from '@/db/tableMethods/membershipMethods'
import { insertSubscriptionItem } from '@/db/tableMethods/subscriptionItemMethods'
import { BillingPeriod } from '@/db/schema/billingPeriods'
import { insertPurchase } from '@/db/tableMethods/purchaseMethods'
import { nulledPriceColumns, Price } from '@/db/schema/prices'
import { Purchase } from '@/db/schema/purchases'
import { projectPriceFieldsOntoPurchaseFields } from '@/utils/purchaseHelpers'
import { insertInvoiceLineItem } from '@/db/tableMethods/invoiceLineItemMethods'
import { Payment } from '@/db/schema/payments'
import { safelyInsertPaymentMethod } from '@/db/tableMethods/paymentMethodMethods'
import {
  selectPricingModelById,
  insertPricingModel,
  selectDefaultPricingModel,
} from '@/db/tableMethods/pricingModelMethods'
import { insertCheckoutSession } from '@/db/tableMethods/checkoutSessionMethods'
import { CheckoutSession } from '@/db/schema/checkoutSessions'
import { BillingAddress } from '@/db/schema/organizations'
import { insertDiscount } from '@/db/tableMethods/discountMethods'
import { insertFeeCalculation } from '@/db/tableMethods/feeCalculationMethods'
import { insertUsageMeter } from '@/db/tableMethods/usageMeterMethods'
import { insertProductFeature } from '@/db/tableMethods/productFeatureMethods'
import { memberships } from '@/db/schema/memberships'
import { insertLedgerAccount } from '@/db/tableMethods/ledgerAccountMethods'
import { Feature } from '@/db/schema/features'
import { ProductFeature } from '@/db/schema/productFeatures'
import { UsageEvent, usageEvents } from '@/db/schema/usageEvents'
import {
  LedgerTransaction,
  ledgerTransactions,
} from '@/db/schema/ledgerTransactions'
import {
  ledgerEntries,
  LedgerEntry,
  ledgerEntryNulledSourceIdColumns,
} from '@/db/schema/ledgerEntries'
import { UsageCredit, usageCredits } from '@/db/schema/usageCredits'
import {
  UsageCreditApplication,
  usageCreditApplications,
} from '@/db/schema/usageCreditApplications'
import { usageCreditBalanceAdjustments } from '@/db/schema/usageCreditBalanceAdjustments'
import { Refund, refunds } from '@/db/schema/refunds'
import { subscriptionMeterPeriodCalculations } from '@/db/schema/subscriptionMeterPeriodCalculations'
import { insertLedgerTransaction } from '@/db/tableMethods/ledgerTransactionMethods'
import {
  bulkInsertLedgerEntries,
  insertLedgerEntry,
} from '@/db/tableMethods/ledgerEntryMethods'
import { insertUsageCredit } from '@/db/tableMethods/usageCreditMethods'
import { insertUsageEvent } from '@/db/tableMethods/usageEventMethods'
import { insertUsageCreditApplication } from '@/db/tableMethods/usageCreditApplicationMethods'
import { insertRefund } from '@/db/tableMethods/refundMethods'
import { SubscriptionItemFeature } from '@/db/schema/subscriptionItemFeatures'
import { insertSubscriptionItemFeature } from '@/db/tableMethods/subscriptionItemFeatureMethods'
import { insertFeature } from '@/db/tableMethods/featureMethods'
import { BillingPeriodItem } from '@/db/schema/billingPeriodItems'
import { SubscriptionItem } from '@/db/schema/subscriptionItems'
import { Subscription } from '@/db/schema/subscriptions'
import { snakeCase } from 'change-case'
import { insertDiscountRedemption } from '@/db/tableMethods/discountRedemptionMethods'
import { DiscountRedemption } from '@/db/schema/discountRedemptions'
import { Discount } from '@/db/schema/discounts'

if (process.env.VERCEL_ENV === 'production') {
  throw new Error(
    'attempted to access seedDatabase.ts in production. This should never happen.'
  )
}

const insertCountries = async () => {
  await db
    .insert(countries)
    .values([
      {
        id: core.nanoid(),
        name: 'United States',
        code: CountryCode.US,
      },
    ])
    .onConflictDoNothing()
}

export const seedDatabase = async () => {
  //   await migrateDb()
  await insertCountries()
}

export const dropDatabase = async () => {
  console.log('drop database....')
  await db.delete(countries)
}

export const setupOrg = async (params?: {
  monthlyBillingVolumeFreeTier?: number
  feePercentage?: string
}) => {
  await insertCountries()
  return adminTransaction(async ({ transaction }) => {
    const [country] = await selectCountries({}, transaction)
    const organization = await insertOrganization(
      {
        name: `Flowglad Test ${core.nanoid()}`,
        countryId: country.id,
        defaultCurrency: CurrencyCode.USD,
        monthlyBillingVolumeFreeTier:
          params?.monthlyBillingVolumeFreeTier ?? undefined,
        feePercentage: params?.feePercentage ?? undefined,
        onboardingStatus: BusinessOnboardingStatus.FullyOnboarded,
        stripeConnectContractType: StripeConnectContractType.Platform,
        featureFlags: {},
        contactEmail: 'test@test.com',
        billingAddress: {
          address: {
            line1: '123 Test St',
            line2: 'Apt 1',
            city: 'Test City',
            state: 'Test State',
            postal_code: '12345',
            country: 'US',
          },
        },
      },
      transaction
    )
    // Create both live and testmode default pricing models
    const livePricingModel = await insertPricingModel(
      {
        name: 'Flowglad Test Pricing Model',
        organizationId: organization.id,
        livemode: true,
        isDefault: true,
      },
      transaction
    )

    const testmodePricingModel = await insertPricingModel(
      {
        name: 'Flowglad Test Pricing Model (testmode)',
        organizationId: organization.id,
        livemode: false,
        isDefault: true,
      },
      transaction
    )

    const product = await insertProduct(
      {
        name: 'Default Product',
        organizationId: organization.id,
        livemode: true,
        description: 'Default product for organization',
        imageURL: 'https://flowglad.com/logo.png',
        active: true,
        singularQuantityLabel: 'seat',
        pluralQuantityLabel: 'seats',
        pricingModelId: livePricingModel.id,
        externalId: null,
        default: true,
        slug: `default-product-${core.nanoid()}`,
      },
      transaction
    )

    const price = (await insertPrice(
      {
        ...nulledPriceColumns,
        productId: product.id,
        name: 'Default Product Price',
        type: PriceType.Subscription,
        intervalUnit: IntervalUnit.Month,
        intervalCount: 1,
        livemode: true,
        active: true,
        isDefault: true,
        unitPrice: 1000,
        trialPeriodDays: 0,
        currency: CurrencyCode.USD,
        externalId: null,
        slug: `default-product-price-${core.nanoid()}`,
      },
      transaction
    )) as Price.SubscriptionRecord
    return {
      organization,
      product,
      price,
      pricingModel: livePricingModel,
      testmodePricingModel,
    }
  })
}

export const setupProduct = async ({
  organizationId,
  name,
  livemode,
  pricingModelId,
  active = true,
  default: isDefault = false,
}: {
  organizationId: string
  name: string
  livemode?: boolean
  pricingModelId: string
  active?: boolean
  default?: boolean
}) => {
  return adminTransaction(async ({ transaction }) => {
    return await insertProduct(
      {
        name,
        organizationId,
        livemode: typeof livemode === 'boolean' ? livemode : true,
        description: 'Flowglad Live Product',
        imageURL: 'https://flowglad.com/logo.png',
        active,
        singularQuantityLabel: 'seat',
        pluralQuantityLabel: 'seats',
        pricingModelId,
        externalId: null,
        default: isDefault,
        slug: `flowglad-test-product-price+${core.nanoid()}`,
      },
      transaction
    )
  })
}

export const setupPaymentMethod = async (params: {
  organizationId: string
  customerId: string
  livemode?: boolean
  paymentMethodData?: Record<string, any>
  default?: boolean
  stripePaymentMethodId?: string
  type?: PaymentMethodType
}) => {
  return adminTransaction(async ({ transaction }) => {
    return safelyInsertPaymentMethod(
      {
        customerId: params.customerId,
        type: params.type ?? PaymentMethodType.Card,
        livemode: params.livemode ?? true,
        default: true,
        externalId: null,
        billingDetails: {
          name: 'Test',
          email: 'test@test.com',
          address: {
            line1: '123 Test St',
            line2: 'Apt 1',
            country: 'US',
            city: 'Test City',
            state: 'Test State',
            postal_code: '12345',
          },
        },
        paymentMethodData: params.paymentMethodData ?? {},
        metadata: {},
        stripePaymentMethodId:
          params.stripePaymentMethodId ?? `pm_${core.nanoid()}`,
      },
      transaction
    )
  })
}

interface SetupCustomerParams {
  organizationId: string
  stripeCustomerId?: string
  invoiceNumberBase?: string
  email?: string
  livemode?: boolean
  pricingModelId?: string
  externalId?: string
  userId?: string
  name?: string
}

export const setupCustomer = async (params: SetupCustomerParams) => {
  return adminTransaction(async ({ transaction }) => {
    const email = params.email ?? `test+${core.nanoid()}@test.com`
    return insertCustomer(
      {
        organizationId: params.organizationId,
        email,
        name: params.name ?? email,
        externalId: params.externalId?.trim() || core.nanoid(),
        livemode: params.livemode ?? true,
        stripeCustomerId:
          params.stripeCustomerId ?? `cus_${core.nanoid()}`,
        invoiceNumberBase: params.invoiceNumberBase ?? core.nanoid(),
        userId: params.userId,
        pricingModelId: params.pricingModelId,
      },
      transaction
    )
  })
}

type SetupUserAndCustomerParams = Omit<
  SetupCustomerParams,
  'userId'
> & {
  betterAuthUserId?: string
}

export const setupUserAndCustomer = async (
  params: SetupUserAndCustomerParams
) => {
  const userId = core.nanoid()
  const user = await adminTransaction(async ({ transaction }) => {
    return await insertUser(
      {
        email: `test+${userId}@test.com`,
        name: `Test ${userId}`,
        betterAuthId: params.betterAuthUserId,
        id: userId,
      },
      transaction
    )
  })
  const customer = await setupCustomer({
    ...params,
    userId,
  })
  return {
    user,
    customer,
  }
}

export const teardownOrg = async ({
  organizationId,
}: {
  organizationId: string
}) => {
  if (process.env.VERCEL_ENV === 'production') {
    throw new Error(
      'attempted to access teardownOrg in production. This should never happen.'
    )
  }
  await sql`DELETE FROM "BillingPeriodItems" WHERE billingPeriodId IN (SELECT id FROM "BillingPeriods" WHERE subscriptionId IN (SELECT id FROM "Subscriptions" WHERE organizationId = ${organizationId}))`
  await sql`DELETE FROM "BillingRuns" WHERE billingPeriodId IN (SELECT id FROM "BillingPeriods" WHERE subscriptionId IN (SELECT id FROM "Subscriptions" WHERE organizationId = ${organizationId}))`
  await sql`DELETE FROM "Invoices" WHERE billingPeriodId IN (SELECT id FROM "BillingPeriods" WHERE subscriptionId IN (SELECT id FROM "Subscriptions" WHERE organizationId = ${organizationId}))`
  await sql`DELETE FROM "SubscriptionItems" WHERE subscriptionId IN (SELECT id FROM "Subscriptions" WHERE organizationId = ${organizationId})`
  await sql`DELETE FROM "BillingPeriods" WHERE subscriptionId IN (SELECT id FROM "Subscriptions" WHERE organizationId = ${organizationId})`
  await sql`DELETE FROM "Subscriptions" WHERE organizationId = ${organizationId}`
  await sql`DELETE FROM "Customers" WHERE organizationId = ${organizationId}`
  await sql`DELETE FROM "Prices" WHERE organizationId = ${organizationId}`
  await sql`DELETE FROM "Products" WHERE organizationId = ${organizationId}`
  await sql`DELETE FROM "Organizations" WHERE id = ${organizationId} CASCADE`
}

export const setupSubscription = async (params: {
  organizationId: string
  customerId: string
  paymentMethodId?: string
  defaultPaymentMethodId?: string
  priceId: string
  interval?: IntervalUnit
  intervalCount?: number
  livemode?: boolean
  currentBillingPeriodEnd?: number
  currentBillingPeriodStart?: number
  status?: SubscriptionStatus
  trialEnd?: number
  renews?: boolean
  startDate?: number
  cancelScheduledAt?: number
  isFreePlan?: boolean
  cancellationReason?: string | null
  replacedBySubscriptionId?: string | null
<<<<<<< HEAD
  canceledAt?: Date | null
  name?: string
=======
  canceledAt?: number | null
>>>>>>> 195881f2
  metadata?: any
  billingCycleAnchorDate?: number
}): Promise<Subscription.Record> => {
  const status = params.status ?? SubscriptionStatus.Active
  return adminTransaction(async ({ transaction }) => {
    const price = await selectPriceById(params.priceId, transaction)
    if (params.renews === false) {
      return (await insertSubscription(
        {
          organizationId: params.organizationId,
          customerId: params.customerId,
          defaultPaymentMethodId:
            params.defaultPaymentMethodId ??
            params.paymentMethodId ??
            null,
          status: status as
            | SubscriptionStatus.CreditTrial
            | SubscriptionStatus.Active
            | SubscriptionStatus.Canceled,
          livemode: params.livemode ?? true,
          billingCycleAnchorDate: null,
          currentBillingPeriodStart: null,
          currentBillingPeriodEnd: null,
          canceledAt: params.canceledAt ?? null,
          cancelScheduledAt: params.cancelScheduledAt ?? null,
          trialEnd: null,
          backupPaymentMethodId: null,
          priceId: params.priceId,
          interval: null,
          intervalCount: null,
          metadata: params.metadata ?? {},
          stripeSetupIntentId: `setupintent_${core.nanoid()}`,
          name: params.name ?? null,
          runBillingAtPeriodStart:
            price.type === PriceType.Subscription ? true : false,
          externalId: null,
          startDate: Date.now(),
          renews: false,
          isFreePlan: params.isFreePlan ?? false,
          cancellationReason: params.cancellationReason ?? null,
          replacedBySubscriptionId:
            params.replacedBySubscriptionId ?? null,
        } as Subscription.NonRenewingInsert,
        transaction
      )) as Subscription.NonRenewingRecord
    } else {
      return (await insertSubscription(
        {
          organizationId: params.organizationId,
          customerId: params.customerId,
          defaultPaymentMethodId:
            params.defaultPaymentMethodId ??
            params.paymentMethodId ??
            null,
          status: status as
            | SubscriptionStatus.Trialing
            | SubscriptionStatus.Active
            | SubscriptionStatus.PastDue
            | SubscriptionStatus.Unpaid
            | SubscriptionStatus.CancellationScheduled
            | SubscriptionStatus.Incomplete
            | SubscriptionStatus.IncompleteExpired
            | SubscriptionStatus.Canceled
            | SubscriptionStatus.Paused,
          livemode: params.livemode ?? true,
          billingCycleAnchorDate:
            params.billingCycleAnchorDate ?? Date.now(),
          currentBillingPeriodEnd:
            params.currentBillingPeriodEnd ??
            new Date(Date.now() + 30 * 24 * 60 * 60 * 1000).getTime(),
          currentBillingPeriodStart:
            params.currentBillingPeriodStart ?? Date.now(),
          canceledAt: params.canceledAt ?? null,
          cancelScheduledAt: params.cancelScheduledAt ?? null,
          trialEnd: params.trialEnd ?? null,
          backupPaymentMethodId: null,
          priceId: params.priceId,
          interval: params.interval ?? IntervalUnit.Month,
          intervalCount: params.intervalCount ?? 1,
          metadata: params.metadata ?? {},
          stripeSetupIntentId: `setupintent_${core.nanoid()}`,
          name: null,
          runBillingAtPeriodStart:
            price.type === PriceType.Subscription ? true : false,
          externalId: null,
          startDate: params.startDate ?? Date.now(),
          renews: isNil(params.renews) ? true : params.renews,
          isFreePlan: params.isFreePlan ?? false,
          cancellationReason: params.cancellationReason ?? null,
          replacedBySubscriptionId:
            params.replacedBySubscriptionId ?? null,
        },
        transaction
      )) as Subscription.StandardRecord
    }
  })
}

export const setupBillingPeriod = async ({
  subscriptionId,
  startDate,
  endDate,
  status = BillingPeriodStatus.Active,
  livemode = true,
}: {
  subscriptionId: string
  startDate: number | Date
  endDate: number | Date
  status?: BillingPeriodStatus
  livemode?: boolean
}) => {
  return adminTransaction(async ({ transaction }) => {
    return insertBillingPeriod(
      {
        subscriptionId,
        startDate:
          startDate instanceof Date ? startDate.getTime() : startDate,
        endDate:
          endDate instanceof Date ? endDate.getTime() : endDate,
        status,
        livemode,
      },
      transaction
    )
  })
}

export const setupBillingRun = async ({
  billingPeriodId,
  paymentMethodId,
  status = BillingRunStatus.Scheduled,
  scheduledFor = Date.now(),
  subscriptionId,
  livemode = true,
  stripePaymentIntentId,
  lastPaymentIntentEventTimestamp,
}: Partial<BillingRun.Insert> & {
  billingPeriodId: string
  paymentMethodId: string
  subscriptionId: string
}) => {
  return adminTransaction(async ({ transaction }) => {
    return safelyInsertBillingRun(
      {
        billingPeriodId,
        paymentMethodId,
        status,
        scheduledFor,
        livemode,
        subscriptionId,
        stripePaymentIntentId,
        lastPaymentIntentEventTimestamp,
      },
      transaction
    )
  })
}

export const setupBillingPeriodItem = async ({
  billingPeriodId,
  quantity,
  unitPrice,
  name = 'Test Item',
  description = 'Test Description',
  type = SubscriptionItemType.Static,
  livemode = true,
  usageMeterId,
  discountRedemptionId,
  usageEventsPerUnit,
}: {
  billingPeriodId: string
  quantity: number
  unitPrice: number
  name?: string
  description?: string
  livemode?: boolean
  type?: SubscriptionItemType
  usageMeterId?: string
  discountRedemptionId?: string
  usageEventsPerUnit?: number
}) => {
  return adminTransaction(async ({ transaction }) => {
    if (type === SubscriptionItemType.Usage) {
      if (!usageMeterId) {
        throw new Error('Usage meter ID is required for usage items')
      }
      if (usageEventsPerUnit === undefined) {
        throw new Error(
          'Usage events per unit is required for usage items'
        )
      }
      if (discountRedemptionId) {
        throw new Error(
          'Discount redemption ID is not allowed for usage items'
        )
      }
      if (type === SubscriptionItemType.Usage) {
        throw new Error(
          'Usage type is not allowed for billing period items'
        )
      }
      const insert: BillingPeriodItem.Insert = {
        billingPeriodId,
        quantity,
        unitPrice,
        name,
        description,
        type,
        discountRedemptionId: null,
        livemode,
      }
      return insertBillingPeriodItem(insert, transaction)
    } else {
      if (usageMeterId) {
        throw new Error(
          'Usage meter ID is not allowed for static items'
        )
      }
      if (usageEventsPerUnit) {
        throw new Error(
          'Usage events per unit is not allowed for static items'
        )
      }
      if (discountRedemptionId) {
        throw new Error(
          'Discount redemption ID is not allowed for static items'
        )
      }
      const insert: BillingPeriodItem.Insert = {
        billingPeriodId,
        quantity,
        unitPrice,
        name,
        description,
        type,
        livemode,
        discountRedemptionId: null,
      }
      return insertBillingPeriodItem(insert, transaction)
    }
  })
}

export const setupPurchase = async ({
  customerId,
  organizationId,
  livemode,
  priceId,
  status = PurchaseStatus.Open,
}: {
  customerId: string
  organizationId: string
  livemode?: boolean
  priceId: string
  status?: PurchaseStatus
}) => {
  return adminTransaction(async ({ transaction }) => {
    const price = await selectPriceById(priceId, transaction)
    const purchaseFields = projectPriceFieldsOntoPurchaseFields(price)
    const coreFields = {
      customerId,
      organizationId,
      livemode: livemode ?? price.livemode,
      name: 'Test Purchase',
      priceId: price.id,
      priceType: price.type,
      totalPurchaseValue: price.unitPrice,
      quantity: 1,
      firstInvoiceValue: price.unitPrice,
      status,
    } as const
    if (price.type === PriceType.Usage) {
      return await insertPurchase(
        {
          ...coreFields,
          trialPeriodDays: null,
          pricePerBillingCycle: null,
          intervalUnit: null,
          intervalCount: null,
        } as Purchase.Insert,
        transaction
      )
    } else if (price.type === PriceType.Subscription) {
      return await insertPurchase(
        {
          ...coreFields,
          ...purchaseFields,
        } as Purchase.Insert,
        transaction
      )
    } else if (price.type === PriceType.SinglePayment) {
      return await insertPurchase(
        {
          ...coreFields,
          ...purchaseFields,
        } as Purchase.Insert,
        transaction
      )
    }
    return await insertPurchase(
      {
        ...coreFields,
        ...purchaseFields,
      } as Purchase.Insert,
      transaction
    )
  })
}

export const setupInvoice = async ({
  billingPeriodId,
  customerId,
  organizationId,
  status = InvoiceStatus.Draft,
  livemode = true,
  priceId,
  purchaseId: existingPurchaseId,
  billingRunId,
}: {
  billingPeriodId?: string
  customerId: string
  organizationId: string
  status?: InvoiceStatus
  livemode?: boolean
  type?: InvoiceType
  priceId: string
  purchaseId?: string
  billingRunId?: string
}) => {
  return adminTransaction(async ({ transaction }) => {
    let billingPeriod: BillingPeriod.Record | null = null
    let purchaseIdToUse: string | null = existingPurchaseId ?? null

    if (billingPeriodId) {
      billingPeriod = await selectBillingPeriodById(
        billingPeriodId,
        transaction
      )
      if (purchaseIdToUse && billingPeriod) {
        throw new Error(
          'Invoice cannot be for both a billingPeriodId and an existing purchaseId.'
        )
      }
    } else if (!purchaseIdToUse) {
      const newInternalPurchase = await setupPurchase({
        customerId,
        organizationId,
        livemode,
        priceId,
      })
      purchaseIdToUse = newInternalPurchase.id
    }

    const invoice = await insertInvoice(
      {
        billingPeriodId: billingPeriod?.id ?? null,
        customerId,
        organizationId,
        status,
        livemode,
        invoiceNumber: `TEST-001-${core.nanoid()}`,
        invoiceDate: Date.now(),
        dueDate: Date.now(),
        billingPeriodStartDate: billingPeriod?.startDate ?? null,
        billingPeriodEndDate: billingPeriod?.endDate ?? null,
        type: billingPeriod
          ? InvoiceType.Subscription
          : InvoiceType.Purchase,
        purchaseId: purchaseIdToUse,
        currency: CurrencyCode.USD,
        taxCountry: CountryCode.US,
        subscriptionId: billingPeriod?.subscriptionId ?? null,
        billingRunId,
      } as z.infer<typeof invoicesInsertSchema>,
      transaction
    )
    await insertInvoiceLineItem(
      {
        invoiceId: invoice.id,
        description: 'Test Description',
        price: 1000,
        quantity: 1,
        livemode: invoice.livemode,
        type: SubscriptionItemType.Static,
        priceId,
        billingRunId: null,
        ledgerAccountId: null,
        ledgerAccountCredit: null,
      },
      transaction
    )
    return invoice
  })
}

export const setupPrice = async ({
  productId,
  name,
  type,
  unitPrice,
  intervalUnit,
  intervalCount,
  livemode,
  isDefault,
  trialPeriodDays,
  currency,
  externalId,
  active = true,
  usageMeterId,
  slug,
}: {
  productId: string
  name: string
  type: PriceType
  unitPrice: number
  intervalUnit?: IntervalUnit
  intervalCount?: number
  livemode: boolean
  isDefault: boolean
  usageMeterId?: string
  currency?: CurrencyCode
  externalId?: string
  trialPeriodDays?: number
  active?: boolean
  slug?: string
}): Promise<Price.Record> => {
  return adminTransaction(async ({ transaction }) => {
    const basePrice = {
      ...nulledPriceColumns,
      productId,
      type,
      unitPrice,
      livemode,
      isDefault,
      active,
      currency: currency ?? CurrencyCode.USD,
      externalId: externalId ?? core.nanoid(),
      slug: slug ?? `flowglad-test-product-price+${core.nanoid()}`,
    }

    const priceConfig = {
      [PriceType.SinglePayment]: {
        name: `${name} (Single Payment)`,
        ...nulledPriceColumns,
      },
      [PriceType.Usage]: {
        name,
        intervalUnit,
        intervalCount,
        trialPeriodDays: null,
        usageMeterId,
        usageEventsPerUnit: 1,
      },
      [PriceType.Subscription]: {
        name,
        intervalUnit,
        intervalCount,
        trialPeriodDays: trialPeriodDays ?? null,
        usageEventsPerUnit: null,
      },
    }
    if (type === PriceType.Usage && !usageMeterId) {
      throw new Error('Usage price must have a usage meter')
    }
    switch (type) {
      case PriceType.SinglePayment:
        return safelyInsertPrice(
          {
            ...basePrice,
            ...priceConfig[PriceType.SinglePayment],
            type: PriceType.SinglePayment,
          },
          transaction
        )
      case PriceType.Subscription:
        return safelyInsertPrice(
          {
            ...basePrice,
            ...priceConfig[PriceType.Subscription],
            type: PriceType.Subscription,
            intervalUnit: intervalUnit ?? IntervalUnit.Month,
            intervalCount: intervalCount ?? 1,
          },
          transaction
        )
      case PriceType.Usage:
        return safelyInsertPrice(
          {
            ...basePrice,
            ...priceConfig[PriceType.Usage],
            usageMeterId: usageMeterId!,
            type: PriceType.Usage,
            intervalUnit: intervalUnit ?? IntervalUnit.Month,
            intervalCount: intervalCount ?? 1,
          },
          transaction
        )
      default:
        throw new Error(`Invalid price type: ${type}`)
    }
  })
}

export const setupPayment = async ({
  stripeChargeId,
  status,
  amount,
  livemode = true,
  customerId,
  organizationId,
  stripePaymentIntentId,
  invoiceId,
  paymentMethod,
  billingPeriodId,
  subscriptionId,
  refunded = false,
  refundedAmount = 0,
  refundedAt,
  chargeDate,
  purchaseId,
  paymentMethodId,
}: {
  stripeChargeId: string
  status: PaymentStatus
  amount: number
  livemode?: boolean
  customerId: string
  organizationId: string
  stripePaymentIntentId?: string
  paymentMethod?: PaymentMethodType
  invoiceId: string
  billingPeriodId?: string
  subscriptionId?: string
  refunded?: boolean
  refundedAmount?: number
  refundedAt?: number
  chargeDate?: number
  purchaseId?: string
  paymentMethodId?: string
}): Promise<Payment.Record> => {
  return adminTransaction(async ({ transaction }) => {
    const payment = await insertPayment(
      {
        stripeChargeId,
        status,
        amount,
        livemode,
        customerId,
        organizationId,
        stripePaymentIntentId: stripePaymentIntentId ?? core.nanoid(),
        invoiceId,
        billingPeriodId,
        currency: CurrencyCode.USD,
        paymentMethod: paymentMethod ?? PaymentMethodType.Card,
        chargeDate: chargeDate ?? Date.now(),
        taxCountry: CountryCode.US,
        subscriptionId: subscriptionId ?? null,
        purchaseId: purchaseId ?? null,
        refunded,
        refundedAmount,
        refundedAt,
        paymentMethodId,
      },
      transaction
    )
    return payment
  })
}

export const setupMemberships = async ({
  organizationId,
}: {
  organizationId: string
}) => {
  return adminTransaction(async ({ transaction }) => {
    const nanoid = core.nanoid()
    const user = await insertUser(
      {
        email: `test+${nanoid}@test.com`,
        name: `Test ${nanoid}`,
        id: core.nanoid(),
      },
      transaction
    )
    return insertMembership(
      {
        organizationId,
        userId: user.id,
        focused: true,
        livemode: true,
      },
      transaction
    )
  })
}

export const setupSubscriptionItem = async ({
  subscriptionId,
  name,
  quantity,
  unitPrice,
  priceId,
  addedDate,
  metadata,
  type = SubscriptionItemType.Static,
  usageMeterId,
  usageEventsPerUnit,
}: {
  subscriptionId: string
  name: string
  quantity: number
  unitPrice: number
  priceId?: string
  addedDate?: number
  removedDate?: number
  metadata?: Record<string, any>
  type?: SubscriptionItemType
  usageMeterId?: string
  usageEventsPerUnit?: number
}) => {
  return adminTransaction(async ({ transaction }) => {
    const subscription = await selectSubscriptionById(
      subscriptionId,
      transaction
    )
    if (!subscription) {
      throw new Error('Subscription not found')
    }
    if (type !== SubscriptionItemType.Static) {
      throw new Error('Subscription item type must be static')
    }

    if (usageMeterId) {
      throw new Error(
        'Usage meter ID is not allowed for static items'
      )
    }
    if (usageEventsPerUnit) {
      throw new Error(
        'Usage events per unit is not allowed for static items'
      )
    }
    const insert: SubscriptionItem.StaticInsert = {
      subscriptionId: subscription.id,
      name,
      quantity,
      unitPrice,
      livemode: subscription.livemode,
      priceId: priceId ?? subscription.priceId!,
      addedDate: addedDate ?? Date.now(),
      expiredAt: null,
      metadata: metadata ?? {},
      externalId: null,
      type: SubscriptionItemType.Static,
    }
    return insertSubscriptionItem(insert, transaction)
  })
}

export const setupPricingModel = async ({
  organizationId,
  name = 'Test Pricing Model',
  livemode = true,
  isDefault = false,
}: {
  organizationId: string
  name?: string
  livemode?: boolean
  isDefault?: boolean
}) => {
  return adminTransaction(async ({ transaction }) => {
    return insertPricingModel(
      {
        name,
        organizationId,
        livemode,
        isDefault,
      },
      transaction
    )
  })
}

export const setupCheckoutSession = async ({
  organizationId,
  customerId,
  priceId,
  status,
  type,
  quantity,
  livemode,
  targetSubscriptionId,
  automaticallyUpdateSubscriptions,
  outputMetadata,
  purchaseId,
  invoiceId,
  outputName,
  preserveBillingCycleAnchor,
}: {
  organizationId: string
  customerId: string
  priceId: string
  status: CheckoutSessionStatus
  type: CheckoutSessionType
  quantity: number
  livemode: boolean
  targetSubscriptionId?: string
  automaticallyUpdateSubscriptions?: boolean
  outputMetadata?: Record<string, any>
  outputName?: string
  purchaseId?: string
  invoiceId?: string
  preserveBillingCycleAnchor?: boolean
}) => {
  const billingAddress: BillingAddress = {
    address: {
      line1: '123 Test St',
      line2: 'Apt 1',
      city: 'Test City',
      state: 'Test State',
      postal_code: '12345',
      country: CountryCode.US,
    },
  }
  const coreFields = {
    organizationId,
    customerId,
    customerEmail: 'test@test.com',
    customerName: 'Test Customer',
    billingAddress,
    paymentMethodType: PaymentMethodType.Card,
    automaticallyUpdateSubscriptions: null,
  }
  const addPaymentMethodCheckoutSessionInsert: CheckoutSession.AddPaymentMethodInsert =
    {
      ...coreFields,
      priceId,
      status: status,
      type: CheckoutSessionType.AddPaymentMethod,
      livemode,
      quantity: 1,
      targetSubscriptionId: targetSubscriptionId ?? null,
      outputName: null,
      outputMetadata: outputMetadata ?? {},
      automaticallyUpdateSubscriptions:
        automaticallyUpdateSubscriptions ?? false,
    }
  const productCheckoutSessionInsert: CheckoutSession.ProductInsert =
    {
      ...coreFields,
      priceId,
      status: status,
      type: CheckoutSessionType.Product,
      quantity,
      livemode,
      targetSubscriptionId: null,
      outputName: outputName ?? null,
      invoiceId: null,
      outputMetadata: outputMetadata ?? {},
      automaticallyUpdateSubscriptions: null,
      preserveBillingCycleAnchor: preserveBillingCycleAnchor ?? false,
    }
  const purchaseCheckoutSessionInsert: CheckoutSession.PurchaseInsert =
    {
      ...coreFields,
      priceId,
      status: status,
      type: CheckoutSessionType.Purchase,
      quantity,
      livemode,
      targetSubscriptionId: null,
      outputName: outputName ?? null,
      outputMetadata: outputMetadata ?? {},
      purchaseId: purchaseId ?? 'test',
      automaticallyUpdateSubscriptions: null,
    }
  const activateSubscriptionCheckoutSessionInsert: CheckoutSession.ActivateSubscriptionInsert =
    {
      ...coreFields,
      priceId,
      type: CheckoutSessionType.ActivateSubscription,
      targetSubscriptionId: targetSubscriptionId ?? '',
      outputName: outputName ?? null,
      outputMetadata: outputMetadata ?? {},
      preserveBillingCycleAnchor: preserveBillingCycleAnchor ?? false,
      purchaseId: null,
      invoiceId: null,
      automaticallyUpdateSubscriptions: null,
      livemode,
      status: status,
    }
  let insert: CheckoutSession.Insert
  if (type === CheckoutSessionType.AddPaymentMethod) {
    insert = addPaymentMethodCheckoutSessionInsert
  } else if (type === CheckoutSessionType.Product) {
    insert = productCheckoutSessionInsert
  } else if (type === CheckoutSessionType.Purchase) {
    insert = purchaseCheckoutSessionInsert
  } else if (type === CheckoutSessionType.Invoice) {
    let invoiceIdToUse: string
    if (invoiceId) {
      invoiceIdToUse = invoiceId
    } else {
      const invoice = await setupInvoice({
        customerId: customerId,
        organizationId: organizationId,
        priceId: priceId,
      })
      invoiceIdToUse = invoice.id
    }

    insert = {
      ...coreFields,
      priceId: null,
      status: status,
      type: CheckoutSessionType.Invoice,
      preserveBillingCycleAnchor: false,
      quantity,
      livemode,
      targetSubscriptionId: null,
      outputName: outputName ?? null,
      invoiceId: invoiceIdToUse,
      purchaseId: null,
      outputMetadata: null,
    }
  } else if (type === CheckoutSessionType.ActivateSubscription) {
    insert = activateSubscriptionCheckoutSessionInsert
  }
  return adminTransaction(async ({ transaction }) => {
    const checkoutSession = await insertCheckoutSession(
      insert,
      transaction
    )
    return checkoutSession
  })
}

export const setupDiscount = async ({
  organizationId,
  name,
  amount,
  amountType = DiscountAmountType.Percent,
  livemode = true,
  code,
}: {
  organizationId: string
  name: string
  amount: number
  code: string
  amountType?: DiscountAmountType
  livemode?: boolean
}) => {
  return adminTransaction(async ({ transaction }) => {
    return insertDiscount(
      {
        organizationId,
        name,
        amount,
        livemode,
        amountType,
        duration: DiscountDuration.Forever,
        numberOfPayments: null,
        active: true,
        code,
        // externalId: core.nanoid(),
      },
      transaction
    )
  })
}

export const setupInvoiceLineItem = async ({
  invoiceId,
  priceId,
  quantity = 1,
  price = 1000,
  livemode = true,
  type = SubscriptionItemType.Static,
  billingRunId,
  ledgerAccountId,
  ledgerAccountCredit,
}: {
  invoiceId: string
  priceId: string
  quantity?: number
  price?: number
  livemode?: boolean
  type?: SubscriptionItemType
  billingRunId?: string
  ledgerAccountId?: string
  ledgerAccountCredit?: number
}) => {
  return adminTransaction(async ({ transaction }) => {
    if (type === SubscriptionItemType.Usage) {
      if (!billingRunId || !ledgerAccountId || !ledgerAccountCredit) {
        throw new Error(
          'Usage invoice line items must have a billing run id, ledger account id, and ledger account credit'
        )
      }
      return insertInvoiceLineItem(
        {
          invoiceId,
          priceId,
          quantity,
          price,
          livemode,
          description: 'Test Description',
          type,
          billingRunId,
          ledgerAccountId,
          ledgerAccountCredit,
        },
        transaction
      )
    }
    return insertInvoiceLineItem(
      {
        invoiceId,
        priceId,
        quantity,
        price,
        livemode,
        description: 'Test Description',
        type,
        billingRunId: null,
        ledgerAccountId: null,
        ledgerAccountCredit: null,
      },
      transaction
    )
  })
}

export const setupFeeCalculation = async ({
  checkoutSessionId,
  organizationId,
  priceId,
  livemode = true,
}: {
  checkoutSessionId: string
  organizationId: string
  priceId: string
  livemode?: boolean
}) => {
  return adminTransaction(async ({ transaction }) => {
    return insertFeeCalculation(
      {
        checkoutSessionId,
        organizationId,
        priceId,
        livemode,
        currency: CurrencyCode.USD,
        type: FeeCalculationType.CheckoutSessionPayment,
        billingAddress: {
          address: {
            line1: '123 Test St',
            line2: 'Apt 1',
            city: 'Test City',
            state: 'Test State',
            postal_code: '12345',
            country: CountryCode.US,
          },
        },
        billingPeriodId: null,
        paymentMethodType: PaymentMethodType.Card,
        discountAmountFixed: 0,
        discountId: null,
        paymentMethodFeeFixed: 0,
        baseAmount: 1000,
        internationalFeePercentage: '0',
        flowgladFeePercentage: '0.65',
        taxAmountFixed: 0,
        pretaxTotal: 1000,
        internalNotes: 'Test Fee Calculation',
      },
      transaction
    )
  })
}

export const setupUsageMeter = async ({
  organizationId,
  name,
  livemode = true,
  pricingModelId,
  slug,
  aggregationType,
}: {
  organizationId: string
  name: string
  livemode?: boolean
  pricingModelId?: string
  slug?: string
  aggregationType?: UsageMeterAggregationType
}) => {
  return adminTransaction(async ({ transaction }) => {
    let pricingModelToUseId: string | null = null
    if (pricingModelId) {
      const pricingModel = await selectPricingModelById(
        pricingModelId,
        transaction
      )
      if (!pricingModel) {
        throw new Error('Pricing model not found')
      }
      pricingModelToUseId = pricingModel.id
    } else {
      const defaultPricingModel = await selectDefaultPricingModel(
        { organizationId, livemode },
        transaction
      )
      if (!defaultPricingModel) {
        throw new Error('Default pricing model not found')
      }
      pricingModelToUseId = defaultPricingModel.id
    }
    if (!pricingModelToUseId) {
      throw new Error('setupUsageMeter: Pricing model not found')
    }
    return insertUsageMeter(
      {
        organizationId,
        name,
        livemode,
        pricingModelId: pricingModelToUseId,
        slug: slug ?? `${snakeCase(name)}-${core.nanoid()}`,
        ...(aggregationType && { aggregationType }),
      },
      transaction
    )
  })
}

export const setupUserAndApiKey = async ({
  organizationId,
  livemode,
}: {
  organizationId: string
  livemode: boolean
}) => {
  return adminTransaction(async ({ transaction }) => {
    const userInsertResult = await transaction
      .insert(users)
      .values({
        id: `usr_test_${core.nanoid()}`,
        email: `testuser-${core.nanoid()}@example.com`,
        name: 'Test User',
      })
      .returning()
      .then(R.head)

    if (!userInsertResult)
      throw new Error('Failed to create user for API key setup')
    const user = userInsertResult as typeof users.$inferSelect

    await transaction.insert(memberships).values({
      id: `mem_${core.nanoid()}`,
      userId: user.id,
      organizationId,
      focused: true,
      livemode,
    })

    const apiKeyTokenValue = `test_sk_${core.nanoid()}`
    const apiKeyInsertResult = await transaction
      .insert(apiKeys)
      .values({
        id: `fk_test_${core.nanoid()}`,
        token: apiKeyTokenValue,
        organizationId,
        type: FlowgladApiKeyType.Secret,
        livemode: livemode,
        name: 'Test API Key',
        active: true,
      })
      .returning()
      .then(R.head)

    if (!apiKeyInsertResult)
      throw new Error('Failed to create API key')
    const apiKey = apiKeyInsertResult as ApiKey.Record

    return { user, apiKey: { ...apiKey, token: apiKeyTokenValue } }
  })
}

export const setupLedgerAccount = async ({
  subscriptionId,
  usageMeterId,
  livemode,
  organizationId,
}: {
  subscriptionId: string
  usageMeterId: string
  livemode: boolean
  organizationId: string
}) => {
  return adminTransaction(async ({ transaction }) => {
    return insertLedgerAccount(
      {
        subscriptionId,
        usageMeterId,
        livemode,
        organizationId,
        normalBalance: NormalBalanceType.CREDIT,
        version: 0,
      },
      transaction
    )
  })
}

export const setupTestFeaturesAndProductFeatures = async (params: {
  organizationId: string
  productId: string
  livemode: boolean
  featureSpecs: Array<{
    name: string
    type: FeatureType
    amount?: number
    renewalFrequency?: FeatureUsageGrantFrequency
    usageMeterName?: string
  }>
}): Promise<
  Array<{
    feature: Feature.Record
    productFeature: ProductFeature.Record
  }>
> => {
  const { organizationId, productId, livemode, featureSpecs } = params
  return adminTransaction(async ({ transaction }) => {
    const product = await selectProductById(productId, transaction)
    if (!product) {
      throw new Error('Product not found')
    }
    const createdData: Array<{
      feature: Feature.Record
      productFeature: ProductFeature.Record
    }> = []
    for (const spec of featureSpecs) {
      let usageMeterId: string | null = null
      if (
        spec.type === FeatureType.UsageCreditGrant &&
        spec.usageMeterName
      ) {
        const usageMeter = await setupUsageMeter({
          organizationId,
          name: spec.usageMeterName,
          livemode,
          pricingModelId: product.pricingModelId,
        })
        usageMeterId = usageMeter.id
      }

      const baseFeatureInsertData = {
        organizationId,
        name: spec.name,
        livemode,
        description: `${spec.name} description`,
        slug: `${spec.name.toLowerCase().replace(/\s+/g, '-')}-${core.nanoid(6)}`,
      }

      let featureInsertData: Feature.Insert

      if (spec.type === FeatureType.UsageCreditGrant) {
        featureInsertData = {
          ...baseFeatureInsertData,
          type: FeatureType.UsageCreditGrant,
          amount: spec.amount ?? 0,
          renewalFrequency:
            spec.renewalFrequency ??
            FeatureUsageGrantFrequency.EveryBillingPeriod,
          usageMeterId:
            usageMeterId ?? `meter_dummy_${core.nanoid(4)}`,
          pricingModelId: product.pricingModelId,
          active: true,
        }
      } else if (spec.type === FeatureType.Toggle) {
        featureInsertData = {
          ...baseFeatureInsertData,
          type: FeatureType.Toggle,
          amount: null,
          renewalFrequency: null,
          usageMeterId: null,
          pricingModelId: product.pricingModelId,
          active: true,
        }
      } else {
        throw new Error(
          `Unsupported feature type in test setup: ${spec.type}`
        )
      }

      const feature = await insertFeature(
        featureInsertData,
        transaction
      )
      const productFeature = await insertProductFeature(
        {
          organizationId,
          livemode,
          productId,
          featureId: feature.id,
        },
        transaction
      )
      createdData.push({ feature, productFeature })
    }
    return createdData
  })
}

export const setupUsageEvent = async (
  params: Partial<UsageEvent.Insert> & {
    organizationId: string
    subscriptionId: string
    usageMeterId: string
    amount: number
    priceId: string
    transactionId: string
    customerId: string
  }
): Promise<UsageEvent.Record> => {
  return adminTransaction(async ({ transaction }) => {
    return insertUsageEvent(
      {
        livemode: true,
        usageDate: params.usageDate ?? Date.now(),
        properties: params.properties ?? {},
        ...params,
      },
      transaction
    )
  })
}

export const setupLedgerTransaction = async (
  params: Partial<LedgerTransaction.Insert> & {
    organizationId: string
    subscriptionId: string
    type: LedgerTransactionType
  }
): Promise<LedgerTransaction.Record> => {
  return adminTransaction(async ({ transaction }) => {
    return insertLedgerTransaction(
      {
        livemode: true,
        initiatingSourceType: 'test_setup',
        initiatingSourceId: `src_${core.nanoid()}`,
        description: 'Test Ledger Transaction',
        metadata:
          params.metadata === undefined ? null : params.metadata,
        ...params,
      },
      transaction
    )
  })
}

interface CoreLedgerEntryUserParams {
  organizationId: string
  subscriptionId: string
  ledgerTransactionId: string
  ledgerAccountId: string
  amount: number // User provides positive amount; sign/direction handled by logic

  description?: string
  entryTimestamp?: number
  status?: LedgerEntryStatus
  livemode?: boolean
  metadata?: Record<string, any> | null
  discardedAt?: number | null
  expiredAt?: number | null
  billingPeriodId?: string | null
  usageMeterId: string
  appliedToLedgerItemId?: string | null
  claimedByBillingRunId?: string | null
}

// --- Debit Ledger Entry Setup ---
interface SetupDebitUsageCostParams
  extends SetupLedgerEntryCoreParams {
  entryType: LedgerEntryType.UsageCost
  sourceUsageEventId: string
}

interface SetupDebitCreditGrantExpiredParams
  extends SetupLedgerEntryCoreParams {
  entryType: LedgerEntryType.CreditGrantExpired
  sourceUsageCreditId: string
}

interface SetupDebitPaymentRefundedParams
  extends SetupLedgerEntryCoreParams {
  entryType: LedgerEntryType.PaymentRefunded
  sourceRefundId: string
}

interface SetupDebitCreditBalanceAdjustedParams
  extends SetupLedgerEntryCoreParams {
  entryType: LedgerEntryType.CreditBalanceAdjusted
  sourceCreditBalanceAdjustmentId: string
  sourceUsageCreditId: string
}

interface SetupDebitBillingAdjustmentParams
  extends SetupLedgerEntryCoreParams {
  entryType: LedgerEntryType.BillingAdjustment
  sourceBillingPeriodCalculationId: string
}

interface SetupDebitUsageCreditApplicationDebitFromCreditBalanceParams
  extends SetupLedgerEntryCoreParams {
  entryType: LedgerEntryType.UsageCreditApplicationDebitFromCreditBalance
  sourceCreditApplicationId: string
  sourceUsageEventId: string
  sourceUsageCreditId: string
}

export type DebitLedgerEntrySetupParams =
  | SetupDebitUsageCostParams
  | SetupDebitCreditGrantExpiredParams
  | SetupDebitPaymentRefundedParams
  | SetupDebitCreditBalanceAdjustedParams
  | SetupDebitBillingAdjustmentParams
  | SetupDebitUsageCreditApplicationDebitFromCreditBalanceParams

const baseLedgerEntryInsertFieldsFromParams = (
  params: CoreLedgerEntryUserParams & {
    entryType: LedgerEntryType
    amount: number
    status?: LedgerEntryStatus
  }
) => {
  const now = Date.now()
  const dbAmount = Math.abs(params.amount)
  return {
    ...ledgerEntryNulledSourceIdColumns,
    organizationId: params.organizationId,
    subscriptionId: params.subscriptionId,
    ledgerTransactionId: params.ledgerTransactionId,
    ledgerAccountId: params.ledgerAccountId,
    livemode: params.livemode ?? true,
    status: params.status ?? LedgerEntryStatus.Posted,
    description:
      params.description ?? `Test Ledger Entry - ${params.entryType}`,
    entryTimestamp: params.entryTimestamp ?? now,
    metadata: params.metadata ?? {},
    discardedAt: params.discardedAt ?? null,
    expiredAt: params.expiredAt ?? null,
    billingPeriodId: params.billingPeriodId ?? null,
    usageMeterId: params.usageMeterId!,
    claimedByBillingRunId:
      params.entryType === LedgerEntryType.UsageCost
        ? (params.claimedByBillingRunId ?? null)
        : null,
    appliedToLedgerItemId: params.appliedToLedgerItemId ?? null,
    amount: dbAmount,
  }
}

const debitEntryInsertFromDebigLedgerParams = (
  params: DebitLedgerEntrySetupParams & CoreLedgerEntryUserParams
) => {
  const baseProps = {
    ...baseLedgerEntryInsertFieldsFromParams(params),
    claimedByBillingRunId: null,
    direction: LedgerEntryDirection.Debit,
  } as const

  let insertData: LedgerEntry.Insert

  switch (params.entryType) {
    case LedgerEntryType.UsageCost:
      insertData = {
        ...baseProps,
        claimedByBillingRunId: params.claimedByBillingRunId ?? null,
        entryType: params.entryType,
        sourceUsageEventId: params.sourceUsageEventId,
      } satisfies LedgerEntry.UsageCostInsert
      break

    case LedgerEntryType.CreditGrantExpired:
      insertData = {
        ...baseProps,
        entryType: params.entryType,
        sourceUsageCreditId: params.sourceUsageCreditId,
        claimedByBillingRunId: null,
      } satisfies LedgerEntry.CreditGrantExpiredInsert
      break

    case LedgerEntryType.PaymentRefunded:
      insertData = {
        ...baseProps,
        entryType: params.entryType,
        sourceRefundId: params.sourceRefundId,
        claimedByBillingRunId: null,
      } satisfies LedgerEntry.PaymentRefundedInsert
      break

    case LedgerEntryType.CreditBalanceAdjusted:
      insertData = {
        ...baseProps,
        entryType: params.entryType,
        sourceCreditBalanceAdjustmentId:
          params.sourceCreditBalanceAdjustmentId,
        sourceUsageCreditId: params.sourceUsageCreditId,
      } satisfies LedgerEntry.CreditBalanceAdjustedInsert
      break

    case LedgerEntryType.BillingAdjustment:
      insertData = {
        ...baseProps,
        entryType: params.entryType,
        sourceBillingPeriodCalculationId:
          params.sourceBillingPeriodCalculationId,
      } satisfies LedgerEntry.BillingAdjustmentInsert
      break

    case LedgerEntryType.UsageCreditApplicationDebitFromCreditBalance:
      insertData = {
        ...baseProps,
        entryType: params.entryType,
        sourceCreditApplicationId: params.sourceCreditApplicationId,
        sourceUsageEventId: params.sourceUsageEventId,
        sourceUsageCreditId: params.sourceUsageCreditId,
      } satisfies LedgerEntry.UsageCreditApplicationDebitFromCreditBalanceInsert
      break

    default:
      throw new Error(`Unsupported entryType for debit ledger entry.`)
  }

  return insertData
}

export const setupDebitLedgerEntry = async (
  params: DebitLedgerEntrySetupParams & CoreLedgerEntryUserParams
): Promise<LedgerEntry.Record> => {
  if (params.amount < 0) {
    throw new Error(
      'setupDebitLedgerEntry: input amount must be greater than or equal to 0.'
    )
  }

  return adminTransaction(async ({ transaction }) => {
    return insertLedgerEntry(
      debitEntryInsertFromDebigLedgerParams(params),
      transaction
    )
  })
}

interface SetupLedgerEntryCoreParams {
  amount: number
  status?: LedgerEntryStatus
  discardedAt?: number | null
}
// --- Credit Ledger Entry Setup ---
interface SetupCreditCreditGrantRecognizedParams
  extends SetupLedgerEntryCoreParams {
  entryType: LedgerEntryType.CreditGrantRecognized
  sourceUsageCreditId: string
  expiresAt?: number | null
}

interface SetupCreditCreditBalanceAdjustedParams
  extends SetupLedgerEntryCoreParams {
  entryType: LedgerEntryType.CreditBalanceAdjusted
  sourceCreditBalanceAdjustmentId: string
  sourceUsageCreditId: string
}

interface SetupCreditBillingAdjustmentParams
  extends SetupLedgerEntryCoreParams {
  entryType: LedgerEntryType.BillingAdjustment
  sourceBillingPeriodCalculationId: string
}

interface SetupCreditUsageCreditApplicationCreditTowardsUsageCostParams
  extends SetupLedgerEntryCoreParams {
  entryType: LedgerEntryType.UsageCreditApplicationCreditTowardsUsageCost
  sourceCreditApplicationId: string
  sourceUsageEventId: string
  sourceUsageCreditId: string
}

export type CreditLedgerEntrySetupParams =
  | SetupCreditCreditGrantRecognizedParams
  | SetupCreditCreditBalanceAdjustedParams
  | SetupCreditBillingAdjustmentParams
  | SetupCreditUsageCreditApplicationCreditTowardsUsageCostParams

const creditLedgerEntryInsertFromCreditLedgerParams = (
  params: CreditLedgerEntrySetupParams & CoreLedgerEntryUserParams
) => {
  if (params.amount < 0) {
    throw new Error(
      'setupCreditLedgerEntry: input amount must be greater than or equal to 0.'
    )
  }

  const baseProps = {
    ...baseLedgerEntryInsertFieldsFromParams(params),
    claimedByBillingRunId: null,
    direction: LedgerEntryDirection.Credit,
  } as const

  let insertData: LedgerEntry.Insert

  switch (params.entryType) {
    case LedgerEntryType.CreditGrantRecognized:
      insertData = {
        ...baseProps,
        entryType: params.entryType,
        sourceUsageCreditId: params.sourceUsageCreditId,
      } satisfies LedgerEntry.CreditGrantRecognizedInsert
      break

    case LedgerEntryType.CreditBalanceAdjusted:
      insertData = {
        ...baseProps,
        entryType: params.entryType,
        sourceCreditBalanceAdjustmentId:
          params.sourceCreditBalanceAdjustmentId,
        sourceUsageCreditId: params.sourceUsageCreditId,
      } satisfies LedgerEntry.CreditBalanceAdjustedInsert
      break

    case LedgerEntryType.BillingAdjustment:
      insertData = {
        ...baseProps,
        entryType: params.entryType,
        sourceBillingPeriodCalculationId:
          params.sourceBillingPeriodCalculationId,
      } satisfies LedgerEntry.BillingAdjustmentInsert
      break

    case LedgerEntryType.UsageCreditApplicationCreditTowardsUsageCost:
      insertData = {
        ...baseProps,
        entryType: params.entryType,
        sourceCreditApplicationId: params.sourceCreditApplicationId,
        sourceUsageEventId: params.sourceUsageEventId,
        sourceUsageCreditId: params.sourceUsageCreditId,
      } satisfies LedgerEntry.UsageCreditApplicationCreditTowardsUsageCostInsert
      break

    default:
      throw new Error(
        `Unsupported entryType for credit ledger entry.`
      )
  }

  return insertData
}

export const setupCreditLedgerEntry = async (
  params: CreditLedgerEntrySetupParams & CoreLedgerEntryUserParams
): Promise<LedgerEntry.Record> => {
  return adminTransaction(async ({ transaction }) => {
    return insertLedgerEntry(
      creditLedgerEntryInsertFromCreditLedgerParams(params),
      transaction
    )
  })
}

export const setupUsageCredit = async (
  params: Partial<UsageCredit.Insert> & {
    organizationId: string
    subscriptionId: string
    creditType: string
    issuedAmount: number
    usageMeterId: string
  }
): Promise<UsageCredit.Record> => {
  return adminTransaction(async ({ transaction }) => {
    const now = new Date()
    return insertUsageCredit(
      {
        livemode: params.livemode ?? true,
        issuedAt: params.issuedAt ?? now.getTime(),
        sourceReferenceId:
          params.sourceReferenceId ?? `src_ref_${core.nanoid()}`,
        metadata: params.metadata ?? {},
        notes: params.notes ?? 'Test Usage Credit',
        status: params.status ?? UsageCreditStatus.Posted,
        sourceReferenceType:
          UsageCreditSourceReferenceType.InvoiceSettlement,
        paymentId: params.paymentId ?? null,
        expiresAt: params.expiresAt ?? null,
        ...params,
      },
      transaction
    )
  })
}

export const setupUsageCreditApplication = async (
  params: Partial<UsageCreditApplication.Insert> & {
    organizationId: string
    usageCreditId: string
    amountApplied: number
    usageEventId: string
    status?: UsageCreditApplicationStatus
  }
): Promise<UsageCreditApplication.Record> => {
  return adminTransaction(async ({ transaction }) => {
    const now = new Date()
    return insertUsageCreditApplication(
      {
        livemode: true,
        appliedAt: now.getTime(),
        status: params.status ?? UsageCreditApplicationStatus.Posted,
        ...params,
      },
      transaction
    )
  })
}

export const setupUsageCreditBalanceAdjustment = async (
  params: Partial<
    typeof usageCreditBalanceAdjustments.$inferInsert
  > & {
    organizationId: string
    adjustedUsageCreditId: string
    adjustmentType: string
    amountAdjusted: number
    currency: CurrencyCode
    reason: string
  }
): Promise<typeof usageCreditBalanceAdjustments.$inferSelect> => {
  return adminTransaction(async ({ transaction }) => {
    const now = new Date()
    // @ts-expect-error Assume insertUsageCreditBalanceAdjustment is defined and imported
    return insertUsageCreditBalanceAdjustment(
      {
        livemode: true,
        adjustmentInitiatedAt: now,
        adjustedByUserId: `user_${core.nanoid()}`,
        metadata: {},
        notes: 'Test Usage Credit Balance Adjustment',
        ...params,
      },
      transaction
    )
  })
}

export const setupRefund = async (
  params: Partial<Refund.Insert> & {
    organizationId: string
    paymentId: string
    subscriptionId: string
    amount: number
    currency: CurrencyCode
  }
): Promise<typeof refunds.$inferSelect> => {
  return adminTransaction(async ({ transaction }) => {
    return insertRefund(
      {
        livemode: true,
        status: RefundStatus.Succeeded,
        reason: 'Test Refund',
        gatewayRefundId: `ref_gw_${core.nanoid()}`,
        refundProcessedAt: Date.now(),
        notes: 'Test Refund Notes',
        ...params,
      },
      transaction
    )
  })
}

export type SMPCalculationStatus =
  | 'active'
  | 'superseded'
  | 'pending_confirmation'
export type SMPCalculationType =
  | 'billing_run'
  | 'interim_estimate'
  | 'adjustment_recalculation'

export const setupSubscriptionMeterPeriodCalculation = async (
  params: Partial<
    typeof subscriptionMeterPeriodCalculations.$inferInsert
  > & {
    organizationId: string
    subscriptionId: string
    usageMeterId: string
    billingPeriodId: string
    calculationRunId: string
    totalRawUsageAmount: number
    creditsAppliedAmount: number
    netBilledAmount: number
    currency: CurrencyCode
  }
): Promise<
  typeof subscriptionMeterPeriodCalculations.$inferSelect
> => {
  return adminTransaction(async ({ transaction }) => {
    const now = new Date()
    // @ts-expect-error Assume insertSubscriptionMeterPeriodCalculation is defined and imported
    return insertSubscriptionMeterPeriodCalculation(
      {
        livemode: true,
        calculatedAt: now,
        calculationType: 'billing_run' as SMPCalculationType,
        status: 'active' as SMPCalculationStatus,
        metadata: {},
        notes: 'Test SMPC',
        ...params,
      },
      transaction
    )
  })
}

type QuickLedgerEntry =
  | CreditLedgerEntrySetupParams
  | DebitLedgerEntrySetupParams

type CreditLedgerEntryType =
  | LedgerEntryType.CreditGrantRecognized
  | LedgerEntryType.CreditBalanceAdjusted
  | LedgerEntryType.BillingAdjustment
  | LedgerEntryType.UsageCreditApplicationCreditTowardsUsageCost

type DebitLedgerEntryType =
  | LedgerEntryType.UsageCost
  | LedgerEntryType.CreditGrantExpired
  | LedgerEntryType.PaymentRefunded
  | LedgerEntryType.CreditBalanceAdjusted
  | LedgerEntryType.BillingAdjustment
  | LedgerEntryType.UsageCreditApplicationDebitFromCreditBalance

const debitableEntryTypes = [
  LedgerEntryType.UsageCost,
  LedgerEntryType.CreditGrantExpired,
  LedgerEntryType.PaymentRefunded,
  LedgerEntryType.CreditBalanceAdjusted,
  LedgerEntryType.BillingAdjustment,
  LedgerEntryType.UsageCreditApplicationDebitFromCreditBalance,
] as const

const creditableEntryTypes = [
  LedgerEntryType.CreditGrantRecognized,
  LedgerEntryType.CreditBalanceAdjusted,
  LedgerEntryType.BillingAdjustment,
  LedgerEntryType.UsageCreditApplicationCreditTowardsUsageCost,
] as const

export const setupLedgerEntries = async (params: {
  organizationId: string
  subscriptionId: string
  ledgerTransactionId: string
  ledgerAccountId: string
  usageMeterId: string
  entries: QuickLedgerEntry[]
}) => {
  return await adminTransaction(async ({ transaction }) => {
    return bulkInsertLedgerEntries(
      params.entries.map((entry) => {
        if (
          debitableEntryTypes.includes(
            entry.entryType as DebitLedgerEntryType
          )
        ) {
          return debitEntryInsertFromDebigLedgerParams({
            ...entry,
            organizationId: params.organizationId,
            subscriptionId: params.subscriptionId,
            ledgerTransactionId: params.ledgerTransactionId,
            ledgerAccountId: params.ledgerAccountId,
            usageMeterId: params.usageMeterId,
          } as DebitLedgerEntrySetupParams &
            CoreLedgerEntryUserParams)
        } else if (
          creditableEntryTypes.includes(
            entry.entryType as CreditLedgerEntryType
          )
        ) {
          return creditLedgerEntryInsertFromCreditLedgerParams({
            ...entry,
            organizationId: params.organizationId,
            subscriptionId: params.subscriptionId,
            ledgerTransactionId: params.ledgerTransactionId,
            ledgerAccountId: params.ledgerAccountId,
            usageMeterId: params.usageMeterId,
          } as CreditLedgerEntrySetupParams &
            CoreLedgerEntryUserParams)
        } else {
          throw new Error(
            `Unsupported entry type: ${entry.entryType}`
          )
        }
      }),
      transaction
    )
  })
}

export const setupToggleFeature = async (
  params: Partial<Omit<Feature.ToggleInsert, 'type'>> & {
    organizationId: string
    name: string
    livemode: boolean
  }
) => {
  return adminTransaction(async ({ transaction }) => {
    const pricingModelId =
      params.pricingModelId ??
      (
        await selectDefaultPricingModel(
          {
            organizationId: params.organizationId,
            livemode: params.livemode,
          },
          transaction
        )
      )?.id
    const insert: Feature.ToggleInsert = {
      type: FeatureType.Toggle,
      description: params.description ?? '',
      slug: params.slug ?? `test-feature-${core.nanoid()}`,
      amount: null,
      usageMeterId: null,
      renewalFrequency: null,
      pricingModelId: pricingModelId ?? '',
      ...params,
    }
    return insertFeature(insert, transaction)
  })
}

export const setupUsageCreditGrantFeature = async (
  params: Partial<Omit<Feature.UsageCreditGrantInsert, 'type'>> & {
    organizationId: string
    name: string
    usageMeterId: string
    renewalFrequency: FeatureUsageGrantFrequency
    livemode: boolean
  }
): Promise<Feature.UsageCreditGrantRecord> => {
  return adminTransaction(async ({ transaction }) => {
    const pricingModelId =
      params.pricingModelId ??
      (
        await selectDefaultPricingModel(
          {
            organizationId: params.organizationId,
            livemode: params.livemode,
          },
          transaction
        )
      )?.id
    const insert: Feature.UsageCreditGrantInsert = {
      type: FeatureType.UsageCreditGrant,
      description: params.description ?? '',
      slug: params.slug ?? `test-feature-${core.nanoid()}`,
      amount: params.amount ?? 1,
      pricingModelId: pricingModelId ?? '',
      ...params,
    }
    return insertFeature(
      insert,
      transaction
    ) as Promise<Feature.UsageCreditGrantRecord>
  })
}

export const setupProductFeature = async (
  params: Partial<ProductFeature.Insert> & {
    productId: string
    featureId: string
    expiredAt?: number | null
    organizationId: string
  }
) => {
  return adminTransaction(async ({ transaction }) => {
    return insertProductFeature(
      {
        livemode: true,
        expiredAt: params.expiredAt ?? null,
        ...params,
      },
      transaction
    )
  })
}

export const setupSubscriptionItemFeature = async (
  params: Partial<SubscriptionItemFeature.Insert> & {
    subscriptionItemId: string
    usageMeterId: string
    featureId: string
    productFeatureId: string
  }
) => {
  return adminTransaction(async ({ transaction }) => {
    return insertSubscriptionItemFeature(
      {
        livemode: true,
        type: FeatureType.UsageCreditGrant,
        renewalFrequency:
          FeatureUsageGrantFrequency.EveryBillingPeriod,
        amount: params.amount ?? 1,
        ...params,
      },
      transaction
    )
  })
}

export const setupSubscriptionItemFeatureUsageCreditGrant = async (
  params: Partial<SubscriptionItemFeature.Insert> & {
    subscriptionItemId: string
    usageMeterId: string
    featureId: string
    productFeatureId: string
  }
): Promise<SubscriptionItemFeature.UsageCreditGrantClientRecord> => {
  return adminTransaction(async ({ transaction }) => {
    return insertSubscriptionItemFeature(
      {
        livemode: true,
        type: FeatureType.UsageCreditGrant,
        renewalFrequency:
          FeatureUsageGrantFrequency.EveryBillingPeriod,
        amount: params.amount ?? 1,
        ...params,
      },
      transaction
    ) as Promise<SubscriptionItemFeature.UsageCreditGrantClientRecord>
  })
}

/**
 * @description A comprehensive test setup utility for creating a complete usage-based
 * billing and ledger scenario. It programmatically creates and links all necessary
 * database records: an organization, customer, product, price, subscription, usage
 * meter, and an active billing period.
 *
 * Based on the input parameters, it can then:
 * 1. Generate a series of `UsageEvent` records and their corresponding `UsageCost` ledger entries.
 * 2. Populate the ledger with arbitrary initial entries (`quickEntries`) to simulate
 *    pre-existing balances or administrative adjustments.
 *
 * @param params An object containing optional arrays for `usageEventAmounts` and `quickEntries`.
 * @returns A promise that resolves to an object containing all the created entities,
 * providing a fully hydrated test environment.
 */
export const setupUsageLedgerScenario = async (params: {
  usageEventAmounts?: number[]
  quickEntries?: QuickLedgerEntry[]
  customerArgs?: Partial<Parameters<typeof setupCustomer>[0]>
  paymentMethodArgs?: Partial<
    Parameters<typeof setupPaymentMethod>[0]
  >
  subscriptionArgs?: Partial<Parameters<typeof setupSubscription>[0]>
  priceArgs?: Partial<Parameters<typeof setupPrice>[0]>
  subscriptionItemArgs?: Partial<
    Parameters<typeof setupSubscriptionItem>[0]
  >
  livemode?: boolean
}) => {
  const livemode = params.livemode ?? true
  const { organization, product, pricingModel } = await setupOrg()
  const customer = await setupCustomer({
    organizationId: organization.id,
    email: 'test@test.com',
    livemode,
    ...(params.customerArgs ?? {}),
  })
  const paymentMethod = await setupPaymentMethod({
    organizationId: organization.id,
    customerId: customer.id,
    livemode,
    ...(params.paymentMethodArgs ?? {}),
  })
  const usageMeter = await setupUsageMeter({
    organizationId: organization.id,
    name: 'Test Usage Meter',
    livemode,
    pricingModelId: pricingModel.id,
  })
  const price = await setupPrice({
    productId: product.id,
    name: 'Test Price',
    type: PriceType.Usage,
    unitPrice: 1000,
    intervalUnit: IntervalUnit.Month,
    intervalCount: 1,
    livemode,
    isDefault: false,
    usageMeterId: usageMeter.id,
    ...(params.priceArgs ?? {}),
  })
  const subscription = await setupSubscription({
    organizationId: organization.id,
    customerId: customer.id,
    paymentMethodId: paymentMethod.id,
    priceId: price.id,
    interval: IntervalUnit.Month,
    intervalCount: 1,
    ...(params.subscriptionArgs ?? {}),
  })

  const subscriptionItem = await setupSubscriptionItem({
    subscriptionId: subscription.id,
    name: 'Test Subscription Item',
    quantity: 1,
    unitPrice: price.unitPrice,
    // type: SubscriptionItemType.Usage,
    // usageMeterId: usageMeter.id,
    // usageEventsPerUnit: 1,
    ...(params.subscriptionItemArgs ?? {}),
  })
  const billingPeriod = await setupBillingPeriod({
    subscriptionId: subscription.id,
    startDate: subscription.currentBillingPeriodStart ?? Date.now(),
    endDate:
      subscription.currentBillingPeriodEnd ??
      new Date(Date.now() + 30 * 24 * 60 * 60 * 1000).getTime(),
    status: BillingPeriodStatus.Active,
    livemode,
  })
  const usageEvents: UsageEvent.Record[] = []
  for (const amount of params.usageEventAmounts ?? []) {
    const usageEvent = await setupUsageEvent({
      organizationId: organization.id,
      subscriptionId: subscription.id,
      usageMeterId: usageMeter.id,
      amount,
      priceId: price.id,
      billingPeriodId: billingPeriod.id,
      transactionId: core.nanoid(),
      customerId: customer.id,
      livemode,
    })
    usageEvents.push(usageEvent)
  }

  const ledgerAccount = await setupLedgerAccount({
    organizationId: organization.id,
    subscriptionId: subscription.id,
    usageMeterId: usageMeter.id,
    livemode,
  })
  const ledgerTransactions: LedgerTransaction.Record[] = []
  const ledgerEntries: LedgerEntry.Record[] = []
  if (params.quickEntries && params.quickEntries.length > 0) {
    const ledgerTransaction = await setupLedgerTransaction({
      organizationId: organization.id,
      subscriptionId: subscription.id,
      type: LedgerTransactionType.AdminCreditAdjusted,
    })
    const ledgerEntriesCreated = await setupLedgerEntries({
      organizationId: organization.id,
      subscriptionId: subscription.id,
      ledgerTransactionId: ledgerTransaction.id,
      ledgerAccountId: ledgerAccount.id,
      usageMeterId: usageMeter.id,
      entries: params.quickEntries,
    })
    ledgerEntries.push(...ledgerEntriesCreated)
    ledgerTransactions.push(ledgerTransaction)
  }
  if (usageEvents.length > 0) {
    const ledgerTransaction = await setupLedgerTransaction({
      organizationId: organization.id,
      subscriptionId: subscription.id,
      type: LedgerTransactionType.UsageEventProcessed,
    })
    const ledgerEntriesCreated = await setupLedgerEntries({
      organizationId: organization.id,
      subscriptionId: subscription.id,
      ledgerTransactionId: ledgerTransaction.id,
      ledgerAccountId: ledgerAccount.id,
      usageMeterId: usageMeter.id,
      entries: usageEvents.map((usageEvent) => ({
        entryType: LedgerEntryType.UsageCost,
        sourceUsageEventId: usageEvent.id,
        amount: usageEvent.amount,
        status: LedgerEntryStatus.Posted,
      })),
    })
    ledgerEntries.push(...ledgerEntriesCreated)
    ledgerTransactions.push(ledgerTransaction)
  }
  return {
    organization,
    product,
    pricingModel,
    customer,
    paymentMethod,
    price,
    subscription,
    usageMeter,
    billingPeriod,
    subscriptionItem,
    ledgerAccount,
    ledgerEntries,
    ledgerTransactions,
  }
}

export const setupDiscountRedemption = async (params: {
  discount: Discount.Record
  purchaseId: string
}) => {
  return adminTransaction(async ({ transaction }) => {
    if (params.discount.duration === DiscountDuration.Once) {
      return insertDiscountRedemption(
        {
          purchaseId: params.purchaseId,
          livemode: true,
          duration: DiscountDuration.Forever,
          numberOfPayments: null,
          discountName: params.discount.name,
          discountCode: params.discount.code,
          discountId: params.discount.id,
          discountAmount: params.discount.amount,
          discountAmountType: params.discount.amountType,
        },
        transaction
      )
    } else if (
      params.discount.duration === DiscountDuration.NumberOfPayments
    ) {
      return insertDiscountRedemption(
        {
          purchaseId: params.purchaseId,
          livemode: true,
          duration: DiscountDuration.NumberOfPayments,
          numberOfPayments: params.discount.numberOfPayments,
          discountName: params.discount.name,
          discountCode: params.discount.code,
          discountId: params.discount.id,
          discountAmount: params.discount.amount,
          discountAmountType: params.discount.amountType,
        },
        transaction
      )
    } else if (
      params.discount.duration === DiscountDuration.Forever
    ) {
      return insertDiscountRedemption(
        {
          purchaseId: params.purchaseId,
          livemode: true,
          duration: DiscountDuration.Forever,
          numberOfPayments: null,
          discountName: params.discount.name,
          discountCode: params.discount.code,
          discountId: params.discount.id,
          discountAmount: params.discount.amount,
          discountAmountType: params.discount.amountType,
        },
        transaction
      )
    } else {
      throw new Error('Invalid discount duration')
    }
  })
}<|MERGE_RESOLUTION|>--- conflicted
+++ resolved
@@ -441,12 +441,8 @@
   isFreePlan?: boolean
   cancellationReason?: string | null
   replacedBySubscriptionId?: string | null
-<<<<<<< HEAD
-  canceledAt?: Date | null
   name?: string
-=======
   canceledAt?: number | null
->>>>>>> 195881f2
   metadata?: any
   billingCycleAnchorDate?: number
 }): Promise<Subscription.Record> => {
