{
<<<<<<< HEAD
  "hash": "1724ee8c",
  "path": "/preview/preview.css",
  "size": 83388,
  "generatedAt": "2025-09-05T18:39:02.454Z"
=======
  "hash": "1c6121af",
  "path": "/preview/preview.css",
  "size": 63315,
  "generatedAt": "2025-09-07T01:47:46.959Z"
>>>>>>> b165f154
}<|MERGE_RESOLUTION|>--- conflicted
+++ resolved
@@ -1,13 +1,6 @@
 {
-<<<<<<< HEAD
-  "hash": "1724ee8c",
-  "path": "/preview/preview.css",
-  "size": 83388,
-  "generatedAt": "2025-09-05T18:39:02.454Z"
-=======
   "hash": "1c6121af",
   "path": "/preview/preview.css",
   "size": 63315,
   "generatedAt": "2025-09-07T01:47:46.959Z"
->>>>>>> b165f154
 }