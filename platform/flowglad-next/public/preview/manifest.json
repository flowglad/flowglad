{
  "hash": "1f79b08f",
  "path": "/preview/preview.css",
<<<<<<< HEAD
  "size": 84617,
  "generatedAt": "2025-09-10T04:24:42.129Z"
=======
  "size": 63315,
  "generatedAt": "2025-09-13T20:18:57.559Z"
>>>>>>> 24520149
}<|MERGE_RESOLUTION|>--- conflicted
+++ resolved
@@ -1,11 +1,6 @@
 {
   "hash": "1f79b08f",
   "path": "/preview/preview.css",
-<<<<<<< HEAD
-  "size": 84617,
-  "generatedAt": "2025-09-10T04:24:42.129Z"
-=======
   "size": 63315,
   "generatedAt": "2025-09-13T20:18:57.559Z"
->>>>>>> 24520149
 }