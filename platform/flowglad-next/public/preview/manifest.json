--- conflicted
+++ resolved
@@ -1,13 +1,6 @@
 {
-<<<<<<< HEAD
-  "hash": "103f201a",
-  "path": "/preview/preview.css",
-  "size": 86291,
-  "generatedAt": "2025-09-25T23:54:46.323Z"
-=======
   "hash": "9a0bff84",
   "path": "/preview/preview.css",
   "size": 85718,
   "generatedAt": "2025-09-25T21:19:22.205Z"
->>>>>>> 50d9d921
 }