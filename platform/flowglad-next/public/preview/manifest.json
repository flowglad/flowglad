--- conflicted
+++ resolved
@@ -1,11 +1,6 @@
 {
   "hash": "653bfe20",
   "path": "/preview/preview.css",
-<<<<<<< HEAD
   "size": 86219,
   "generatedAt": "2025-11-24T16:56:01.289Z"
-=======
-  "size": 87236,
-  "generatedAt": "2025-11-24T20:15:36.294Z"
->>>>>>> ec87b554
 }