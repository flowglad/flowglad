{
<<<<<<< HEAD
  "hash": "49bba7ff",
  "path": "/preview/preview.css",
  "size": 87136,
  "generatedAt": "2025-12-12T18:21:41.799Z"
=======
  "hash": "adf2d362",
  "path": "/preview/preview.css",
  "size": 86881,
  "generatedAt": "2025-12-11T23:49:05.329Z"
>>>>>>> 9d9458da
}<|MERGE_RESOLUTION|>--- conflicted
+++ resolved
@@ -1,13 +1,6 @@
 {
-<<<<<<< HEAD
-  "hash": "49bba7ff",
-  "path": "/preview/preview.css",
-  "size": 87136,
-  "generatedAt": "2025-12-12T18:21:41.799Z"
-=======
   "hash": "adf2d362",
   "path": "/preview/preview.css",
   "size": 86881,
   "generatedAt": "2025-12-11T23:49:05.329Z"
->>>>>>> 9d9458da
 }