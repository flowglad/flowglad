<<<<<<< HEAD
import { cookies } from 'next/headers'
import { redirect } from 'next/navigation'
import { getAuthTypes } from '@/utils/auth-helpers/settings'
import {
  getErrorRedirect,
  getStatusRedirect,
  getURL,
} from '@/utils/helpers'
import { createClient } from '@/utils/supabase/server'
=======
'use server';

import { createClient } from '@/utils/supabase/server';
import { cookies } from 'next/headers';
import { getURL, getErrorRedirect, getStatusRedirect } from '@/utils/helpers';
import { getAuthTypes } from '@/utils/auth-helpers/settings';
>>>>>>> 6cd04672

function isValidEmail(email: string) {
  var regex = /^[a-zA-Z0-9._-]+@[a-zA-Z0-9.-]+\.[a-zA-Z]{2,6}$/
  return regex.test(email)
}

<<<<<<< HEAD
export async function redirectToPath(path: string) {
  return redirect(path)
}

=======
>>>>>>> 6cd04672
export async function SignOut(formData: FormData) {
  const pathName = String(formData.get('pathName')).trim()

  const supabase = await createClient()
  const { error } = await supabase.auth.signOut()

  if (error) {
    return getErrorRedirect(
      pathName,
      'Hmm... Something went wrong.',
      'You could not be signed out.'
    )
  }

  return '/signin'
}

export async function signInWithEmail(formData: FormData) {
  const cookieStore = await cookies()
  const callbackURL = getURL('/auth/callback')

  const email = String(formData.get('email')).trim()
  let redirectPath: string

  if (!isValidEmail(email)) {
    redirectPath = getErrorRedirect(
      '/signin/email_signin',
      'Invalid email address.',
      'Please try again.'
    )
  }

  const supabase = await createClient()
  const options = {
    emailRedirectTo: callbackURL,
    shouldCreateUser: true,
  }

  // If allowPassword is false, do not create a new user
  const { allowPassword } = getAuthTypes()
  if (allowPassword) options.shouldCreateUser = false
  const { data, error } = await supabase.auth.signInWithOtp({
    email,
    options: options,
  })

  if (error) {
    redirectPath = getErrorRedirect(
      '/signin/email_signin',
      'You could not be signed in.',
      error.message
    )
  } else if (data) {
    cookieStore.set('preferredSignInView', 'email_signin', {
      path: '/',
    })
    redirectPath = getStatusRedirect(
      '/signin/email_signin',
      'Success!',
      'Please check your email for a magic link. You may now close this tab.',
      true
    )
  } else {
    redirectPath = getErrorRedirect(
      '/signin/email_signin',
      'Hmm... Something went wrong.',
      'You could not be signed in.'
    )
  }

  return redirectPath
}

export async function requestPasswordUpdate(formData: FormData) {
  const callbackURL = getURL('/auth/reset_password')

  // Get form data
  const email = String(formData.get('email')).trim()
  let redirectPath: string

  if (!isValidEmail(email)) {
    redirectPath = getErrorRedirect(
      '/signin/forgot_password',
      'Invalid email address.',
      'Please try again.'
    )
  }

  const supabase = await createClient()

  const { data, error } = await supabase.auth.resetPasswordForEmail(
    email,
    {
      redirectTo: callbackURL,
    }
  )

  if (error) {
    redirectPath = getErrorRedirect(
      '/signin/forgot_password',
      error.message,
      'Please try again.'
    )
  } else if (data) {
    redirectPath = getStatusRedirect(
      '/signin/forgot_password',
      'Success!',
      'Please check your email for a password reset link. You may now close this tab.',
      true
    )
  } else {
    redirectPath = getErrorRedirect(
      '/signin/forgot_password',
      'Hmm... Something went wrong.',
      'Password reset email could not be sent.'
    )
  }

  return redirectPath
}

export async function signInWithPassword(formData: FormData) {
  const cookieStore = await cookies()
  const email = String(formData.get('email')).trim()
  const password = String(formData.get('password')).trim()
  let redirectPath: string

  const supabase = await createClient()
  const { error, data } = await supabase.auth.signInWithPassword({
    email,
    password,
  })

  if (error) {
    redirectPath = getErrorRedirect(
      '/signin/password_signin',
      'Sign in failed.',
      error.message
    )
  } else if (data.user) {
    cookieStore.set('preferredSignInView', 'password_signin', {
      path: '/',
    })
    redirectPath = getStatusRedirect(
      '/',
      'Success!',
      'You are now signed in.'
    )
  } else {
    redirectPath = getErrorRedirect(
      '/signin/password_signin',
      'Hmm... Something went wrong.',
      'You could not be signed in.'
    )
  }

  return redirectPath
}

export async function signUp(formData: FormData) {
  const callbackURL = getURL('/auth/callback')

  const email = String(formData.get('email')).trim()
  const password = String(formData.get('password')).trim()
  let redirectPath: string

  if (!isValidEmail(email)) {
    redirectPath = getErrorRedirect(
      '/signin/signup',
      'Invalid email address.',
      'Please try again.'
    )
  }

  const supabase = await createClient()
  const { error, data } = await supabase.auth.signUp({
    email,
    password,
    options: {
      emailRedirectTo: callbackURL,
    },
  })

  if (error) {
    redirectPath = getErrorRedirect(
      '/signin/signup',
      'Sign up failed.',
      error.message
    )
  } else if (data.session) {
    redirectPath = getStatusRedirect(
      '/',
      'Success!',
      'You are now signed in.'
    )
  } else if (
    data.user &&
    data.user.identities &&
    data.user.identities.length == 0
  ) {
    redirectPath = getErrorRedirect(
      '/signin/signup',
      'Sign up failed.',
      'There is already an account associated with this email address. Try resetting your password.'
    )
  } else if (data.user) {
    redirectPath = getStatusRedirect(
      '/',
      'Success!',
      'Please check your email for a confirmation link. You may now close this tab.'
    )
  } else {
    redirectPath = getErrorRedirect(
      '/signin/signup',
      'Hmm... Something went wrong.',
      'You could not be signed up.'
    )
  }

  return redirectPath
}

export async function updatePassword(formData: FormData) {
  const password = String(formData.get('password')).trim()
  const passwordConfirm = String(
    formData.get('passwordConfirm')
  ).trim()
  let redirectPath: string

  // Check that the password and confirmation match
  if (password !== passwordConfirm) {
    redirectPath = getErrorRedirect(
      '/signin/update_password',
      'Your password could not be updated.',
      'Passwords do not match.'
    )
  }

  const supabase = await createClient()
  const { error, data } = await supabase.auth.updateUser({
    password,
  })

  if (error) {
    redirectPath = getErrorRedirect(
      '/signin/update_password',
      'Your password could not be updated.',
      error.message
    )
  } else if (data.user) {
    redirectPath = getStatusRedirect(
      '/',
      'Success!',
      'Your password has been updated.'
    )
  } else {
    redirectPath = getErrorRedirect(
      '/signin/update_password',
      'Hmm... Something went wrong.',
      'Your password could not be updated.'
    )
  }

  return redirectPath
}

export async function updateEmail(formData: FormData) {
  // Get form data
  const newEmail = String(formData.get('newEmail')).trim()

  // Check that the email is valid
  if (!isValidEmail(newEmail)) {
    return getErrorRedirect(
      '/account',
      'Your email could not be updated.',
      'Invalid email address.'
    )
  }

  const supabase = await createClient()

  const callbackUrl = getURL(
    getStatusRedirect(
      '/account',
      'Success!',
      `Your email has been updated.`
    )
  )

  const { error } = await supabase.auth.updateUser(
    { email: newEmail },
    {
      emailRedirectTo: callbackUrl,
    }
  )

  if (error) {
    return getErrorRedirect(
      '/account',
      'Your email could not be updated.',
      error.message
    )
  } else {
    return getStatusRedirect(
      '/account',
      'Confirmation emails sent.',
      `You will need to confirm the update by clicking the links sent to both the old and new email addresses.`
    )
  }
}

export async function updateName(formData: FormData) {
  // Get form data
  const fullName = String(formData.get('fullName')).trim()

  const supabase = await createClient()
  const { error, data } = await supabase.auth.updateUser({
    data: { full_name: fullName },
  })

  if (error) {
    return getErrorRedirect(
      '/account',
      'Your name could not be updated.',
      error.message
    )
  } else if (data.user) {
    return getStatusRedirect(
      '/account',
      'Success!',
      'Your name has been updated.'
    )
  } else {
    return getErrorRedirect(
      '/account',
      'Hmm... Something went wrong.',
      'Your name could not be updated.'
    )
  }
}

export const mcpUserFromRequest = async (request: Request) => {
  return {
    externalId: '123_oklkjlk12j34__',
    email: 'test@test.com',
    name: 'Test User',
  }
}<|MERGE_RESOLUTION|>--- conflicted
+++ resolved
@@ -1,34 +1,23 @@
-<<<<<<< HEAD
+'use server'
+
 import { cookies } from 'next/headers'
 import { redirect } from 'next/navigation'
+import { createClient } from '@/utils/supabase/server'
 import { getAuthTypes } from '@/utils/auth-helpers/settings'
 import {
   getErrorRedirect,
   getStatusRedirect,
   getURL,
 } from '@/utils/helpers'
-import { createClient } from '@/utils/supabase/server'
-=======
-'use server';
-
-import { createClient } from '@/utils/supabase/server';
-import { cookies } from 'next/headers';
-import { getURL, getErrorRedirect, getStatusRedirect } from '@/utils/helpers';
-import { getAuthTypes } from '@/utils/auth-helpers/settings';
->>>>>>> 6cd04672
 
 function isValidEmail(email: string) {
   var regex = /^[a-zA-Z0-9._-]+@[a-zA-Z0-9.-]+\.[a-zA-Z]{2,6}$/
   return regex.test(email)
 }
 
-<<<<<<< HEAD
 export async function redirectToPath(path: string) {
   return redirect(path)
 }
-
-=======
->>>>>>> 6cd04672
 export async function SignOut(formData: FormData) {
   const pathName = String(formData.get('pathName')).trim()
 
