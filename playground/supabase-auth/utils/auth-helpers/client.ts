'use client'

<<<<<<< HEAD
import type { Provider } from '@supabase/supabase-js'
import type { AppRouterInstance } from 'next/dist/shared/lib/app-router-context.shared-runtime'
import { getURL } from '@/utils/helpers'
import { createClient } from '@/utils/supabase/client'
import { redirectToPath } from './server'
=======
import { createClient } from '@/utils/supabase/client';
import { type Provider } from '@supabase/supabase-js';
import { getURL } from '@/utils/helpers';
import { redirect } from 'next/navigation';
import { AppRouterInstance } from 'next/dist/shared/lib/app-router-context.shared-runtime';
>>>>>>> 6cd04672

export async function handleRequest(
  e: React.FormEvent<HTMLFormElement>,
  requestFunc: (formData: FormData) => Promise<string>,
  router: AppRouterInstance | null = null
): Promise<boolean | void> {
  // Prevent default form submission refresh
  e.preventDefault()

  const formData = new FormData(e.currentTarget)
  const redirectUrl: string = await requestFunc(formData)

  if (router) {
    // If client-side router is provided, use it to redirect
    return router.push(redirectUrl)
  } else {
    // Otherwise, redirect server-side
<<<<<<< HEAD
    return await redirectToPath(redirectUrl)
=======
    return await redirect(redirectUrl);
>>>>>>> 6cd04672
  }
}

export async function signInWithOAuth(
  e: React.FormEvent<HTMLFormElement>
) {
  // Prevent default form submission refresh
  e.preventDefault()
  const formData = new FormData(e.currentTarget)
  const provider = String(formData.get('provider')).trim() as Provider

  // Create client-side supabase client and call signInWithOAuth
  const supabase = createClient()
  const redirectURL = getURL('/auth/callback')
  await supabase.auth.signInWithOAuth({
    provider: provider,
    options: {
      redirectTo: redirectURL,
    },
  })
}<|MERGE_RESOLUTION|>--- conflicted
+++ resolved
@@ -1,18 +1,9 @@
 'use client'
 
-<<<<<<< HEAD
-import type { Provider } from '@supabase/supabase-js'
+import { type Provider } from '@supabase/supabase-js'
 import type { AppRouterInstance } from 'next/dist/shared/lib/app-router-context.shared-runtime'
 import { getURL } from '@/utils/helpers'
 import { createClient } from '@/utils/supabase/client'
-import { redirectToPath } from './server'
-=======
-import { createClient } from '@/utils/supabase/client';
-import { type Provider } from '@supabase/supabase-js';
-import { getURL } from '@/utils/helpers';
-import { redirect } from 'next/navigation';
-import { AppRouterInstance } from 'next/dist/shared/lib/app-router-context.shared-runtime';
->>>>>>> 6cd04672
 
 export async function handleRequest(
   e: React.FormEvent<HTMLFormElement>,
@@ -29,12 +20,8 @@
     // If client-side router is provided, use it to redirect
     return router.push(redirectUrl)
   } else {
-    // Otherwise, redirect server-side
-<<<<<<< HEAD
-    return await redirectToPath(redirectUrl)
-=======
-    return await redirect(redirectUrl);
->>>>>>> 6cd04672
+    // Otherwise, redirect using window.location (client-side redirect)
+    window.location.href = redirectUrl
   }
 }
 
