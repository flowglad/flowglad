# Subscription Upgrade Implementation Plan

## Implementation Status Summary
<<<<<<< HEAD
**Last Updated**: 2025-01-09
=======
**Last Updated**: 2025-01-10
>>>>>>> 5c622b15

### ✅ Completed Components:
- **PR 1 - Database Schema**: New columns added (cancellationReason, replacedBySubscriptionId, isFreePlan)
- **PR 2 - Core Upgrade Logic**: Cancel-and-replace flow implemented in processSetupIntentSucceeded
- **PR 3 - Subscription Selection Logic**: Active subscription queries exclude upgraded-away subscriptions
- **PR 4 - Race Condition Prevention**: Comprehensive validation to prevent double upgrades
- **PR 5 - Analytics & Reporting**: Upgrades excluded from churn metrics, separate upgrade tracking
<<<<<<< HEAD
- **PR 7 - Customer Email Notifications**: Email templates and trigger.dev tasks for subscription notifications
=======
- **PR 6 - Idempotency**: Setup intent idempotency fully implemented with unique constraint and application checks
- **PR 8 - Proration Test Coverage**: Comprehensive test coverage for proration edge cases (processSetupIntent.upgrade-proration.test.ts)
>>>>>>> 5c622b15
- **Helper Functions**: cancelFreeSubscriptionForUpgrade and linkUpgradedSubscriptions created
- **Single Free Subscription Validation**: Prevents multiple free subscriptions per customer
- **Test Coverage**: Comprehensive upgrade flow tests and email template tests
- **TypeScript Types**: CancellationReason enum added to types.ts
- **Automatic Free Plan Marking**: Subscriptions with unitPrice=0 automatically marked as isFreePlan=true
- **Event Logging**: SubscriptionUpgraded events logged with full details
- **MRR Tracking**: Upgrade MRR tracked separately from new/churn MRR
- **Upgrade Metrics**: Functions to track conversion rates, time to upgrade, and revenue

### ⚠️ Partially Completed:
None - All core PRs completed!

### ❌ Not Implemented:
<<<<<<< HEAD
- **Idempotency**: No check for already-processed setup intents based on stripeSetupIntentId
- **UI/UX Updates**: No special handling for subscription transitions
- **Proration Integration**: Proration infrastructure exists but not integrated with upgrade flow
=======
- **PR 7 - Customer Notifications**: No automated email notifications for upgrades  
- **PR 9 - UI/UX Updates**: No special handling for subscription transitions
>>>>>>> 5c622b15

## Overview
Modify the subscription lifecycle to support the new model where every customer starts with a free-tier subscription. When a setup intent succeeds, instead of creating a new subscription, we'll cancel the free subscription and create a new paid one atomically.

## Approach
**Cancel-and-Replace Strategy**: When upgrading from free to paid, we atomically:
1. Cancel the existing free subscription with reason `upgraded_to_paid`
2. Create a new paid subscription
3. Link them via `replaced_by_subscription_id`

This approach is simpler and less risky than in-place upgrades, avoiding complex proration calculations and billing cycle adjustments.

## Implementation PRs

### PR 1: Database Schema & Model Updates ✅ COMPLETED
**Add tracking fields for subscription upgrades**

#### Tasks:
1. **Add migration for new columns** ✅:
   ```sql
   ALTER TABLE subscriptions 
   ADD COLUMN cancellation_reason TEXT,
   ADD COLUMN replaced_by_subscription_id UUID REFERENCES subscriptions(id),
   ADD COLUMN is_free_plan BOOLEAN DEFAULT FALSE;
   
   CREATE INDEX idx_replaced_by ON subscriptions(replaced_by_subscription_id);
   ```

2. **Update Drizzle schema** (`/src/db/schema/subscriptions.ts`) ✅:
   ```typescript
   cancellationReason: text('cancellation_reason'),
   replacedBySubscriptionId: uuid('replaced_by_subscription_id'),
   isFreePlan: boolean('is_free_plan').default(false),
   ```

3. **Update TypeScript types** in `/src/types.ts` ✅:
   ```typescript
   enum CancellationReason {
     UpgradedToPaid = 'upgraded_to_paid',
     CustomerRequest = 'customer_request',
     NonPayment = 'non_payment',
     Other = 'other'
   }
   ```

4. **Update `createCustomerBookkeeping`** to mark free subscriptions ✅ (automatically handled in createSubscriptionWorkflow):
   ```typescript
   const subscriptionResult = await createSubscriptionWorkflow({
     // ... existing params ...
     metadata: {
       ...metadata,
       is_free_plan: defaultPrice.unitPrice === 0
     }
   }, transaction)
   
   // Mark in database
   if (defaultPrice.unitPrice === 0) {
     await updateSubscription({
       id: subscriptionResult.subscription.id,
       isFreePlan: true
     }, transaction)
   }
   ```

#### Test Coverage:
- Migration rollback/forward test
- Verify `isFreePlan` set correctly on customer creation
- Test foreign key constraint on `replacedBySubscriptionId`
- Ensure existing subscriptions handle null values

---

### PR 2: Core Upgrade Logic in Setup Intent ✅ COMPLETED
**Implement cancel-and-replace on setup intent success**

#### Tasks:
1. **Create helper function** `cancelFreeSubscriptionForUpgrade` ✅:
   ```typescript
   // New file: src/subscriptions/cancelFreeSubscriptionForUpgrade.ts
   export const cancelFreeSubscriptionForUpgrade = async (
     customerId: string,
     transaction: DbTransaction
   ): Promise<Subscription.Record | null> => {
     const activeSubscriptions = await selectSubscriptions({
       customerId,
       status: SubscriptionStatus.Active
     }, transaction)
     
     const freeSubscription = activeSubscriptions.find(
       sub => sub.isFreePlan === true
     )
     
     if (!freeSubscription) {
       return null
     }
     
     return await updateSubscription({
       id: freeSubscription.id,
       status: SubscriptionStatus.Canceled,
       canceledAt: new Date(),
       cancellationReason: CancellationReason.UpgradedToPaid
     }, transaction)
   }
   ```

2. **Modify `processSetupIntentSucceeded`** (`/src/utils/bookkeeping/processSetupIntent.ts:592`) ✅:
   ```typescript
   // Before creating subscription, cancel free plan
   const canceledSubscription = await cancelFreeSubscriptionForUpgrade(
     customer.id,
     transaction
   )
   
   // Pass canceled subscription info to creation
   const result = await createSubscriptionFromSetupIntentableCheckoutSession({
     ...existingParams,
     previousSubscriptionId: canceledSubscription?.id,
     metadata: {
       ...checkoutSession.outputMetadata,
       upgraded_from_subscription_id: canceledSubscription?.id,
       upgrade_date: new Date().toISOString()
     }
   }, transaction)
   ```

3. **Update `createSubscriptionFromSetupIntentableCheckoutSession`** to link subscriptions ✅:
   ```typescript
   // After successful creation, update the old subscription
   if (previousSubscriptionId) {
     await updateSubscription({
       id: previousSubscriptionId,
       replacedBySubscriptionId: result.subscription.id
     }, transaction)
   }
   ```

#### Test Coverage:
```typescript
// src/utils/bookkeeping/processSetupIntent.test.ts
describe('Setup Intent Succeeded - Upgrade Flow', () => {
  it('cancels existing free subscription when upgrading')
  it('creates new paid subscription after canceling free')
  it('links old and new subscriptions via replacedBySubscriptionId')
  it('transfers metadata from free to paid subscription')
  it('handles case when no free subscription exists')
  it('handles multiple free subscriptions (edge case)')
  it('rolls back all changes if subscription creation fails')
  it('does not cancel non-free subscriptions')
  it('handles concurrent upgrade attempts (idempotency)')
  it('preserves customer payment method through upgrade')
})
```

---

### PR 3: Subscription Selection Logic Updates ✅ COMPLETED
**Ensure only active subscriptions are used throughout the system**

#### Tasks:
1. **Update active subscription queries** (`/src/db/tableMethods/subscriptionMethods.ts`) ✅ COMPLETED:
   ```typescript
   export const selectActiveSubscriptionsForCustomer = async (
     customerId: string,
     transaction: DbTransaction
   ) => {
     return await transaction
       .select()
       .from(subscriptions)
       .where(
         and(
           eq(subscriptions.customerId, customerId),
           eq(subscriptions.status, SubscriptionStatus.Active),
           // Exclude subscriptions that were upgraded away
           or(
             isNull(subscriptions.cancellationReason),
             ne(subscriptions.cancellationReason, CancellationReason.UpgradedToPaid)
           )
         )
       )
   }
   ```

2. **Create `selectCurrentSubscriptionForCustomer` helper** ✅ COMPLETED:
   ```typescript
   export const selectCurrentSubscriptionForCustomer = async (
     customerId: string,
     transaction: DbTransaction
   ): Promise<Subscription.Record | null> => {
     // Get all subscriptions for customer
     const allSubscriptions = await selectSubscriptions({
       customerId
     }, transaction)
     
     // Find the end of any upgrade chain
     const findCurrent = (sub: Subscription.Record): Subscription.Record => {
       const replacement = allSubscriptions.find(
         s => s.id === sub.replacedBySubscriptionId
       )
       return replacement ? findCurrent(replacement) : sub
     }
     
     // Start with active subscriptions
     const active = allSubscriptions.find(
       s => s.status === SubscriptionStatus.Active &&
            s.cancellationReason !== CancellationReason.UpgradedToPaid
     )
     
     return active || null
   }
   ```

3. **Update billing run selection** to exclude upgraded subscriptions ✅ COMPLETED

4. **Update API endpoints** that list subscriptions ✅ COMPLETED

#### Test Coverage:
```typescript
describe('Subscription Selection with Upgrades', () => {
  it('excludes canceled free subscriptions from active queries')
  it('follows upgrade chain to find current subscription')
  it('billing runs ignore upgraded-away subscriptions')
  it('returns null if entire chain is canceled')
  it('handles circular reference protection')
  it('performantly queries current subscription')
})
```

---

### PR 4: Prevent Double-Upgrade Race Conditions ✅ COMPLETED
**Add safeguards against concurrent upgrades**

#### Tasks:
1. **Add validation in `processSetupIntentSucceeded`** ✅ COMPLETED:
   ```typescript
   // Check for existing paid subscriptions
   const activePaidSubscriptions = await selectSubscriptions({
     customerId: customer.id,
     status: SubscriptionStatus.Active,
     isFreePlan: false
   }, transaction)
   
   if (activePaidSubscriptions.length > 0) {
     throw new Error(
       `Customer ${customer.id} already has an active paid subscription`
     )
   }
   ```

2. **Strengthen idempotency** ❌ NOT IMPLEMENTED:
   ```typescript
   // Check if this setup intent was already processed
   const existingSubscription = await selectSubscriptionAndItems({
     stripeSetupIntentId: setupIntent.id
   }, transaction)
   
   if (existingSubscription) {
     return { 
       result: existingSubscription,
       eventsToLog: [] // Already processed
     }
   }
   ```

#### Test Coverage:
```typescript
describe('Upgrade Race Condition Prevention', () => {
  it('prevents creating multiple paid subscriptions')
  it('handles concurrent setup intent processing')
  it('allows retry of failed upgrade attempts')
  it('correctly identifies idempotent requests')
  it('handles webhook replay scenarios')
})
```

---

### PR 5: Analytics & Reporting Adjustments ✅ COMPLETED (2025-01-07)
**Update metrics to handle upgrade flow correctly**

#### Tasks:
1. **Update churn calculations** (`/src/utils/billing-dashboard/revenueCalculationHelpers.ts`) ✅:
   ```typescript
   export const calculateChurnedSubscriptions = (
     subscriptions: Subscription.Record[]
   ) => {
     return subscriptions.filter(
       s => s.status === SubscriptionStatus.Canceled && 
            s.cancellationReason !== CancellationReason.UpgradedToPaid
     )
   }
   ```

2. **Add upgrade tracking metrics** ✅:
   ```typescript
   // New file: src/utils/billing-dashboard/upgradeMetrics.ts
   export const getUpgradeMetrics = async (
     organizationId: string,
     startDate: Date,
     endDate: Date,
     transaction: DbTransaction
   ) => {
     const upgrades = await transaction
       .select()
       .from(subscriptions)
       .where(
         and(
           eq(subscriptions.organizationId, organizationId),
           eq(subscriptions.cancellationReason, CancellationReason.UpgradedToPaid),
           between(subscriptions.canceledAt, startDate, endDate)
         )
       )
     
     return {
       totalUpgrades: upgrades.length,
       upgradeRevenue: calculateUpgradeRevenue(upgrades),
       averageTimeToUpgrade: calculateAverageTimeToUpgrade(upgrades)
     }
   }
   ```

3. **Update MRR calculations** to track upgrade transitions correctly ✅

3. **Add event logging** ✅:
   ```typescript
   // Log upgrade event
   eventsToLog.push({
     type: FlowgladEventType.SubscriptionCreated, // Using existing event type
     occurredAt: timestamp,
     organizationId: subscription.organizationId,
     payload: {
       object: EventNoun.Subscription,
       from_subscription_id: canceledSubscription.id,
       to_subscription_id: newSubscription.id,
       from_price: 0,
       to_price: newPrice.unitPrice
     }
   })
   ```

#### Test Coverage:
```typescript
describe('Analytics with Upgrades', () => {
  it('excludes upgrades from churn metrics')
  it('correctly calculates MRR through upgrade transition')
  it('tracks upgrade conversion rate')
  it('handles upgrade chains in cohort analysis')
  it('generates correct events for upgrade flow')
  it('calculates time from signup to upgrade')
})
```

---

### PR 6: Idempotency Improvements ✅ COMPLETED (2025-01-09)
**Prevent duplicate subscription creation from repeated webhook processing**

#### Tasks:
1. **Add idempotency check in `processSetupIntentSucceeded`** ✅:
   - Implemented check for existing subscriptions with same stripeSetupIntentId
   - Returns existing subscription without creating duplicates
   - Prevents webhook replay issues

2. **Ensure stripeSetupIntentId is properly stored** ✅:
   - Setup intent ID passed to createSubscriptionWorkflow
   - Unique constraint on stripeSetupIntentId column ensures database-level protection

#### Test Coverage ✅:
- Test for idempotent setup intent processing (processSetupIntent.upgrade-comprehensive.test.ts:615)
- Test for preventing duplicate paid subscriptions (processSetupIntent.upgrade-comprehensive.test.ts:524)
- Test for preventing concurrent upgrade attempts (processSetupIntent.upgrade-comprehensive.test.ts:688)
- Database unique constraint ensures no duplicates at DB level

---

### PR 7: Customer Email Notifications ✅ COMPLETED (2025-01-09)
**Send confirmation emails when customers create or upgrade subscriptions**

#### Implemented:
1. **Created email templates**:
   - `customer-subscription-created.tsx`: For new paid subscriptions
   - `customer-subscription-upgraded.tsx`: For upgrades from free/paid to paid plans
   - Both templates support optional intervals for non-renewing subscriptions
   - Handle all interval types (day/week/month/year)
   - Display pricing appropriately (free vs paid plans)

2. **Created Trigger.dev tasks**:
   - `send-customer-subscription-created-notification.ts`: Sends new subscription emails
   - `send-customer-subscription-upgraded-notification.ts`: Sends upgrade confirmation emails
   - Both tasks include:
     - Proper BCC handling for UAT email environment variable
     - All interval types support in billing date calculations
     - Safe logging (no sensitive ctx data)

3. **Integrated into subscription workflow**:
   ```typescript
   // In createSubscriptionWorkflow:
   if (params.previousSubscriptionId) {
     // This is an upgrade
     await idempotentSendCustomerSubscriptionUpgradedNotification({
       customerId: subscription.customerId,
       newSubscriptionId: subscription.id,
       previousSubscriptionId: params.previousSubscriptionId,
       organizationId: subscription.organizationId,
     })
   } else {
     // This is a new subscription
     await idempotentSendCustomerSubscriptionCreatedNotification({
       customerId: subscription.customerId,
       subscriptionId: subscription.id,
       organizationId: subscription.organizationId,
     })
   }
   ```

4. **Fixed metadata dependency issue**:
   - Removed business logic dependency on customer-controlled metadata
   - Added explicit `previousSubscriptionId` parameter to track upgrades
   - Ensures system resilience to future paid-to-paid upgrades

#### Test Coverage:
- 19 tests for `customer-subscription-created` email template
- 28 tests for `customer-subscription-upgraded` email template  
- Tests cover:
  - All interval types (day/week/month/year)
  - Non-renewing subscriptions (no interval)
  - Free and paid previous plans
  - Missing payment methods
  - Different currencies
  - Proper date formatting

---

### PR 8: Proration Test Coverage ✅ COMPLETED (2025-01-10)
**Comprehensive test coverage for proration edge cases**

#### What Was Actually Implemented:
While the original plan was to integrate proration into the upgrade flow, we focused on comprehensive test coverage to ensure the existing proration infrastructure works correctly when preserveBillingCycleAnchor is used.

#### Tasks Completed:
1. **Test for fallback behavior** ✅ - When preserve=true but billing period has ended
2. **Exact proration calculation verification** ✅ - Using `calculateSplitInBillingPeriodBasedOnAdjustmentDate`
3. **Quantity propagation tests** ✅ - Ensuring quantity>1 is correctly handled in prorated items
4. **Minimal proration at period start** ✅ - Testing edge case when upgrade occurs just after period start
5. **Enhanced existing tests** ✅ - Added exact calculation verification to existing proration tests

#### Test Coverage Added:
```typescript
// src/utils/bookkeeping/processSetupIntent.upgrade-proration.test.ts
describe('Subscription Upgrade with Proration', () => {
  it('should fallback to new billing cycle when preserve=true but period has ended')
  it('should create prorated billing items with exact calculated amounts')
  it('should propagate quantity to prorated billing items')
  it('should create minimal proration when upgrade occurs just after period start')
  // 10 tests passing, 1 skipped (billing run timeout issue)
})
```

#### Note on Integration:
The proration logic already exists in `createProratedBillingPeriodItems` and is triggered when:
- `preserveBillingCycleAnchor: true` is set on the checkout session
- The upgrade occurs mid-billing-period
- The system automatically creates prorated billing items

No additional integration was needed as the infrastructure already supports proration through the `preserveBillingCycleAnchor` flag.

---

### PR 9: UI/UX Updates (Optional) ❌ NOT IMPLEMENTED
**Handle subscription transitions in customer-facing interfaces**

#### Tasks:
1. **Update subscription display logic** to show only current subscription
2. **Add upgrade history view** (optional)
3. **Update invoice descriptions** to reference upgrades
4. **Handle mid-upgrade UI states**

#### Test Coverage:
```typescript
describe('UI Upgrade Handling', () => {
  it('shows only current subscription in customer portal')
  it('displays upgrade history if requested')
  it('handles mid-upgrade UI state gracefully')
  it('shows correct subscription in invoices')
})
```

---

## Rollout Strategy

### Deployment Order:
1. **PR 1** - Schema changes ✅ COMPLETED
2. **PR 2** - Core upgrade logic ✅ COMPLETED
3. **PR 3** - Selection logic updates ✅ COMPLETED
4. **PR 4** - Race condition prevention (validation only) ✅ COMPLETED
5. **PR 5** - Analytics updates ✅ COMPLETED
<<<<<<< HEAD
6. **PR 6** - Idempotency improvements ❌ NOT IMPLEMENTED
7. **PR 7** - Customer notifications ✅ COMPLETED
8. **PR 8** - Proration integration ❌ NOT IMPLEMENTED
9. **PR 9** - UI updates (optional) ❌ NOT IMPLEMENTED
=======
6. **PR 6** - Idempotency improvements ✅ COMPLETED
7. **PR 8** - Proration test coverage ✅ COMPLETED
8. **PR 7** - Customer notifications ❌ NOT IMPLEMENTED (Optional)
9. **PR 9** - UI updates ❌ NOT IMPLEMENTED (Optional)
>>>>>>> 5c622b15

### Monitoring:
- Track upgrade success rate
- Monitor for duplicate subscriptions
- Alert on upgrade failures
- Compare revenue before/after

## Timeline (Actual)

- **PR 1**: Database Schema - Completed 2025-01-06
- **PR 2**: Core Upgrade Logic - Completed 2025-01-06  
- **PR 3**: Selection Logic - Completed 2025-01-06
- **PR 4**: Race Condition Prevention - Completed 2025-01-07
- **PR 5**: Analytics & Reporting - Completed 2025-01-07
- **PR 6**: Idempotency - Completed 2025-01-09
- **PR 8**: Proration Test Coverage - Completed 2025-01-10

**Total: 5 days** - All core functionality completed

## Risk Mitigation

### Risks:
1. **Double billing** - Mitigated by atomic transaction
2. **Lost subscriptions** - Mitigated by rollback on failure
3. **Analytics disruption** - Mitigated by PR 5
4. **Race conditions** - Mitigated by PR 4

### Rollback Plan:
- Each PR is independently deployable/rollbackable
- Feature flag allows instant disable
- Database changes are additive (no destructive changes)

## Success Criteria

1. Zero duplicate active paid subscriptions
2. All upgrades complete atomically
3. No impact on existing paid subscriptions
4. Churn metrics remain accurate
5. < 0.1% failure rate on upgrades
6. Clear audit trail via `replaced_by_subscription_id`

## Open Questions

1. Should we preserve usage credits from free tier?
2. How to handle pending invoices from free subscription?
3. Should upgrade history be visible to customers?
4. Do we need to notify customers of the upgrade?<|MERGE_RESOLUTION|>--- conflicted
+++ resolved
@@ -1,11 +1,7 @@
 # Subscription Upgrade Implementation Plan
 
 ## Implementation Status Summary
-<<<<<<< HEAD
-**Last Updated**: 2025-01-09
-=======
 **Last Updated**: 2025-01-10
->>>>>>> 5c622b15
 
 ### ✅ Completed Components:
 - **PR 1 - Database Schema**: New columns added (cancellationReason, replacedBySubscriptionId, isFreePlan)
@@ -13,12 +9,9 @@
 - **PR 3 - Subscription Selection Logic**: Active subscription queries exclude upgraded-away subscriptions
 - **PR 4 - Race Condition Prevention**: Comprehensive validation to prevent double upgrades
 - **PR 5 - Analytics & Reporting**: Upgrades excluded from churn metrics, separate upgrade tracking
-<<<<<<< HEAD
+- **PR 6 - Idempotency**: Setup intent idempotency fully implemented with unique constraint and application checks
 - **PR 7 - Customer Email Notifications**: Email templates and trigger.dev tasks for subscription notifications
-=======
-- **PR 6 - Idempotency**: Setup intent idempotency fully implemented with unique constraint and application checks
 - **PR 8 - Proration Test Coverage**: Comprehensive test coverage for proration edge cases (processSetupIntent.upgrade-proration.test.ts)
->>>>>>> 5c622b15
 - **Helper Functions**: cancelFreeSubscriptionForUpgrade and linkUpgradedSubscriptions created
 - **Single Free Subscription Validation**: Prevents multiple free subscriptions per customer
 - **Test Coverage**: Comprehensive upgrade flow tests and email template tests
@@ -32,14 +25,7 @@
 None - All core PRs completed!
 
 ### ❌ Not Implemented:
-<<<<<<< HEAD
-- **Idempotency**: No check for already-processed setup intents based on stripeSetupIntentId
-- **UI/UX Updates**: No special handling for subscription transitions
-- **Proration Integration**: Proration infrastructure exists but not integrated with upgrade flow
-=======
-- **PR 7 - Customer Notifications**: No automated email notifications for upgrades  
 - **PR 9 - UI/UX Updates**: No special handling for subscription transitions
->>>>>>> 5c622b15
 
 ## Overview
 Modify the subscription lifecycle to support the new model where every customer starts with a free-tier subscription. When a setup intent succeeds, instead of creating a new subscription, we'll cancel the free subscription and create a new paid one atomically.
@@ -537,17 +523,10 @@
 3. **PR 3** - Selection logic updates ✅ COMPLETED
 4. **PR 4** - Race condition prevention (validation only) ✅ COMPLETED
 5. **PR 5** - Analytics updates ✅ COMPLETED
-<<<<<<< HEAD
-6. **PR 6** - Idempotency improvements ❌ NOT IMPLEMENTED
+6. **PR 6** - Idempotency improvements ✅ COMPLETED
 7. **PR 7** - Customer notifications ✅ COMPLETED
-8. **PR 8** - Proration integration ❌ NOT IMPLEMENTED
+8. **PR 8** - Proration test coverage ✅ COMPLETED
 9. **PR 9** - UI updates (optional) ❌ NOT IMPLEMENTED
-=======
-6. **PR 6** - Idempotency improvements ✅ COMPLETED
-7. **PR 8** - Proration test coverage ✅ COMPLETED
-8. **PR 7** - Customer notifications ❌ NOT IMPLEMENTED (Optional)
-9. **PR 9** - UI updates ❌ NOT IMPLEMENTED (Optional)
->>>>>>> 5c622b15
 
 ### Monitoring:
 - Track upgrade success rate
