<<<<<<< HEAD
import type { Flowglad } from '@flowglad/node'
import { type ZodType, z } from 'zod'
import { FlowgladActionKey, HTTPMethod } from './types'
=======
import { z, ZodType } from 'zod'
import { FlowgladActionKey, HTTPMethod } from './types/sdk'
import { Flowglad } from '@flowglad/node'
>>>>>>> 6cd04672

export type FlowgladActionValidatorMap = {
  [K in FlowgladActionKey]: {
    method: HTTPMethod
    inputValidator: ZodType<any, any, any>
  }
}

const createCoreCheckoutSessionSchema = z.object({
  successUrl: z.url(),
  cancelUrl: z.url(),
  outputMetadata: z.record(z.string(), z.any()).optional(),
  outputName: z.string().optional(),
})

const checkoutSessionWithPriceId =
  createCoreCheckoutSessionSchema.extend({
    priceId: z.string(),
    priceSlug: z.never().optional(), // Explicitly disallow
    quantity: z.number().optional().default(1),
  })

const checkoutSessionWithPriceSlug =
  createCoreCheckoutSessionSchema.extend({
    priceSlug: z.string(),
    priceId: z.never().optional(), // Explicitly disallow
    quantity: z.number().optional().default(1),
  })

export const createProductCheckoutSessionSchema = z.union([
  checkoutSessionWithPriceId,
  checkoutSessionWithPriceSlug,
])

export const createAddPaymentMethodCheckoutSessionSchema =
  createCoreCheckoutSessionSchema.extend({
    targetSubscriptionId: z.string().optional(),
  })

export const createActivateSubscriptionCheckoutSessionSchema =
  createCoreCheckoutSessionSchema.extend({
    targetSubscriptionId: z.string(),
  })

export type CreateProductCheckoutSessionParams = z.infer<
  typeof createProductCheckoutSessionSchema
>
export type CreateAddPaymentMethodCheckoutSessionParams = z.infer<
  typeof createAddPaymentMethodCheckoutSessionSchema
>
export type CreateActivateSubscriptionCheckoutSessionParams = z.infer<
  typeof createActivateSubscriptionCheckoutSessionSchema
>

export type SubscriptionCancellationArrangement =
  Flowglad.Subscriptions.SubscriptionCancelParams['cancellation']['timing']

const subscriptionCancellationTiming: Record<
  string,
  SubscriptionCancellationArrangement
> = {
  AtEndOfCurrentBillingPeriod: 'at_end_of_current_billing_period',
  AtFutureDate: 'at_future_date',
  Immediately: 'immediately',
}

const cancellationParametersSchema = z.discriminatedUnion('timing', [
  z.object({
    timing: z.literal(
      subscriptionCancellationTiming.AtEndOfCurrentBillingPeriod
    ),
  }),
  z.object({
    timing: z.literal(subscriptionCancellationTiming.AtFutureDate),
    endDate: z.date(),
  }),
  z.object({
    timing: z.literal(subscriptionCancellationTiming.Immediately),
  }),
])

export const cancelSubscriptionSchema = z.object({
  id: z.string(),
  cancellation: cancellationParametersSchema,
})

const baseUsageEventFields = z.object({
  amount: z.number(),
  subscriptionId: z.string(),
  properties: z.record(z.string(), z.unknown()).optional(),
  transactionId: z.string(),
  usageDate: z.number().optional(),
})

const usageEventWithPriceId = baseUsageEventFields.extend({
  priceId: z.string(),
  priceSlug: z.never().optional(), // Explicitly disallow
})

const usageEventWithPriceSlug = baseUsageEventFields.extend({
  priceSlug: z.string(),
  priceId: z.never().optional(), // Explicitly disallow
})

export const createUsageEventSchema = z.union([
  usageEventWithPriceId,
  usageEventWithPriceSlug,
])

export type CreateUsageEventParams = z.infer<
  typeof createUsageEventSchema
>

export type CancelSubscriptionParams = z.infer<
  typeof cancelSubscriptionSchema
>

export const createSubscriptionSchema = z.object({
  customerId: z.string(),
  priceId: z.string(),
  quantity: z.number().optional(),
  startDate: z.string().datetime().optional(),
  trialEnd: z
    .number()
    .optional()
    .describe(
      `Epoch time in milliseconds of when the trial ends. If not provided, defaults to startDate + the associated price's trialPeriodDays`
    ),
  metadata: z.record(z.string(), z.unknown()).optional(),
  name: z.string().optional(),
  backupPaymentMethodId: z.string().optional(),
  defaultPaymentMethodId: z.string().optional(),
  interval: z.enum(['day', 'week', 'month', 'year']).optional(),
  intervalCount: z.number().optional(),
})

export type CreateSubscriptionParams = z.infer<
  typeof createSubscriptionSchema
>

export const billingAddressSchema = z.object({
  name: z.string().optional(),
  firstName: z.string().optional(),
  lastName: z.string().optional(),
  email: z.string().email().optional(),
  address: z.object({
    name: z.string().optional(),
    line1: z.string().nullable(),
    line2: z.string().nullable(),
    city: z.string().nullable(),
    state: z.string().nullable(),
    postal_code: z.string().nullable(),
    country: z.string(),
  }),
  phone: z.string().optional(),
})

export const updateCustomerInputSchema = z.object({
  id: z.string(),
  name: z.string().optional(),
  email: z.string().email().optional(),
  phone: z.string().optional(),
  billingAddress: billingAddressSchema.optional(),
})

export const updateCustomerSchema = z.object({
  customer: updateCustomerInputSchema,
  externalId: z.string(),
})

export const flowgladActionValidators = {
  [FlowgladActionKey.GetCustomerBilling]: {
    method: HTTPMethod.POST,
    inputValidator: z.object({
      externalId: z.string(),
    }),
  },
  [FlowgladActionKey.FindOrCreateCustomer]: {
    method: HTTPMethod.POST,
    inputValidator: z.object({
      externalId: z.string(),
    }),
  },
  [FlowgladActionKey.CreateAddPaymentMethodCheckoutSession]: {
    method: HTTPMethod.POST,
    inputValidator: createAddPaymentMethodCheckoutSessionSchema,
  },
  [FlowgladActionKey.CreateActivateSubscriptionCheckoutSession]: {
    method: HTTPMethod.POST,
    inputValidator: createActivateSubscriptionCheckoutSessionSchema,
  },
  [FlowgladActionKey.CreateCheckoutSession]: {
    method: HTTPMethod.POST,
    inputValidator: createProductCheckoutSessionSchema,
  },
  [FlowgladActionKey.CancelSubscription]: {
    method: HTTPMethod.POST,
    inputValidator: cancelSubscriptionSchema,
  },
  [FlowgladActionKey.CreateSubscription]: {
    method: HTTPMethod.POST,
    inputValidator: createSubscriptionSchema,
  },
  [FlowgladActionKey.UpdateCustomer]: {
    method: HTTPMethod.POST,
    inputValidator: updateCustomerSchema,
  },
} as const satisfies FlowgladActionValidatorMap<|MERGE_RESOLUTION|>--- conflicted
+++ resolved
@@ -1,12 +1,6 @@
-<<<<<<< HEAD
 import type { Flowglad } from '@flowglad/node'
 import { type ZodType, z } from 'zod'
-import { FlowgladActionKey, HTTPMethod } from './types'
-=======
-import { z, ZodType } from 'zod'
 import { FlowgladActionKey, HTTPMethod } from './types/sdk'
-import { Flowglad } from '@flowglad/node'
->>>>>>> 6cd04672
 
 export type FlowgladActionValidatorMap = {
   [K in FlowgladActionKey]: {
