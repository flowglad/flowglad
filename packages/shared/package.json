{
  "name": "@flowglad/shared",
  "version": "0.13.0",
  "main": "./dist/index.js",
  "module": "./dist/index.mjs",
  "types": "./dist/types/index.d.ts",
  "files": [
    "dist"
  ],
  "scripts": {
    "build": "tsup",
    "clean": "rm -rf dist",
    "dev": "tsup --watch",
<<<<<<< HEAD
    "check": "eslint --max-warnings=0 && tsc --noEmit",
    "build:declarations": "tsc -p tsconfig.declarations.json",
    "test": "vitest run",
    "test:watch": "vitest"
=======
    "check": "biome check . && tsc --noEmit",
    "build:declarations": "tsc -p tsconfig.declarations.json"
>>>>>>> de145bb4
  },
  "publishConfig": {
    "access": "public"
  },
  "dependencies": {
    "zod": "4.1.5",
    "date-fns": "4.1.0",
    "@flowglad/node": "0.23.0"
  },
  "devDependencies": {
<<<<<<< HEAD
    "eslint": "8.57.0",
    "typescript": "5.8.2",
    "vitest": "3.0.5"
=======
    "typescript": "5.8.2"
>>>>>>> de145bb4
  },
  "exports": {
    ".": {
      "types": "./dist/types/index.d.ts",
      "import": "./dist/esm/index.js",
      "require": "./dist/cjs/index.js"
    }
  }
}<|MERGE_RESOLUTION|>--- conflicted
+++ resolved
@@ -11,15 +11,10 @@
     "build": "tsup",
     "clean": "rm -rf dist",
     "dev": "tsup --watch",
-<<<<<<< HEAD
-    "check": "eslint --max-warnings=0 && tsc --noEmit",
+    "check": "biome check . && tsc --noEmit",
     "build:declarations": "tsc -p tsconfig.declarations.json",
     "test": "vitest run",
     "test:watch": "vitest"
-=======
-    "check": "biome check . && tsc --noEmit",
-    "build:declarations": "tsc -p tsconfig.declarations.json"
->>>>>>> de145bb4
   },
   "publishConfig": {
     "access": "public"
@@ -30,13 +25,8 @@
     "@flowglad/node": "0.23.0"
   },
   "devDependencies": {
-<<<<<<< HEAD
-    "eslint": "8.57.0",
     "typescript": "5.8.2",
     "vitest": "3.0.5"
-=======
-    "typescript": "5.8.2"
->>>>>>> de145bb4
   },
   "exports": {
     ".": {
