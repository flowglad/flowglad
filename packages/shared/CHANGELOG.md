--- conflicted
+++ resolved
@@ -1,7 +1,5 @@
 # @flowglad/shared
 
-<<<<<<< HEAD
-=======
 ## 0.15.1
 
 ### Patch Changes
@@ -9,7 +7,6 @@
 - bb9b89e: - create product checkout interface cleanup
   - add currentSubscription to useBilling
 
->>>>>>> cd97dc4d
 ## 0.15.0
 
 ### Minor Changes
