# @flowglad/react

<<<<<<< HEAD
=======
## 0.15.1

### Patch Changes

- bb9b89e: - create product checkout interface cleanup
  - add currentSubscription to useBilling
- Updated dependencies [bb9b89e]
  - @flowglad/shared@0.15.1

>>>>>>> cd97dc4d
## 0.15.0

### Minor Changes

- 562490d: - add subscription uncancel
  - bump @flowglad/node dependency to v0.24

### Patch Changes

- Updated dependencies [562490d]
  - @flowglad/shared@0.15.0

## 0.14.1

### Patch Changes

- 8a4fa8d: @flowglad/nextjs: bump peer dependency for next to support ^16.0.0
- Updated dependencies [8a4fa8d]
  - @flowglad/shared@0.14.1

## 0.14.0

### Minor Changes

- de55219: - bump @flowglad/node dependency to v0.23
  - price slug support for create usage events & create subscription
  - activate subscription checkout cleanup
  - add test coverage to @flowglad/shared
  - migrate types from @flowglad/types to @flowglad/shared
  - deprecate @flowglad/types

### Patch Changes

- Updated dependencies [de55219]
  - @flowglad/shared@0.14.0

## 0.13.0

### Minor Changes

- Next.js route handler pattern, customerExternalId pattern with mandatory constructory

### Patch Changes

- Updated dependencies
  - @flowglad/shared@0.13.0

## 0.12.4

### Patch Changes

- flowglad server with external id
- cbf28e2: test
- Updated dependencies
- Updated dependencies [cbf28e2]
  - @flowglad/shared@0.12.4

## 0.12.3

### Patch Changes

- nextjs types
- Updated dependencies
  - @flowglad/shared@0.12.3

## 0.12.2

### Patch Changes

- types
- types
- Updated dependencies
- Updated dependencies
  - @flowglad/shared@0.12.1

## 0.12.1

### Patch Changes

- workspaces fix
- Updated dependencies
  - @flowglad/shared@0.12.1

## 0.12.0

### Minor Changes

- Support priceSlug in createCheckoutSession

### Patch Changes

- Updated dependencies
  - @flowglad/shared@0.12.0

## 0.11.0

### Minor Changes

- bump @flowglad/node dependency to v0.22, cleanup FlowgladServer methods

### Patch Changes

- Updated dependencies
  - @flowglad/shared@0.11.0

## 0.10.18

### Patch Changes

- add devmode support to FlowgladContext
- Updated dependencies
  - @flowglad/shared@0.10.18

## 0.10.17

### Patch Changes

- Remove flowglad-root root theming
- Updated dependencies
  - @flowglad/shared@0.10.17

## 0.10.16

### Patch Changes

- Add getProduct and getPrice to SDK, support activate_subscription checkout sessions
- Updated dependencies
  - @flowglad/shared@0.10.16

## 0.10.15

### Patch Changes

- Add check feature access, and check usage balance
- Updated dependencies
  - @flowglad/shared@0.10.15

## 0.10.14

### Patch Changes

- Fix cancel subscription modal, greatly improve light mode / dark mode styles
- Updated dependencies
  - @flowglad/shared@0.10.14

## 0.10.13

### Patch Changes

- Fix flowglad-root styles
- Updated dependencies
  - @flowglad/shared@0.10.13

## 0.10.12

### Patch Changes

- Fix flowglad-root styling on billing-page
- Updated dependencies
  - @flowglad/shared@0.10.12

## 0.10.11

### Patch Changes

- Fix FlowgladThemeProvider styles
- Updated dependencies
  - @flowglad/shared@0.10.11

## 0.10.10

### Patch Changes

- Export type explicitly for request handler input
- Updated dependencies
  - @flowglad/shared@0.10.10

## 0.10.9

### Patch Changes

- Window undefined check for useThemeDetector
- Updated dependencies
  - @flowglad/shared@0.10.9

## 0.10.8

### Patch Changes

- Add theme overrides to FlowgladTheme and FlowgladProvider
- Updated dependencies
  - @flowglad/shared@0.10.8

## 0.10.7

### Patch Changes

- Loosen targetSubscriptionId on add payment checkout sessions, add Add Payment Method button to embedded billing page
- Updated dependencies
  - @flowglad/shared@0.10.7

## 0.10.6

### Patch Changes

- Current Subscription Card Usage variant
- Updated dependencies
  - @flowglad/shared@0.10.6

## 0.10.5

### Patch Changes

- Rm list subscriptions
- Updated dependencies
  - @flowglad/shared@0.10.5

## 0.10.4

### Patch Changes

- Remove darkmode logging
- Updated dependencies
  - @flowglad/shared@0.10.4

## 0.10.3

### Patch Changes

- Expose a reload billing component
- Updated dependencies
  - @flowglad/shared@0.10.3

## 0.10.2

### Patch Changes

- Fix file path for FlowgladTheme import
- Updated dependencies
  - @flowglad/shared@0.10.2

## 0.10.1

### Patch Changes

- Move FlowgladTheme to billing-page only for now
- Updated dependencies
  - @flowglad/shared@0.10.1

## 0.10.0

### Minor Changes

- Add subscription method, many other improvements

### Patch Changes

- Updated dependencies
  - @flowglad/shared@0.10.0

## 0.9.1

### Patch Changes

- Fix checkout session create
- Updated dependencies
  - @flowglad/shared@0.9.1

## 0.9.0

### Minor Changes

- Add usage events

### Patch Changes

- Updated dependencies
  - @flowglad/shared@0.9.0

## 0.8.13

### Patch Changes

- Add subscription.current, checkoutSession.quantity
- Updated dependencies
  - @flowglad/shared@0.8.13

## 0.8.12

### Patch Changes

- Better docs and type flowthroughs
- Default prices on products
- Updated dependencies
- Updated dependencies
  - @flowglad/shared@0.8.12

## 0.8.11

### Patch Changes

- Improvements to embedded billing component, improved subscription type in types package
- Updated dependencies
  - @flowglad/shared@0.8.11

## 0.8.10

### Patch Changes

- Flow through output metadata
- Updated dependencies
  - @flowglad/shared@0.8.10

## 0.8.9

### Patch Changes

- Relative route check
- Updated dependencies
  - @flowglad/shared@0.8.9

## 0.8.8

### Patch Changes

- Export SubscriptionDetails type
- Updated dependencies
  - @flowglad/shared@0.8.8

## 0.8.7

### Patch Changes

- Add flowgladAdminClient
- Updated dependencies
  - @flowglad/shared@0.8.7

## 0.8.6

### Patch Changes

- Cleaner types and export for FlowgladContext
- Updated dependencies
  - @flowglad/shared@0.8.6

## 0.8.5

### Patch Changes

- Support async flowglad server client construction for express
- Updated dependencies
  - @flowglad/shared@0.8.5

## 0.8.4

### Patch Changes

- Fix customer not found error
- Updated dependencies
  - @flowglad/shared@0.8.4

## 0.8.3

### Patch Changes

- Fix customer not found issue
- Updated dependencies
  - @flowglad/shared@0.8.3

## 0.8.2

### Patch Changes

- Flowglad express initial release
- Updated dependencies
  - @flowglad/shared@0.8.2

## 0.8.1

### Patch Changes

- Version bump
- Updated dependencies
  - @flowglad/shared@0.8.1

## 0.8.0

### Minor Changes

- Bump to @flowglad/node 0.10.0 with customer instead of customer profile

### Patch Changes

- Updated dependencies
  - @flowglad/shared@0.8.0

## 0.7.0

### Minor Changes

- Migrate variants -> prices, migrate purchase sessions -> checkout sessions

### Patch Changes

- Updated dependencies
  - @flowglad/shared@0.7.0

## 0.6.0

### Minor Changes

- Use the new SDK generator for better esm support

### Patch Changes

- Updated dependencies
  - @flowglad/shared@0.6.0

## 0.5.0

### Minor Changes

- Camelcasing all fkeys, refactor invoiceWithLineItems

### Patch Changes

- Updated dependencies
  - @flowglad/shared@0.5.0

## 0.4.22

### Patch Changes

- Improve custom onboarding, deprecate authenticated
- Updated dependencies
  - @flowglad/shared@0.4.22

## 0.4.21

### Patch Changes

- types: more exported discriminated union types
- Updated dependencies
  - @flowglad/shared@0.4.21

## 0.4.20

### Patch Changes

- Product export fix
- Updated dependencies
  - @flowglad/shared@0.4.20

## 0.4.19

### Patch Changes

- types: Currency -> CurrencyCode
- Updated dependencies
  - @flowglad/shared@0.4.19

## 0.4.18

### Patch Changes

- Export types
- Updated dependencies
  - @flowglad/shared@0.4.18

## 0.4.17

### Patch Changes

- Types package
- Updated dependencies
  - @flowglad/shared@0.4.17

## 0.4.16

### Patch Changes

- Try request handler options
- Updated dependencies
  - @flowglad/shared@0.4.16

## 0.4.15

### Patch Changes

- Await params in nextjs route handler
- Updated dependencies
  - @flowglad/shared@0.4.15

## 0.4.14

### Patch Changes

- Fix nested esm issue
- Updated dependencies
  - @flowglad/shared@0.4.14

## 0.4.13

### Patch Changes

- Fix nextjs server types export
- Updated dependencies
  - @flowglad/shared@0.4.13

## 0.4.12

### Patch Changes

- fix the types problem
- Updated dependencies
  - @flowglad/shared@0.4.12

## 0.4.11

### Patch Changes

- fix purchase session error check
- Updated dependencies
  - @flowglad/shared@0.4.11

## 0.4.10

### Patch Changes

- Await client in supabase auth
- Updated dependencies
  - @flowglad/shared@0.4.10

## 0.4.9

### Patch Changes

- Pass through structured error messages to client
- Updated dependencies
  - @flowglad/shared@0.4.9

## 0.4.8

### Patch Changes

- Add getRequestingCustomer as fallback for getSessionFromParams
- Updated dependencies
  - @flowglad/shared@0.4.8

## 0.4.7

### Patch Changes

- rm console.log
- Updated dependencies
  - @flowglad/shared@0.4.7

## 0.4.6

### Patch Changes

- No more find or create customer profile calls on the FlowgladContext, billing now includes a find or create
- Updated dependencies
  - @flowglad/shared@0.4.6

## 0.4.5

### Patch Changes

- Fix circular package reference, and export flowglad/server modules from flowglad/next
- Updated dependencies
  - @flowglad/shared@0.4.5

## 0.4.4

### Patch Changes

- Helpful error messages in FlowgladProvider, core route handler constructor for @flowglad/server"
- Updated dependencies
  - @flowglad/shared@0.4.4

## 0.4.3

### Patch Changes

- rm console logs
- Updated dependencies
  - @flowglad/shared@0.4.3

## 0.4.2

### Patch Changes

- Fix purchase session redirect
- Updated dependencies
  - @flowglad/shared@0.4.2

## 0.4.1

### Patch Changes

- Add url to purchase session
- Updated dependencies
  - @flowglad/shared@0.4.1

## 0.4.0

### Minor Changes

- use 0.1.0-alpha.5

### Patch Changes

- Updated dependencies
  - @flowglad/shared@0.4.0

## 0.3.0

### Minor Changes

- Use retrieve billing

### Patch Changes

- Updated dependencies
  - @flowglad/shared@0.3.0

## 0.2.4

### Patch Changes

- Add baseURL, use billing.retrieve
- Updated dependencies
  - @flowglad/shared@0.2.4

## 0.2.3

### Patch Changes

- remove axios dependency
- Fix missing clerk authentication
- Updated dependencies
- Updated dependencies
  - @flowglad/shared@0.2.3

## 0.2.0

### Minor Changes

- Rename next to nextjs

### Patch Changes

- Updated dependencies
  - @flowglad/shared@0.2.0

## 0.1.0

### Minor Changes

- First release

### Patch Changes

- Updated dependencies
  - @flowglad/shared@0.1.0<|MERGE_RESOLUTION|>--- conflicted
+++ resolved
@@ -1,7 +1,5 @@
 # @flowglad/react
 
-<<<<<<< HEAD
-=======
 ## 0.15.1
 
 ### Patch Changes
@@ -11,7 +9,6 @@
 - Updated dependencies [bb9b89e]
   - @flowglad/shared@0.15.1
 
->>>>>>> cd97dc4d
 ## 0.15.0
 
 ### Minor Changes
