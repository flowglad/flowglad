'use client'
import type { CustomerBillingDetails } from '@flowglad/types'
import {
  QueryClient,
  QueryClientProvider,
} from '@tanstack/react-query'
import type React from 'react'
import {
  FlowgladContextProvider,
  type RequestConfig,
} from './FlowgladContext'
import { validateUrl } from './utils'
<<<<<<< HEAD
=======
import { CustomerBillingDetails } from '@flowglad/shared'
>>>>>>> 6cd04672

const queryClient = new QueryClient()

export interface LoadedFlowgladProviderProps {
  children: React.ReactNode
  requestConfig?: RequestConfig
  serverRoute?: string
  loadBilling: boolean
}

interface DevModeFlowgladProviderProps {
  __devMode: true
  billingMocks: CustomerBillingDetails
  children: React.ReactNode
}

export type FlowgladProviderProps =
  | LoadedFlowgladProviderProps
  | DevModeFlowgladProviderProps

export const FlowgladProvider = (props: FlowgladProviderProps) => {
  if ('__devMode' in props) {
    return (
      <QueryClientProvider client={queryClient}>
        <FlowgladContextProvider
          __devMode
          billingMocks={props.billingMocks}
        >
          {props.children}
        </FlowgladContextProvider>
      </QueryClientProvider>
    )
  }

  const { serverRoute, loadBilling, requestConfig, children } =
    props as LoadedFlowgladProviderProps
  validateUrl(serverRoute, 'serverRoute', true)
  return (
    <QueryClientProvider client={queryClient}>
      <FlowgladContextProvider
        serverRoute={serverRoute}
        loadBilling={loadBilling}
        requestConfig={requestConfig}
      >
        {children}
      </FlowgladContextProvider>
    </QueryClientProvider>
  )
}

export default FlowgladProvider<|MERGE_RESOLUTION|>--- conflicted
+++ resolved
@@ -1,5 +1,5 @@
 'use client'
-import type { CustomerBillingDetails } from '@flowglad/types'
+import type { CustomerBillingDetails } from '@flowglad/shared'
 import {
   QueryClient,
   QueryClientProvider,
@@ -10,10 +10,6 @@
   type RequestConfig,
 } from './FlowgladContext'
 import { validateUrl } from './utils'
-<<<<<<< HEAD
-=======
-import { CustomerBillingDetails } from '@flowglad/shared'
->>>>>>> 6cd04672
 
 const queryClient = new QueryClient()
 
