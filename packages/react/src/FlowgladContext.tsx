--- conflicted
+++ resolved
@@ -1,38 +1,21 @@
 'use client'
-<<<<<<< HEAD
 import type { Flowglad } from '@flowglad/node'
-=======
-import React, { createContext, useContext } from 'react'
-import { useQuery, useQueryClient } from '@tanstack/react-query'
->>>>>>> 6cd04672
 import {
   type BillingWithChecks,
   type CancelSubscriptionParams,
   type CreateActivateSubscriptionCheckoutSessionParams,
   type CreateAddPaymentMethodCheckoutSessionParams,
+  type CreateProductCheckoutSessionParams,
+  type CustomerBillingDetails,
   constructCheckFeatureAccess,
   constructCheckUsageBalance,
   constructGetPrice,
-<<<<<<< HEAD
   constructGetProduct,
   FlowgladActionKey,
   flowgladActionValidators,
 } from '@flowglad/shared'
-import type {
-  CreateProductCheckoutSessionParams,
-  CustomerBillingDetails,
-} from '@flowglad/types'
 import { useQuery, useQueryClient } from '@tanstack/react-query'
-import axios from 'axios'
-import type React from 'react'
-import { createContext, useContext } from 'react'
-=======
-  type CustomerBillingDetails,
-  type CreateProductCheckoutSessionParams,
-} from '@flowglad/shared'
-import type { Flowglad } from '@flowglad/node'
-import { validateUrl } from './utils'
->>>>>>> 6cd04672
+import React, { createContext, useContext } from 'react'
 import { devError } from './lib/utils'
 import { validateUrl } from './utils'
 
