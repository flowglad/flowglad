'use client'
import type { Flowglad } from '@flowglad/node'
import {
  type BillingWithChecks,
  type CancelSubscriptionParams,
  type CreateActivateSubscriptionCheckoutSessionParams,
  type CreateAddPaymentMethodCheckoutSessionParams,
  type CreateProductCheckoutSessionParams,
  type CustomerBillingDetails,
  constructCheckFeatureAccess,
  constructCheckUsageBalance,
  constructGetPrice,
  constructGetProduct,
  FlowgladActionKey,
  flowgladActionValidators,
  type UncancelSubscriptionParams,
} from '@flowglad/shared'
import { useQuery, useQueryClient } from '@tanstack/react-query'
import React, { createContext, useContext } from 'react'
import { devError } from './lib/utils'
import { validateUrl } from './utils'

export type FrontendProductCreateCheckoutSessionParams =
  CreateProductCheckoutSessionParams & {
    autoRedirect?: boolean
  }

export type FrontendCreateAddPaymentMethodCheckoutSessionParams =
  Omit<CreateAddPaymentMethodCheckoutSessionParams, 'type'> & {
    autoRedirect?: boolean
  }

export type FrontendCreateActivateSubscriptionCheckoutSessionParams =
  Omit<CreateActivateSubscriptionCheckoutSessionParams, 'type'> & {
    autoRedirect?: boolean
  }

type CreateCheckoutSessionResponse =
  | {
      id: string
      url: string
    }
  | { error: { code: string; json: Record<string, unknown> } }

export type LoadedFlowgladContextValues = BillingWithChecks & {
  loaded: true
  loadBilling: true
  reload: () => Promise<void>
  cancelSubscription: (params: CancelSubscriptionParams) => Promise<{
    subscription: Flowglad.Subscriptions.SubscriptionCancelResponse
  }>
  uncancelSubscription: (
    params: UncancelSubscriptionParams
  ) => Promise<{
    subscription: Flowglad.Subscriptions.SubscriptionUncancelResponse
  }>
  createCheckoutSession: (
    params: FrontendProductCreateCheckoutSessionParams
  ) => Promise<CreateCheckoutSessionResponse>
  createAddPaymentMethodCheckoutSession: (
    params: FrontendCreateAddPaymentMethodCheckoutSessionParams
  ) => Promise<CreateCheckoutSessionResponse>
  createActivateSubscriptionCheckoutSession: (
    params: FrontendCreateActivateSubscriptionCheckoutSessionParams
  ) => Promise<CreateCheckoutSessionResponse>
  errors: null
}

export interface NonPresentContextValues {
  customer: null
  subscriptions: null
  createCheckoutSession: null
  createAddPaymentMethodCheckoutSession: null
  createActivateSubscriptionCheckoutSession: null
  checkFeatureAccess: null
  checkUsageBalance: null
  pricingModel: null
  billingPortalUrl: null
  reload: null
  catalog: null
  invoices: []
  paymentMethods: []
  purchases: []
  cancelSubscription: null
  uncancelSubscription: null
  currentSubscriptions: []
  currentSubscription: null
}

export interface NotLoadedFlowgladContextValues
  extends NonPresentContextValues {
  loaded: false
  loadBilling: boolean
  errors: null
}

export interface NotAuthenticatedFlowgladContextValues
  extends NonPresentContextValues {
  loaded: true
  loadBilling: false
  errors: null
}

export interface ErrorFlowgladContextValues
  extends NonPresentContextValues {
  loaded: true
  loadBilling: boolean
  errors: Error[]
}

export type FlowgladContextValues =
  | LoadedFlowgladContextValues
  | NotLoadedFlowgladContextValues
  | NotAuthenticatedFlowgladContextValues
  | ErrorFlowgladContextValues

const notPresentContextValues: NonPresentContextValues = {
  customer: null,
  subscriptions: null,
  createCheckoutSession: null,
  createAddPaymentMethodCheckoutSession: null,
  createActivateSubscriptionCheckoutSession: null,
  checkFeatureAccess: null,
  checkUsageBalance: null,
  pricingModel: null,
  billingPortalUrl: null,
  reload: null,
  catalog: null,
  invoices: [],
  paymentMethods: [],
  purchases: [],
  cancelSubscription: null,
  uncancelSubscription: null,
  currentSubscriptions: [],
  currentSubscription: null,
}

const FlowgladContext = createContext<FlowgladContextValues>({
  loaded: false,
  loadBilling: false,
  errors: null,
  ...notPresentContextValues,
})

type CheckoutSessionParamsBase = {
  successUrl: string
  cancelUrl: string
  autoRedirect?: boolean
} & Record<string, unknown>

// Builds a context-facing helper that hits a specific checkout session subroute,
// while reusing shared validation, axios plumbing, and optional payload shaping.
const constructCheckoutSessionCreator =
  <TParams extends CheckoutSessionParamsBase>(
    actionKey: FlowgladActionKey,
    baseURL: string | undefined,
    requestConfig?: RequestConfig,
    mapPayload?: (
      params: TParams,
      basePayload: Omit<TParams, 'autoRedirect'>
    ) => Record<string, unknown>
  ) =>
  async (params: TParams): Promise<CreateCheckoutSessionResponse> => {
    validateUrl(params.successUrl, 'successUrl')
    validateUrl(params.cancelUrl, 'cancelUrl')
    if (baseURL) {
      validateUrl(baseURL, 'baseURL', true)
    }

    const headers = requestConfig?.headers
    const { autoRedirect, ...basePayload } = params
    // The mapPayload hook lets each caller tweak the server payload without
    // duplicating the core request logic.
    const payload =
      mapPayload?.(params, basePayload) ??
      (basePayload as Record<string, unknown>)

    const flowgladRoute = baseURL
      ? `${baseURL}/api/flowglad`
      : '/api/flowglad'
    const response = await fetch(`${flowgladRoute}/${actionKey}`, {
      method: 'POST',
      headers: {
        'Content-Type': 'application/json',
        ...headers,
      },
      body: JSON.stringify(payload),
    })
    const json: {
      data: Flowglad.CheckoutSessions.CheckoutSessionCreateResponse
      error?: { code: string; json: Record<string, unknown> }
    } = await response.json()
    const data = json.data
    if (json.error) {
      console.error(
        'FlowgladContext: Checkout session creation failed',
        json
      )
      return { error: json.error }
    }
    if (autoRedirect) {
      window.location.href = data.url
    }
    return { id: data.checkoutSession.id, url: data.url }
  }

interface ConstructCancelSubscriptionParams {
  baseURL: string | undefined
  requestConfig?: RequestConfig
  queryClient: ReturnType<typeof useQueryClient>
}

const constructCancelSubscription =
  (constructParams: ConstructCancelSubscriptionParams) =>
  async (
    params: CancelSubscriptionParams
  ): Promise<{
    subscription: Flowglad.Subscriptions.SubscriptionCancelResponse
  }> => {
    const { baseURL, requestConfig, queryClient } = constructParams
    const headers = requestConfig?.headers
    const flowgladRoute = baseURL
      ? `${baseURL}/api/flowglad`
      : '/api/flowglad'
    const response = await fetch(
      `${flowgladRoute}/${FlowgladActionKey.CancelSubscription}`,
      {
        method: 'POST',
        headers: {
          'Content-Type': 'application/json',
          ...headers,
        },
        body: JSON.stringify(params),
      }
    )
    const json: {
      data: Flowglad.Subscriptions.SubscriptionCancelResponse
      error?: { code: string; json: Record<string, unknown> }
    } = await response.json()
    const data = json.data
    if (json.error) {
      console.error(
        'FlowgladContext: Subscription cancellation failed',
        json
      )
    } else {
      // Refetch customer billing after successful cancellation
      await queryClient.invalidateQueries({
        queryKey: [FlowgladActionKey.GetCustomerBilling],
      })
    }
    return {
      subscription: data,
    }
  }

interface ConstructUncancelSubscriptionParams {
  baseURL: string | undefined
  requestConfig?: RequestConfig
  queryClient: ReturnType<typeof useQueryClient>
}

const constructUncancelSubscription =
  (constructParams: ConstructUncancelSubscriptionParams) =>
  async (
    params: UncancelSubscriptionParams
  ): Promise<{
    subscription: Flowglad.Subscriptions.SubscriptionUncancelResponse
  }> => {
    const { baseURL, requestConfig, queryClient } = constructParams
    const headers = requestConfig?.headers
    const flowgladRoute = baseURL
      ? `${baseURL}/api/flowglad`
      : '/api/flowglad'
    const response = await fetch(
      `${flowgladRoute}/${FlowgladActionKey.UncancelSubscription}`,
      {
        method: 'POST',
        headers: {
          'Content-Type': 'application/json',
          ...headers,
        },
        body: JSON.stringify(params),
      }
    )
    const json: {
      data: Flowglad.Subscriptions.SubscriptionUncancelResponse
      error?: { code: string; json: Record<string, unknown> }
    } = await response.json()
    const data = json.data
    if (json.error) {
      console.error(
        'FlowgladContext: Subscription uncancellation failed',
        json
      )
    } else {
      // Refetch customer billing after successful uncancellation
      await queryClient.invalidateQueries({
        queryKey: [FlowgladActionKey.GetCustomerBilling],
      })
    }
    return {
      subscription: data,
    }
  }

/**
 * Configuration for all requests made to the Flowglad API
 * route.
 */
export interface RequestConfig {
  baseURL?: string
  headers?: Record<string, string>
  /**
   * Custom fetch implementation for React Native compatibility.
   * If not provided, falls back to global fetch.
   * Required in React Native environments where global fetch may not be available.
   */
  fetch?: typeof fetch
}

interface CoreFlowgladContextProviderProps {
  loadBilling?: boolean
  baseURL?: string
  requestConfig?: RequestConfig
  children: React.ReactNode
}

/**
 * This is a special case for development mode,
 * used for developing UI powered by useBilling()
 */
interface DevModeFlowgladContextProviderProps {
  billingMocks: CustomerBillingDetails
  children: React.ReactNode
  __devMode: true
}

type FlowgladContextProviderProps =
  | CoreFlowgladContextProviderProps
  | DevModeFlowgladContextProviderProps

export const FlowgladContextProvider = (
  props: FlowgladContextProviderProps
) => {
  const queryClient = useQueryClient()
  const isDevMode = '__devMode' in props
  // In a perfect world, this would be a useMutation hook rather than useQuery.
  // Because technically, billing fetch requests run a "find or create" operation on
  // the customer. But useQuery allows us to execute the call using `enabled`
  // which allows us to avoid maintaining a useEffect hook.
  const {
    isPending: isPendingBilling,
    error: errorBilling,
    data: billing,
  } = useQuery({
    queryKey: [FlowgladActionKey.GetCustomerBilling],
    enabled: isDevMode ? false : props.loadBilling,
    queryFn: async () => {
      if (isDevMode) {
        return props.billingMocks
      }
      const requestConfig = (
        props as CoreFlowgladContextProviderProps
      ).requestConfig
      const baseURL = (props as CoreFlowgladContextProviderProps)
        .baseURL
<<<<<<< HEAD
      console.log('requestConfig===', requestConfig)
=======
>>>>>>> 8b381c73
      // Use custom fetch if provided (for React Native), otherwise use global fetch
      const fetchImpl =
        requestConfig?.fetch ??
        (typeof fetch !== 'undefined' ? fetch : undefined)
      if (!fetchImpl) {
        throw new Error(
          'fetch is not available. In React Native environments, provide a fetch implementation via requestConfig.fetch'
        )
      }
      const flowgladRoute = baseURL
        ? `${baseURL}/api/flowglad`
        : '/api/flowglad'
      const response = await fetchImpl(
        `${flowgladRoute}/${FlowgladActionKey.GetCustomerBilling}`,
        {
          method:
            flowgladActionValidators[
              FlowgladActionKey.GetCustomerBilling
            ].method,
          body: JSON.stringify({}),
          headers: requestConfig?.headers,
        }
      )
<<<<<<< HEAD
      console.log('response===', response)
      try {
        const data = await response.json()
        console.log('data===', data)
        return data
      } catch (error) {
        console.log('response text===', await response.text())
        console.error('Error fetching billing===', error)
=======
      try {
        const data = await response.json()
        return data
      } catch (error) {
        if (process.env.NODE_ENV === 'development') {
          console.error('Flowglad: Error fetching billing:', error)
        }
>>>>>>> 8b381c73
        return null
      }
    },
  })

  if (isDevMode) {
    const billingData = props.billingMocks
    const getProduct = constructGetProduct(billingData.catalog)
    const getPrice = constructGetPrice(billingData.catalog)
    const checkFeatureAccess = constructCheckFeatureAccess(
      billingData.currentSubscriptions ?? []
    )
    const checkUsageBalance = constructCheckUsageBalance(
      billingData.currentSubscriptions ?? []
    )

    return (
      <FlowgladContext.Provider
        value={{
          loaded: true,
          loadBilling: true,
          errors: null,
          createCheckoutSession: () =>
            Promise.resolve({
              id: 'checkout-session-id',
              url: '',
            }),
          createAddPaymentMethodCheckoutSession: () =>
            Promise.resolve({
              id: 'checkout-session-id',
              url: '',
            }),
          createActivateSubscriptionCheckoutSession: () =>
            Promise.resolve({
              id: 'checkout-session-id',
              url: '',
            }),
          cancelSubscription: () =>
            Promise.resolve({
              subscription: {
                id: 'sub_123',
                status: 'canceled',
                canceledAt: new Date().toISOString(),
              } as any,
            }),
          uncancelSubscription: () =>
            Promise.resolve({
              subscription: {
                id: 'sub_123',
                status: 'active',
                cancelScheduledAt: null,
              } as any,
            }),
          checkFeatureAccess,
          checkUsageBalance,
          getProduct,
          getPrice,
          reload: () => Promise.resolve(),
          customer: billingData.customer,
          subscriptions: billingData.subscriptions,
          purchases: billingData.purchases,
          invoices: billingData.invoices,
          paymentMethods: billingData.paymentMethods,
          currentSubscription: billingData.currentSubscription,
          currentSubscriptions: billingData.currentSubscriptions,
          catalog: billingData.catalog,
          billingPortalUrl: billingData.billingPortalUrl,
          pricingModel: billingData.pricingModel,
        }}
      >
        {props.children}
      </FlowgladContext.Provider>
    )
  }

  const {
    baseURL,
    requestConfig,
    loadBilling: loadBillingProp,
  } = props as CoreFlowgladContextProviderProps
  const loadBilling = loadBillingProp ?? false
  // Each handler below gets its own Flowglad subroute, but still funnels through
  // the shared creator for validation and redirect behavior.
  const createCheckoutSession =
    constructCheckoutSessionCreator<FrontendProductCreateCheckoutSessionParams>(
      FlowgladActionKey.CreateCheckoutSession,
      baseURL,
      requestConfig,
      (_, basePayload) => ({
        ...basePayload,
        type: 'product',
      })
    )

  const createAddPaymentMethodCheckoutSession =
    constructCheckoutSessionCreator<FrontendCreateAddPaymentMethodCheckoutSessionParams>(
      FlowgladActionKey.CreateAddPaymentMethodCheckoutSession,
      baseURL,
      requestConfig
    )

  const createActivateSubscriptionCheckoutSession =
    constructCheckoutSessionCreator<FrontendCreateActivateSubscriptionCheckoutSessionParams>(
      FlowgladActionKey.CreateActivateSubscriptionCheckoutSession,
      baseURL,
      requestConfig
    )

  const cancelSubscription = constructCancelSubscription({
    baseURL,
    requestConfig,
    queryClient,
  })

  const uncancelSubscription = constructUncancelSubscription({
    baseURL,
    requestConfig,
    queryClient,
  })

  let value: FlowgladContextValues
  if (!loadBilling) {
    value = {
      loaded: true,
      loadBilling,
      errors: null,
      ...notPresentContextValues,
    }
  } else if (billing) {
    const billingError = billing.error
    const errors: Error[] = []
    if (billingError) {
      devError(
        `Flowglad route handler error: ${billingError.message}`
      )
      errors.push(new Error(billingError.message))
    }
    if (billing.data) {
      const billingData: CustomerBillingDetails = billing.data
      const reload = async () => {
        await queryClient.invalidateQueries({
          queryKey: [FlowgladActionKey.GetCustomerBilling],
        })
      }
      const getProduct = constructGetProduct(billingData.catalog)
      const getPrice = constructGetPrice(billingData.catalog)
      value = {
        loaded: true,
        loadBilling,
        customer: billingData.customer,
        createCheckoutSession,
        createAddPaymentMethodCheckoutSession,
        cancelSubscription,
        uncancelSubscription,
        createActivateSubscriptionCheckoutSession,
        getProduct,
        getPrice,
        checkFeatureAccess: constructCheckFeatureAccess(
          billingData.currentSubscriptions ?? []
        ),
        checkUsageBalance: constructCheckUsageBalance(
          billingData.currentSubscriptions ?? []
        ),
        catalog: billingData.catalog,
        subscriptions: billingData.subscriptions,
        purchases: billingData.purchases,
        errors: null,
        reload,
        invoices: billingData.invoices,
        paymentMethods: billingData.paymentMethods,
        currentSubscription: billingData.currentSubscription,
        currentSubscriptions: billingData.currentSubscriptions,
        billingPortalUrl: billingData.billingPortalUrl,
        pricingModel: billingData.pricingModel,
      }
    } else {
      value = {
        loaded: true,
        loadBilling,
        errors,
        ...notPresentContextValues,
      }
    }
  } else if (isPendingBilling) {
    value = {
      loaded: false,
      loadBilling,
      errors: null,
      ...notPresentContextValues,
    }
  } else {
    const errors: Error[] = [errorBilling].filter(
      (error): error is Error => error !== null
    )
    value = {
      loaded: true,
      loadBilling,
      errors,
      ...notPresentContextValues,
    }
  }

  return (
    <FlowgladContext.Provider value={value}>
      {props.children}
    </FlowgladContext.Provider>
  )
}

export const useBilling = () => useContext(FlowgladContext)

export const useCatalog = () => {
  const { catalog } = useBilling()
  return catalog
}<|MERGE_RESOLUTION|>--- conflicted
+++ resolved
@@ -365,10 +365,6 @@
       ).requestConfig
       const baseURL = (props as CoreFlowgladContextProviderProps)
         .baseURL
-<<<<<<< HEAD
-      console.log('requestConfig===', requestConfig)
-=======
->>>>>>> 8b381c73
       // Use custom fetch if provided (for React Native), otherwise use global fetch
       const fetchImpl =
         requestConfig?.fetch ??
@@ -392,16 +388,6 @@
           headers: requestConfig?.headers,
         }
       )
-<<<<<<< HEAD
-      console.log('response===', response)
-      try {
-        const data = await response.json()
-        console.log('data===', data)
-        return data
-      } catch (error) {
-        console.log('response text===', await response.text())
-        console.error('Error fetching billing===', error)
-=======
       try {
         const data = await response.json()
         return data
@@ -409,7 +395,6 @@
         if (process.env.NODE_ENV === 'development') {
           console.error('Flowglad: Error fetching billing:', error)
         }
->>>>>>> 8b381c73
         return null
       }
     },
