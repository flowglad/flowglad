--- conflicted
+++ resolved
@@ -1,10 +1,6 @@
 {
   "name": "@flowglad/react",
-<<<<<<< HEAD
-  "version": "0.9.0",
-=======
   "version": "0.8.1",
->>>>>>> dce7c3b3
   "main": "./dist/index.js",
   "module": "./dist/index.mjs",
   "types": "./dist/types/index.d.ts",
