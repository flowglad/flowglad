# @flowglad/nextjs

<<<<<<< HEAD
## 0.9.0

### Minor Changes

- useBilling always returns, add useCatalog, add requestConfig type

### Patch Changes

- Updated dependencies
  - @flowglad/react@0.9.0
  - @flowglad/server@0.9.0
  - @flowglad/shared@0.9.0
=======
## 0.8.1

### Patch Changes

- Version bump
- Updated dependencies
  - @flowglad/react@0.8.1
  - @flowglad/server@0.8.1
  - @flowglad/shared@0.8.1
>>>>>>> dce7c3b3

## 0.8.0

### Minor Changes

- Bump to @flowglad/node 0.10.0 with customer instead of customer profile

### Patch Changes

- Updated dependencies
  - @flowglad/server@0.8.0
  - @flowglad/react@0.8.0
  - @flowglad/shared@0.8.0

## 0.7.0

### Minor Changes

- Migrate variants -> prices, migrate purchase sessions -> checkout sessions

### Patch Changes

- Updated dependencies
  - @flowglad/server@0.7.0
  - @flowglad/shared@0.7.0
  - @flowglad/react@0.7.0

## 0.6.0

### Minor Changes

- Use the new SDK generator for better esm support

### Patch Changes

- Updated dependencies
  - @flowglad/server@0.6.0
  - @flowglad/react@0.6.0
  - @flowglad/shared@0.6.0

## 0.5.0

### Minor Changes

- Camelcasing all fkeys, refactor invoiceWithLineItems

### Patch Changes

- Updated dependencies
  - @flowglad/server@0.5.0
  - @flowglad/react@0.5.0
  - @flowglad/shared@0.5.0

## 0.4.22

### Patch Changes

- Improve custom onboarding, deprecate authenticated
- Updated dependencies
  - @flowglad/server@0.4.22
  - @flowglad/react@0.4.22
  - @flowglad/shared@0.4.22

## 0.4.21

### Patch Changes

- types: more exported discriminated union types
- Updated dependencies
  - @flowglad/server@0.4.21
  - @flowglad/shared@0.4.21
  - @flowglad/react@0.4.21

## 0.4.20

### Patch Changes

- Product export fix
- Updated dependencies
  - @flowglad/server@0.4.20
  - @flowglad/shared@0.4.20
  - @flowglad/react@0.4.20

## 0.4.19

### Patch Changes

- types: Currency -> CurrencyCode
- Updated dependencies
  - @flowglad/server@0.4.19
  - @flowglad/shared@0.4.19
  - @flowglad/react@0.4.19

## 0.4.18

### Patch Changes

- Export types
- Updated dependencies
  - @flowglad/server@0.4.18
  - @flowglad/shared@0.4.18
  - @flowglad/react@0.4.18

## 0.4.17

### Patch Changes

- Types package
- Updated dependencies
  - @flowglad/react@0.4.17
  - @flowglad/server@0.4.17
  - @flowglad/shared@0.4.17

## 0.4.16

### Patch Changes

- Try request handler options
- Updated dependencies
  - @flowglad/server@0.4.16
  - @flowglad/shared@0.4.16
  - @flowglad/react@0.4.16

## 0.4.15

### Patch Changes

- Await params in nextjs route handler
- Updated dependencies
  - @flowglad/react@0.4.15
  - @flowglad/server@0.4.15
  - @flowglad/shared@0.4.15

## 0.4.14

### Patch Changes

- Fix nested esm issue
- Updated dependencies
  - @flowglad/shared@0.4.14
  - @flowglad/react@0.4.14
  - @flowglad/server@0.4.14

## 0.4.13

### Patch Changes

- Fix nextjs server types export
- Updated dependencies
  - @flowglad/server@0.4.13
  - @flowglad/shared@0.4.13
  - @flowglad/react@0.4.13

## 0.4.12

### Patch Changes

- fix the types problem
- Updated dependencies
  - @flowglad/server@0.4.12
  - @flowglad/shared@0.4.12
  - @flowglad/react@0.4.12

## 0.4.11

### Patch Changes

- fix purchase session error check
- Updated dependencies
  - @flowglad/server@0.4.11
  - @flowglad/shared@0.4.11
  - @flowglad/react@0.4.11

## 0.4.10

### Patch Changes

- Await client in supabase auth
- Updated dependencies
  - @flowglad/server@0.4.10
  - @flowglad/react@0.4.10
  - @flowglad/shared@0.4.10

## 0.4.9

### Patch Changes

- Pass through structured error messages to client
- Updated dependencies
  - @flowglad/server@0.4.9
  - @flowglad/shared@0.4.9
  - @flowglad/react@0.4.9

## 0.4.8

### Patch Changes

- Add getRequestingCustomer as fallback for getSessionFromParams
- Updated dependencies
  - @flowglad/server@0.4.8
  - @flowglad/react@0.4.8
  - @flowglad/shared@0.4.8

## 0.4.7

### Patch Changes

- rm console.log
- Updated dependencies
  - @flowglad/react@0.4.7
  - @flowglad/server@0.4.7
  - @flowglad/shared@0.4.7

## 0.4.6

### Patch Changes

- No more find or create customer profile calls on the FlowgladContext, billing now includes a find or create
- Updated dependencies
  - @flowglad/server@0.4.6
  - @flowglad/shared@0.4.6
  - @flowglad/react@0.4.6

## 0.4.5

### Patch Changes

- Fix circular package reference, and export flowglad/server modules from flowglad/next
- Updated dependencies
  - @flowglad/server@0.4.5
  - @flowglad/shared@0.4.5
  - @flowglad/react@0.4.5

## 0.4.4

### Patch Changes

- Helpful error messages in FlowgladProvider, core route handler constructor for @flowglad/server"
- Updated dependencies
  - @flowglad/server@0.4.4
  - @flowglad/shared@0.4.4
  - @flowglad/react@0.4.4

## 0.4.3

### Patch Changes

- rm console logs
- Updated dependencies
  - @flowglad/react@0.4.3
  - @flowglad/server@0.4.3
  - @flowglad/shared@0.4.3

## 0.4.2

### Patch Changes

- Fix purchase session redirect
- Updated dependencies
  - @flowglad/react@0.4.2
  - @flowglad/server@0.4.2
  - @flowglad/shared@0.4.2

## 0.4.1

### Patch Changes

- Add url to purchase session
- Updated dependencies
  - @flowglad/server@0.4.1
  - @flowglad/react@0.4.1
  - @flowglad/shared@0.4.1

## 0.4.0

### Minor Changes

- use 0.1.0-alpha.5

### Patch Changes

- Updated dependencies
  - @flowglad/react@0.4.0
  - @flowglad/server@0.4.0
  - @flowglad/shared@0.4.0

## 0.3.0

### Minor Changes

- Use retrieve billing

### Patch Changes

- Updated dependencies
  - @flowglad/server@0.3.0
  - @flowglad/react@0.3.0
  - @flowglad/shared@0.3.0

## 0.2.4

### Patch Changes

- Add baseURL, use billing.retrieve
- Updated dependencies
  - @flowglad/server@0.2.4
  - @flowglad/react@0.2.4
  - @flowglad/shared@0.2.4

## 0.2.3

### Patch Changes

- remove axios dependency
- Fix missing clerk authentication
- Updated dependencies
- Updated dependencies
  - @flowglad/react@0.2.3
  - @flowglad/server@0.2.3
  - @flowglad/shared@0.2.3

## 0.2.0

### Minor Changes

- Rename next to nextjs

### Patch Changes

- Updated dependencies
  - @flowglad/react@0.2.0
  - @flowglad/server@0.2.0
  - @flowglad/shared@0.2.0

## 0.1.0

### Minor Changes

- First release

### Patch Changes

- Updated dependencies
  - @flowglad/react@0.1.0
  - @flowglad/server@0.1.0
  - @flowglad/shared@0.1.0<|MERGE_RESOLUTION|>--- conflicted
+++ resolved
@@ -1,19 +1,5 @@
 # @flowglad/nextjs
 
-<<<<<<< HEAD
-## 0.9.0
-
-### Minor Changes
-
-- useBilling always returns, add useCatalog, add requestConfig type
-
-### Patch Changes
-
-- Updated dependencies
-  - @flowglad/react@0.9.0
-  - @flowglad/server@0.9.0
-  - @flowglad/shared@0.9.0
-=======
 ## 0.8.1
 
 ### Patch Changes
@@ -23,7 +9,6 @@
   - @flowglad/react@0.8.1
   - @flowglad/server@0.8.1
   - @flowglad/shared@0.8.1
->>>>>>> dce7c3b3
 
 ## 0.8.0
 
