--- conflicted
+++ resolved
@@ -1,10 +1,6 @@
 {
   "name": "@flowglad/nextjs",
-<<<<<<< HEAD
-  "version": "0.15.0",
-=======
   "version": "0.15.1",
->>>>>>> cd97dc4d
   "main": "./dist/index.js",
   "module": "./dist/index.mjs",
   "types": "./dist/types/index.d.ts",
