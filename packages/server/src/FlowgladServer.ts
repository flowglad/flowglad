--- conflicted
+++ resolved
@@ -4,6 +4,7 @@
   type CancelSubscriptionParams,
   type CreateActivateSubscriptionCheckoutSessionParams,
   type CreateAddPaymentMethodCheckoutSessionParams,
+  type CreateProductCheckoutSessionParams,
   type CreateSubscriptionParams,
   type CreateUsageEventParams,
   constructCheckFeatureAccess,
@@ -13,20 +14,9 @@
   createActivateSubscriptionCheckoutSessionSchema,
   createAddPaymentMethodCheckoutSessionSchema,
   createProductCheckoutSessionSchema,
-<<<<<<< HEAD
   createUsageEventSchema,
   type SubscriptionExperimentalFields,
 } from '@flowglad/shared'
-import type { CreateProductCheckoutSessionParams } from '@flowglad/types'
-=======
-  type CreateProductCheckoutSessionParams,
-} from '@flowglad/shared'
-import {
-  type CoreCustomerUser,
-  type FlowgladServerSessionParams,
-} from './types'
-import { Flowglad as FlowgladNode } from '@flowglad/node'
->>>>>>> 6cd04672
 import { getSessionFromParams } from './serverUtils'
 import type {
   CoreCustomerUser,
