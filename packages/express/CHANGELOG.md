# @flowglad/express

<<<<<<< HEAD
=======
## 0.15.1

### Patch Changes

- bb9b89e: - create product checkout interface cleanup
  - add currentSubscription to useBilling
- Updated dependencies [bb9b89e]
  - @flowglad/react@0.15.1
  - @flowglad/server@0.15.1
  - @flowglad/shared@0.15.1

>>>>>>> cd97dc4d
## 0.15.0

### Minor Changes

- 562490d: - add subscription uncancel
  - bump @flowglad/node dependency to v0.24

### Patch Changes

- Updated dependencies [562490d]
  - @flowglad/react@0.15.0
  - @flowglad/server@0.15.0
  - @flowglad/shared@0.15.0

## 0.14.1

### Patch Changes

- 8a4fa8d: @flowglad/nextjs: bump peer dependency for next to support ^16.0.0
- Updated dependencies [8a4fa8d]
  - @flowglad/react@0.14.1
  - @flowglad/server@0.14.1
  - @flowglad/shared@0.14.1

## 0.14.0

### Minor Changes

- de55219: - bump @flowglad/node dependency to v0.23
  - price slug support for create usage events & create subscription
  - activate subscription checkout cleanup
  - add test coverage to @flowglad/shared
  - migrate types from @flowglad/types to @flowglad/shared
  - deprecate @flowglad/types

### Patch Changes

- Updated dependencies [de55219]
  - @flowglad/react@0.14.0
  - @flowglad/server@0.14.0
  - @flowglad/shared@0.14.0

## 0.13.0

### Minor Changes

- Next.js route handler pattern, customerExternalId pattern with mandatory constructory

### Patch Changes

- Updated dependencies
  - @flowglad/react@0.13.0
  - @flowglad/server@0.13.0
  - @flowglad/shared@0.13.0

## 0.12.4

### Patch Changes

- flowglad server with external id
- cbf28e2: test
- Updated dependencies
- Updated dependencies [cbf28e2]
  - @flowglad/react@0.12.4
  - @flowglad/server@0.12.4
  - @flowglad/shared@0.12.4

## 0.12.3

### Patch Changes

- nextjs types
- Updated dependencies
  - @flowglad/server@0.12.3
  - @flowglad/shared@0.12.3
  - @flowglad/react@0.12.3

## 0.12.2

### Patch Changes

- types
- types
- Updated dependencies
- Updated dependencies
  - @flowglad/server@0.12.1
  - @flowglad/shared@0.12.1
  - @flowglad/react@0.12.1

## 0.12.1

### Patch Changes

- workspaces fix
- Updated dependencies
  - @flowglad/server@0.12.1
  - @flowglad/shared@0.12.1
  - @flowglad/react@0.12.1

## 0.12.0

### Minor Changes

- Support priceSlug in createCheckoutSession

### Patch Changes

- Updated dependencies
  - @flowglad/react@0.12.0
  - @flowglad/server@0.12.0
  - @flowglad/shared@0.12.0

## 0.11.0

### Minor Changes

- bump @flowglad/node dependency to v0.22, cleanup FlowgladServer methods

### Patch Changes

- Updated dependencies
  - @flowglad/react@0.11.0
  - @flowglad/server@0.11.0
  - @flowglad/shared@0.11.0

## 0.10.18

### Patch Changes

- add devmode support to FlowgladContext
- Updated dependencies
  - @flowglad/react@0.10.18
  - @flowglad/server@0.10.18
  - @flowglad/shared@0.10.18

## 0.10.17

### Patch Changes

- Remove flowglad-root root theming
- Updated dependencies
  - @flowglad/react@0.10.17
  - @flowglad/server@0.10.17
  - @flowglad/shared@0.10.17

## 0.10.16

### Patch Changes

- Add getProduct and getPrice to SDK, support activate_subscription checkout sessions
- Updated dependencies
  - @flowglad/server@0.10.16
  - @flowglad/shared@0.10.16
  - @flowglad/react@0.10.16

## 0.10.15

### Patch Changes

- Add check feature access, and check usage balance
- Updated dependencies
  - @flowglad/server@0.10.15
  - @flowglad/shared@0.10.15
  - @flowglad/react@0.10.15

## 0.10.14

### Patch Changes

- Fix cancel subscription modal, greatly improve light mode / dark mode styles
- Updated dependencies
  - @flowglad/react@0.10.14
  - @flowglad/server@0.10.14
  - @flowglad/shared@0.10.14

## 0.10.13

### Patch Changes

- Fix flowglad-root styles
- Updated dependencies
  - @flowglad/server@0.10.13
  - @flowglad/shared@0.10.13
  - @flowglad/react@0.10.13

## 0.10.12

### Patch Changes

- Fix flowglad-root styling on billing-page
- Updated dependencies
  - @flowglad/react@0.10.12
  - @flowglad/server@0.10.12
  - @flowglad/shared@0.10.12

## 0.10.11

### Patch Changes

- Fix FlowgladThemeProvider styles
- Updated dependencies
  - @flowglad/react@0.10.11
  - @flowglad/server@0.10.11
  - @flowglad/shared@0.10.11

## 0.10.10

### Patch Changes

- Export type explicitly for request handler input
- Updated dependencies
  - @flowglad/server@0.10.10
  - @flowglad/react@0.10.10
  - @flowglad/shared@0.10.10

## 0.10.9

### Patch Changes

- Window undefined check for useThemeDetector
- Updated dependencies
  - @flowglad/react@0.10.9
  - @flowglad/server@0.10.9
  - @flowglad/shared@0.10.9

## 0.10.8

### Patch Changes

- Add theme overrides to FlowgladTheme and FlowgladProvider
- Updated dependencies
  - @flowglad/react@0.10.8
  - @flowglad/server@0.10.8
  - @flowglad/shared@0.10.8

## 0.10.7

### Patch Changes

- Loosen targetSubscriptionId on add payment checkout sessions, add Add Payment Method button to embedded billing page
- Updated dependencies
  - @flowglad/server@0.10.7
  - @flowglad/shared@0.10.7
  - @flowglad/react@0.10.7

## 0.10.6

### Patch Changes

- Current Subscription Card Usage variant
- Updated dependencies
  - @flowglad/react@0.10.6
  - @flowglad/server@0.10.6
  - @flowglad/shared@0.10.6

## 0.10.5

### Patch Changes

- Rm list subscriptions
- Updated dependencies
  - @flowglad/server@0.10.5
  - @flowglad/shared@0.10.5
  - @flowglad/react@0.10.5

## 0.10.4

### Patch Changes

- Remove darkmode logging
- Updated dependencies
  - @flowglad/server@0.10.4
  - @flowglad/shared@0.10.4
  - @flowglad/react@0.10.4

## 0.10.3

### Patch Changes

- Expose a reload billing component
- Updated dependencies
  - @flowglad/server@0.10.3
  - @flowglad/shared@0.10.3
  - @flowglad/react@0.10.3

## 0.10.2

### Patch Changes

- Fix file path for FlowgladTheme import
- Updated dependencies
  - @flowglad/server@0.10.2
  - @flowglad/shared@0.10.2
  - @flowglad/react@0.10.2

## 0.10.1

### Patch Changes

- Move FlowgladTheme to billing-page only for now
- Updated dependencies
  - @flowglad/react@0.10.1
  - @flowglad/server@0.10.1
  - @flowglad/shared@0.10.1

## 0.10.0

### Minor Changes

- Add subscription method, many other improvements

### Patch Changes

- Updated dependencies
  - @flowglad/server@0.10.0
  - @flowglad/shared@0.10.0
  - @flowglad/react@0.10.0

## 0.9.1

### Patch Changes

- Fix checkout session create
- Updated dependencies
  - @flowglad/server@0.9.1
  - @flowglad/react@0.9.1
  - @flowglad/shared@0.9.1

## 0.9.0

### Minor Changes

- Add usage events

### Patch Changes

- Updated dependencies
  - @flowglad/server@0.9.0
  - @flowglad/shared@0.9.0
  - @flowglad/react@0.9.0

## 0.8.13

### Patch Changes

- Add subscription.current, checkoutSession.quantity
- Updated dependencies
  - @flowglad/server@0.8.13
  - @flowglad/shared@0.8.13
  - @flowglad/react@0.8.13

## 0.8.12

### Patch Changes

- Better docs and type flowthroughs
- Default prices on products
- Updated dependencies
- Updated dependencies
  - @flowglad/react@0.8.12
  - @flowglad/server@0.8.12
  - @flowglad/shared@0.8.12

## 0.8.11

### Patch Changes

- Improvements to embedded billing component, improved subscription type in types package
- Updated dependencies
  - @flowglad/react@0.8.11
  - @flowglad/server@0.8.11
  - @flowglad/shared@0.8.11

## 0.8.10

### Patch Changes

- Flow through output metadata
- Updated dependencies
  - @flowglad/server@0.8.10
  - @flowglad/react@0.8.10
  - @flowglad/shared@0.8.10

## 0.8.9

### Patch Changes

- Relative route check
- Updated dependencies
  - @flowglad/server@0.8.9
  - @flowglad/shared@0.8.9
  - @flowglad/react@0.8.9

## 0.8.8

### Patch Changes

- Export SubscriptionDetails type
- Updated dependencies
  - @flowglad/server@0.8.8
  - @flowglad/shared@0.8.8
  - @flowglad/react@0.8.8

## 0.8.7

### Patch Changes

- Add flowgladAdminClient
- Updated dependencies
  - @flowglad/server@0.8.7
  - @flowglad/react@0.8.7
  - @flowglad/shared@0.8.7

## 0.8.6

### Patch Changes

- Cleaner types and export for FlowgladContext
- Updated dependencies
  - @flowglad/server@0.8.6
  - @flowglad/shared@0.8.6
  - @flowglad/react@0.8.6

## 0.8.5

### Patch Changes

- Support async flowglad server client construction for express
- Updated dependencies
  - @flowglad/react@0.8.5
  - @flowglad/server@0.8.5
  - @flowglad/shared@0.8.5

## 0.8.4

### Patch Changes

- Fix customer not found error
- Updated dependencies
  - @flowglad/server@0.8.4
  - @flowglad/shared@0.8.4
  - @flowglad/react@0.8.4

## 0.8.3

### Patch Changes

- Fix customer not found issue
- Updated dependencies
  - @flowglad/server@0.8.3
  - @flowglad/react@0.8.3
  - @flowglad/shared@0.8.3

## 0.8.2

### Patch Changes

- Flowglad express initial release
- Updated dependencies
  - @flowglad/server@0.8.2
  - @flowglad/react@0.8.2
  - @flowglad/shared@0.8.2<|MERGE_RESOLUTION|>--- conflicted
+++ resolved
@@ -1,7 +1,5 @@
 # @flowglad/express
 
-<<<<<<< HEAD
-=======
 ## 0.15.1
 
 ### Patch Changes
@@ -13,7 +11,6 @@
   - @flowglad/server@0.15.1
   - @flowglad/shared@0.15.1
 
->>>>>>> cd97dc4d
 ## 0.15.0
 
 ### Minor Changes
