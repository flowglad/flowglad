--- conflicted
+++ resolved
@@ -36,14 +36,10 @@
     "@types/react-dom": "19.0.0",
     "conventional-changelog-cli": "^5.0.0",
     "husky": "^9.1.7",
-<<<<<<< HEAD
     "prettier": "3.5.1",
     "prettier-plugin-packagejson": "2.5.8",
     "prettier-plugin-tailwindcss": "0.6.11",
     "react": "19.1.0",
-=======
-    "react": "19.0.0",
->>>>>>> b82a1f75
     "react-dom": "19.0.0",
     "tsup": "8.3.6",
     "turbo": "^2.4.4",
