name: Build and Deploy Flowglad Next

on:
  workflow_call:
    inputs:
      environment:
        required: true
        type: string
        description: 'Environment to deploy to (preview/production)'
    secrets:
      VERCEL_ORG_ID:
        required: true
      VERCEL_PROJECT_ID:
        required: true
      VERCEL_TOKEN:
        required: true
      NEXT_PUBLIC_CDN_URL:
        required: true
      TRIGGER_ACCESS_TOKEN:
        required: true
      FLOWGLAD_NEXT_VERCEL_PROJECT_NAME:
        required: true
      MINTLIFY_PROJECT_ID:
        required: true
      MINTLIFY_API_KEY:
        required: true

jobs:
  deploy:
    runs-on: ubuntu-latest
    steps:
      - name: Checkout repository
        uses: actions/checkout@v3
      
      - name: Setup Node.js
        uses: actions/setup-node@v3
        with:
          node-version: '18'
      
      - name: Install pnpm
        uses: pnpm/action-setup@v2
        with:
          version: 8
      
      - name: Get pnpm store directory
        shell: bash
        run: |
          echo "STORE_PATH=$(pnpm store path --silent)" >> $GITHUB_ENV
      
      - name: Setup pnpm cache
        uses: actions/cache@v3
        with:
          path: ${{ env.STORE_PATH }}
          key: ${{ runner.os }}-pnpm-store-${{ hashFiles('**/pnpm-lock.yaml') }}
          restore-keys: |
            ${{ runner.os }}-pnpm-store-
      
      - name: Install dependencies
        run: pnpm install-packages
        working-directory: platform/flowglad-next

      - name: Install Vercel CLI
        run: pnpm install --global vercel@41.6.2
        
      - name: Pull Vercel Environment Variables
        run: |
          vercel pull --yes --environment=${{ inputs.environment }} --token=${{ secrets.VERCEL_TOKEN }}
          cp .vercel/.env.${{ inputs.environment }}.local .env.local
          cp .vercel/.env.${{ inputs.environment }}.local platform/flowglad-next/.env.local

      - name: Attempt to remove dev routes if production
        run: pnpm prebuild
        working-directory: platform/flowglad-next

      - name: Build Project Artifacts
        run: vercel build --token=${{ secrets.VERCEL_TOKEN }} ${{ inputs.environment == 'production' && '--prod' || '' }}

      - name: Deploy Trigger
        run: export TRIGGER_ENV=${{ inputs.environment == 'production' && 'prod' || 'staging' }} && pnpm trigger:deploy
        working-directory: platform/flowglad-next
        env:
          TRIGGER_ACCESS_TOKEN: ${{ secrets.TRIGGER_ACCESS_TOKEN }}

      - name: Run migrations
        run: pnpm migrations:push
        working-directory: platform/flowglad-next

      - name: Deploy to Vercel
        uses: amondnet/vercel-action@v25.2.0
        with:
          vercel-token: ${{ secrets.VERCEL_TOKEN }}
          vercel-org-id: ${{ secrets.VERCEL_ORG_ID }}
          vercel-project-id: ${{ secrets.VERCEL_PROJECT_ID }}
          vercel-args: ${{ inputs.environment == 'production' && '--prebuilt --prod' || '--prebuilt' }}
          vercel-project-name: ${{ secrets.FLOWGLAD_NEXT_VERCEL_PROJECT_NAME }}
          vercel-version: 41.6.2 

      - name: Trigger Update API Reference in Mintlify
        if: ${{ inputs.environment == 'production' }}
        run: |
<<<<<<< HEAD
          curl --request POST \
            --url https://api.mintlify.com/v1/project/update/${{ secrets.MINTLIFY_PROJECT_ID }} \
            --header "Authorization: Bearer ${{ secrets.MINTLIFY_API_KEY }}"
=======
          curl --fail-with-body --request POST \
            --url https://api.mintlify.com/v1/project/update/${{ secrets.MINTLIFY_PROJECT_ID }} \
            --header 'Authorization: Bearer ${{ secrets.MINTLIFY_API_KEY }}'
>>>>>>> a670d126
        working-directory: platform/flowglad-next<|MERGE_RESOLUTION|>--- conflicted
+++ resolved
@@ -98,13 +98,7 @@
       - name: Trigger Update API Reference in Mintlify
         if: ${{ inputs.environment == 'production' }}
         run: |
-<<<<<<< HEAD
-          curl --request POST \
-            --url https://api.mintlify.com/v1/project/update/${{ secrets.MINTLIFY_PROJECT_ID }} \
-            --header "Authorization: Bearer ${{ secrets.MINTLIFY_API_KEY }}"
-=======
           curl --fail-with-body --request POST \
             --url https://api.mintlify.com/v1/project/update/${{ secrets.MINTLIFY_PROJECT_ID }} \
             --header 'Authorization: Bearer ${{ secrets.MINTLIFY_API_KEY }}'
->>>>>>> a670d126
         working-directory: platform/flowglad-next